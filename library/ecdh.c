--- conflicted
+++ resolved
@@ -117,12 +117,7 @@
     MBEDTLS_MPI_CHK(mbedtls_ecp_mul_restartable(grp, &P, d, Q,
                                                 f_rng, p_rng, rs_ctx));
 
-<<<<<<< HEAD
-    if( mbedtls_ecp_is_zero_ext( grp, &P ) )
-    {
-=======
-    if (mbedtls_ecp_is_zero(&P)) {
->>>>>>> a0c806aa
+    if (mbedtls_ecp_is_zero_ext(grp, &P)) {
         ret = MBEDTLS_ERR_ECP_BAD_INPUT_DATA;
         goto cleanup;
     }
@@ -660,16 +655,9 @@
 
     *olen = ctx->grp.pbits / 8 + ((ctx->grp.pbits % 8) != 0);
 
-<<<<<<< HEAD
-#if defined(MBEDTLS_ECP_MONTGOMERY_ENABLED)
-    if( mbedtls_ecp_get_type( &ctx->grp ) == MBEDTLS_ECP_TYPE_MONTGOMERY )
-        return mbedtls_mpi_write_binary_le( &ctx->z, buf, *olen );
-#endif
-=======
     if (mbedtls_ecp_get_type(&ctx->grp) == MBEDTLS_ECP_TYPE_MONTGOMERY) {
         return mbedtls_mpi_write_binary_le(&ctx->z, buf, *olen);
     }
->>>>>>> a0c806aa
 
     return mbedtls_mpi_write_binary(&ctx->z, buf, *olen);
 }
