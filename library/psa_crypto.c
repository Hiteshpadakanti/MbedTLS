--- conflicted
+++ resolved
@@ -2835,96 +2835,6 @@
         {
 #if defined(MBEDTLS_PSA_BUILTIN_ALG_ECDSA) || \
     defined(MBEDTLS_PSA_BUILTIN_ALG_DETERMINISTIC_ECDSA)
-<<<<<<< HEAD
-/* `ecp` cannot be const because `ecp->grp` needs to be non-const
- * for mbedtls_ecdsa_sign() and mbedtls_ecdsa_sign_det_ext()
- * (even though these functions don't modify it). */
-static psa_status_t psa_ecdsa_sign( mbedtls_ecp_keypair *ecp,
-                                    psa_algorithm_t alg,
-                                    const uint8_t *hash,
-                                    size_t hash_length,
-                                    uint8_t *signature,
-                                    size_t signature_size,
-                                    size_t *signature_length )
-{
-    int ret = MBEDTLS_ERR_ERROR_CORRUPTION_DETECTED;
-    mbedtls_mpi r, s;
-    size_t curve_bytes = PSA_BITS_TO_BYTES( ecp->grp.pbits );
-    mbedtls_mpi_init( &r );
-    mbedtls_mpi_init( &s );
-
-    if( signature_size < 2 * curve_bytes )
-    {
-        ret = MBEDTLS_ERR_ECP_BUFFER_TOO_SMALL;
-        goto cleanup;
-    }
-
-#if defined(MBEDTLS_PSA_BUILTIN_ALG_DETERMINISTIC_ECDSA)
-    if( PSA_ALG_DSA_IS_DETERMINISTIC( alg ) )
-    {
-        psa_algorithm_t hash_alg = PSA_ALG_SIGN_GET_HASH( alg );
-        const mbedtls_md_info_t *md_info = mbedtls_md_info_from_psa( hash_alg );
-        mbedtls_md_type_t md_alg = mbedtls_md_get_type( md_info );
-        MBEDTLS_MPI_CHK( mbedtls_ecdsa_sign_det_ext( &ecp->grp, &r, &s,
-                                                     &ecp->d, hash,
-                                                     hash_length, md_alg,
-                                                     mbedtls_psa_get_random,
-                                                     MBEDTLS_PSA_RANDOM_STATE ) );
-    }
-    else
-#endif /* defined(MBEDTLS_PSA_BUILTIN_ALG_DETERMINISTIC_ECDSA) */
-    {
-        (void) alg;
-        MBEDTLS_MPI_CHK( mbedtls_ecdsa_sign( &ecp->grp, &r, &s, &ecp->d,
-                                             hash, hash_length,
-                                             mbedtls_psa_get_random,
-                                             MBEDTLS_PSA_RANDOM_STATE ) );
-    }
-
-    MBEDTLS_MPI_CHK( mbedtls_mpi_write_binary( &r,
-                                               signature,
-                                               curve_bytes ) );
-    MBEDTLS_MPI_CHK( mbedtls_mpi_write_binary( &s,
-                                               signature + curve_bytes,
-                                               curve_bytes ) );
-
-cleanup:
-    mbedtls_mpi_free( &r );
-    mbedtls_mpi_free( &s );
-    if( ret == 0 )
-        *signature_length = 2 * curve_bytes;
-    return( mbedtls_to_psa_error( ret ) );
-}
-
-static psa_status_t psa_ecdsa_verify( mbedtls_ecp_keypair *ecp,
-                                      const uint8_t *hash,
-                                      size_t hash_length,
-                                      const uint8_t *signature,
-                                      size_t signature_length )
-{
-    int ret = MBEDTLS_ERR_ERROR_CORRUPTION_DETECTED;
-    mbedtls_mpi r, s;
-    size_t curve_bytes = PSA_BITS_TO_BYTES( ecp->grp.pbits );
-    mbedtls_mpi_init( &r );
-    mbedtls_mpi_init( &s );
-
-    if( signature_length != 2 * curve_bytes )
-        return( PSA_ERROR_INVALID_SIGNATURE );
-
-    MBEDTLS_MPI_CHK( mbedtls_mpi_read_binary( &r,
-                                              signature,
-                                              curve_bytes ) );
-    MBEDTLS_MPI_CHK( mbedtls_mpi_read_binary( &s,
-                                              signature + curve_bytes,
-                                              curve_bytes ) );
-
-    /* Check whether the public part is loaded. If not, load it. */
-    if( mbedtls_ecp_is_zero( &ecp->Q ) )
-    {
-        MBEDTLS_MPI_CHK(
-            mbedtls_ecp_mul( &ecp->grp, &ecp->Q, &ecp->d, &ecp->grp.G,
-                             mbedtls_psa_get_random, MBEDTLS_PSA_RANDOM_STATE ) );
-=======
             return( mbedtls_psa_ecdsa_sign_hash(
                         attributes,
                         key_buffer, key_buffer_size,
@@ -2937,7 +2847,6 @@
         {
             return( PSA_ERROR_INVALID_ARGUMENT );
         }
->>>>>>> c102164a
     }
 
     (void)key_buffer;
