--- conflicted
+++ resolved
@@ -45,11 +45,7 @@
 
 #include "aesce.h"
 
-<<<<<<< HEAD
-#if defined(MBEDTLS_ARCH_IS_ARMV8_A) && defined(MBEDTLS_HAVE_NEON_INTRINSICS)
-=======
 #if defined(MBEDTLS_AESCE_HAVE_CODE)
->>>>>>> 10dfe764
 
 /* Compiler version checks. */
 #if defined(__clang__)
@@ -621,6 +617,6 @@
 #undef MBEDTLS_POP_TARGET_PRAGMA
 #endif
 
-#endif /* MBEDTLS_ARCH_IS_ARMV8_A */
+#endif /* MBEDTLS_AESCE_HAVE_CODE */
 
 #endif /* MBEDTLS_AESCE_C */