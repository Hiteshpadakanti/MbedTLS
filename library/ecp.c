--- conflicted
+++ resolved
@@ -4136,17 +4136,12 @@
         MBEDTLS_MPI_CHK(mbedtls_mpi_read_binary(&key->d, buf, buflen));
     }
 #endif
-<<<<<<< HEAD
 #if defined(MBEDTLS_ECP_EDWARDS_ENABLED)
     if (mbedtls_ecp_get_type(&key->grp) == MBEDTLS_ECP_TYPE_EDWARDS) {
         MBEDTLS_MPI_CHK(mbedtls_mpi_read_binary_le(&key->d, buf, buflen));
-        MBEDTLS_MPI_CHK(mbedtls_ecp_check_privkey(&key->grp, &key->d));
-    }
-#endif
-=======
+    }
+#endif
     MBEDTLS_MPI_CHK(mbedtls_ecp_check_privkey(&key->grp, &key->d));
-
->>>>>>> 963513db
 cleanup:
 
     if (ret != 0) {
