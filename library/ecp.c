--- conflicted
+++ resolved
@@ -687,7 +687,6 @@
 int mbedtls_ecp_set_zero_ext( const mbedtls_ecp_group *grp, mbedtls_ecp_point *pt )
 {
     int ret = MBEDTLS_ERR_ERROR_CORRUPTION_DETECTED;
-    ECP_VALIDATE_RET( pt != NULL );
 
     switch( mbedtls_ecp_get_type( grp ) )
     {
@@ -734,8 +733,6 @@
  */
 int mbedtls_ecp_is_zero_ext( const mbedtls_ecp_group *grp, mbedtls_ecp_point *pt )
 {
-    ECP_VALIDATE_RET( pt != NULL );
-
     switch( mbedtls_ecp_get_type( grp ) )
     {
 #if defined(MBEDTLS_ECP_EDWARDS_ENABLED)
@@ -798,22 +795,9 @@
 {
     int ret = MBEDTLS_ERR_ECP_FEATURE_UNAVAILABLE;
     size_t plen;
-<<<<<<< HEAD
-#if defined(MBEDTLS_ECP_EDWARDS_ENABLED)
-    mbedtls_mpi q;
-    mbedtls_mpi_init( &q );
-#endif
-    ECP_VALIDATE_RET( grp  != NULL );
-    ECP_VALIDATE_RET( P    != NULL );
-    ECP_VALIDATE_RET( olen != NULL );
-    ECP_VALIDATE_RET( buf  != NULL );
-    ECP_VALIDATE_RET( format == MBEDTLS_ECP_PF_UNCOMPRESSED ||
-                      format == MBEDTLS_ECP_PF_COMPRESSED );
-=======
     if( format != MBEDTLS_ECP_PF_UNCOMPRESSED &&
         format != MBEDTLS_ECP_PF_COMPRESSED )
         return( MBEDTLS_ERR_ECP_BAD_INPUT_DATA );
->>>>>>> 8fd3254c
 
     plen = mbedtls_mpi_size( &grp->P );
 
@@ -875,6 +859,8 @@
 #if defined(MBEDTLS_ECP_EDWARDS_ENABLED)
         case MBEDTLS_ECP_TYPE_EDWARDS:
         {
+		    mbedtls_mpi q;
+
             /* Only the compressed format is defined for Edwards curves. */
             if( format != MBEDTLS_ECP_PF_COMPRESSED )
                 return( MBEDTLS_ERR_ECP_BAD_INPUT_DATA );
@@ -886,9 +872,18 @@
             if( buflen < *olen )
                 return( MBEDTLS_ERR_ECP_BUFFER_TOO_SMALL );
 
-            MBEDTLS_MPI_CHK( mbedtls_ecp_point_encode( grp, &q, P ) );
-
-            MBEDTLS_MPI_CHK( mbedtls_mpi_write_binary_le( &q, buf, plen ) );
+		    mbedtls_mpi_init( &q );
+			if( ( ret = mbedtls_ecp_point_encode( grp, &q, P ) ) != 0 )
+			{
+				mbedtls_mpi_free( &q );
+				return( ret );
+			}
+
+            if( ( ret = mbedtls_mpi_write_binary_le( &q, buf, plen ) ) != 0 )
+			{
+				mbedtls_mpi_free(&q);
+				return(ret);
+			}
             break;
         }
 #endif
@@ -897,9 +892,7 @@
     }
 
 cleanup:
-#if defined(MBEDTLS_ECP_EDWARDS_ENABLED)
-    mbedtls_mpi_free( &q );
-#endif
+
     return( ret );
 }
 
@@ -3336,17 +3329,8 @@
 #if defined(MBEDTLS_ECP_INTERNAL_ALT)
     char is_grp_capable = 0;
 #endif
-<<<<<<< HEAD
-    ECP_VALIDATE_RET( grp != NULL );
-    ECP_VALIDATE_RET( R   != NULL );
-    ECP_VALIDATE_RET( m   != NULL );
-    ECP_VALIDATE_RET( P   != NULL );
-    ECP_VALIDATE_RET( n   != NULL );
-    ECP_VALIDATE_RET( Q   != NULL );
 
 #if defined(MBEDTLS_ECP_SHORT_WEIERSTRASS_ENABLED)
-=======
->>>>>>> 8fd3254c
     if( mbedtls_ecp_get_type( grp ) != MBEDTLS_ECP_TYPE_SHORT_WEIERSTRASS )
         return( MBEDTLS_ERR_ECP_FEATURE_UNAVAILABLE );
 #endif
@@ -3440,12 +3424,6 @@
     size_t i;
     unsigned char bm, bn;
     mbedtls_ecp_point RP, RQ, RPQ;
-    ECP_VALIDATE_RET( grp != NULL );
-    ECP_VALIDATE_RET( R   != NULL );
-    ECP_VALIDATE_RET( m   != NULL );
-    ECP_VALIDATE_RET( P   != NULL );
-    ECP_VALIDATE_RET( n   != NULL );
-    ECP_VALIDATE_RET( Q   != NULL );
 
     mbedtls_ecp_point_init( &RP );
     mbedtls_ecp_point_init( &RQ );
@@ -3508,13 +3486,6 @@
              const mbedtls_mpi *n, const mbedtls_ecp_point *Q,
              mbedtls_ecp_restart_ctx *rs_ctx )
 {
-    ECP_VALIDATE_RET( grp != NULL );
-    ECP_VALIDATE_RET( R   != NULL );
-    ECP_VALIDATE_RET( m   != NULL );
-    ECP_VALIDATE_RET( P   != NULL );
-    ECP_VALIDATE_RET( n   != NULL );
-    ECP_VALIDATE_RET( Q   != NULL );
-
     switch( mbedtls_ecp_get_type(grp) )
     {
 #if defined(MBEDTLS_ECP_EDWARDS_ENABLED)
@@ -3736,15 +3707,7 @@
 int mbedtls_ecp_check_privkey( const mbedtls_ecp_group *grp,
                                const mbedtls_mpi *d )
 {
-<<<<<<< HEAD
-    ECP_VALIDATE_RET( grp != NULL );
-    ECP_VALIDATE_RET( d   != NULL );
-
     switch( mbedtls_ecp_get_type( grp ) )
-=======
-#if defined(MBEDTLS_ECP_MONTGOMERY_ENABLED)
-    if( mbedtls_ecp_get_type( grp ) == MBEDTLS_ECP_TYPE_MONTGOMERY )
->>>>>>> 8fd3254c
     {
 #if defined(MBEDTLS_ECP_MONTGOMERY_ENABLED)
         case MBEDTLS_ECP_TYPE_MONTGOMERY:
@@ -3769,7 +3732,8 @@
             if( mbedtls_mpi_cmp_int( d, 1 ) < 0 ||
                 mbedtls_mpi_cmp_mpi( d, &grp->N ) >= 0 )
                 return( MBEDTLS_ERR_ECP_INVALID_KEY );
-            return( 0 );
+            else
+                return( 0 );
         }
 #endif /* MBEDTLS_ECP_SHORT_WEIERSTRASS_ENABLED */
 #if defined(MBEDTLS_ECP_EDWARDS_ENABLED)
@@ -3845,15 +3809,8 @@
                      int (*f_rng)(void *, unsigned char *, size_t),
                      void *p_rng )
 {
-<<<<<<< HEAD
-    ECP_VALIDATE_RET( grp   != NULL );
-    ECP_VALIDATE_RET( d     != NULL );
-    ECP_VALIDATE_RET( f_rng != NULL );
-
     switch( mbedtls_ecp_get_type( grp ) )
     {
-=======
->>>>>>> 8fd3254c
 #if defined(MBEDTLS_ECP_MONTGOMERY_ENABLED)
         case MBEDTLS_ECP_TYPE_MONTGOMERY:
             return( mbedtls_ecp_gen_privkey_mx( grp->nbits, d, f_rng, p_rng ) );
@@ -3988,7 +3945,7 @@
 
 #define ECP_CURVE25519_KEY_SIZE 32
 #define ECP_CURVE448_KEY_SIZE   56
-#define ECP_ED25519_KEY_SIZE 32
+#define ECP_ED25519_KEY_SIZE    32
 /*
  * Read a private key.
  */
