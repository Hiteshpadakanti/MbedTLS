/*
 *  Elliptic curves over GF(p): generic functions
 *
 *  Copyright The Mbed TLS Contributors
 *  SPDX-License-Identifier: Apache-2.0
 *
 *  Licensed under the Apache License, Version 2.0 (the "License"); you may
 *  not use this file except in compliance with the License.
 *  You may obtain a copy of the License at
 *
 *  http://www.apache.org/licenses/LICENSE-2.0
 *
 *  Unless required by applicable law or agreed to in writing, software
 *  distributed under the License is distributed on an "AS IS" BASIS, WITHOUT
 *  WARRANTIES OR CONDITIONS OF ANY KIND, either express or implied.
 *  See the License for the specific language governing permissions and
 *  limitations under the License.
 */

/*
 * References:
 *
 * SEC1 https://www.secg.org/sec1-v2.pdf
 * GECC = Guide to Elliptic Curve Cryptography - Hankerson, Menezes, Vanstone
 * FIPS 186-3 http://csrc.nist.gov/publications/fips/fips186-3/fips_186-3.pdf
 * RFC 4492 for the related TLS structures and constants
 * - https://www.rfc-editor.org/rfc/rfc4492
 * RFC 7748 for the Curve448 and Curve25519 curve definitions
 * - https://www.rfc-editor.org/rfc/rfc7748
 *
 * [Curve25519] https://cr.yp.to/ecdh/curve25519-20060209.pdf
 *
 * [2] CORON, Jean-S'ebastien. Resistance against differential power analysis
 *     for elliptic curve cryptosystems. In : Cryptographic Hardware and
 *     Embedded Systems. Springer Berlin Heidelberg, 1999. p. 292-302.
 *     <http://link.springer.com/chapter/10.1007/3-540-48059-5_25>
 *
 * [3] HEDABOU, Mustapha, PINEL, Pierre, et B'EN'ETEAU, Lucien. A comb method to
 *     render ECC resistant against Side Channel Attacks. IACR Cryptology
 *     ePrint Archive, 2004, vol. 2004, p. 342.
 *     <http://eprint.iacr.org/2004/342.pdf>
 */

#include "common.h"

/**
 * \brief Function level alternative implementation.
 *
 * The MBEDTLS_ECP_INTERNAL_ALT macro enables alternative implementations to
 * replace certain functions in this module. The alternative implementations are
 * typically hardware accelerators and need to activate the hardware before the
 * computation starts and deactivate it after it finishes. The
 * mbedtls_internal_ecp_init() and mbedtls_internal_ecp_free() functions serve
 * this purpose.
 *
 * To preserve the correct functionality the following conditions must hold:
 *
 * - The alternative implementation must be activated by
 *   mbedtls_internal_ecp_init() before any of the replaceable functions is
 *   called.
 * - mbedtls_internal_ecp_free() must \b only be called when the alternative
 *   implementation is activated.
 * - mbedtls_internal_ecp_init() must \b not be called when the alternative
 *   implementation is activated.
 * - Public functions must not return while the alternative implementation is
 *   activated.
 * - Replaceable functions are guarded by \c MBEDTLS_ECP_XXX_ALT macros and
 *   before calling them an \code if( mbedtls_internal_ecp_grp_capable( grp ) )
 *   \endcode ensures that the alternative implementation supports the current
 *   group.
 */
#if defined(MBEDTLS_ECP_INTERNAL_ALT)
#endif

#if defined(MBEDTLS_ECP_LIGHT)

#include "mbedtls/ecp.h"
#include "mbedtls/threading.h"
#include "mbedtls/platform_util.h"
#include "mbedtls/error.h"

#include "bn_mul.h"
#include "ecp_invasive.h"

#include <string.h>

#if defined(MBEDTLS_ECP_DP_ED25519_ENABLED)
#include "mbedtls/sha512.h"
#endif
<<<<<<< HEAD
#if defined(MBEDTLS_ECP_DP_ED448_ENABLED)
#include "mbedtls/sha3.h"
#endif
=======
>>>>>>> b1e80d68

#if !defined(MBEDTLS_ECP_ALT)

#include "mbedtls/platform.h"

#include "ecp_internal_alt.h"

#if defined(MBEDTLS_SELF_TEST)
/*
 * Counts of point addition and doubling, and field multiplications.
 * Used to test resistance of point multiplication to simple timing attacks.
 */
#if defined(MBEDTLS_ECP_C)
#if defined(MBEDTLS_ECP_SHORT_WEIERSTRASS_ENABLED) || defined(MBEDTLS_ECP_MONTGOMERY_ENABLED)
static unsigned long add_count, dbl_count;
#endif /* MBEDTLS_ECP_SHORT_WEIERSTRASS_ENABLED || MBEDTLS_ECP_MONTGOMERY_ENABLED */
#endif /* MBEDTLS_ECP_C */
static unsigned long mul_count;
#endif

#if defined(MBEDTLS_ECP_RESTARTABLE)
/*
 * Maximum number of "basic operations" to be done in a row.
 *
 * Default value 0 means that ECC operations will not yield.
 * Note that regardless of the value of ecp_max_ops, always at
 * least one step is performed before yielding.
 *
 * Setting ecp_max_ops=1 can be suitable for testing purposes
 * as it will interrupt computation at all possible points.
 */
static unsigned ecp_max_ops = 0;

/*
 * Set ecp_max_ops
 */
void mbedtls_ecp_set_max_ops(unsigned max_ops)
{
    ecp_max_ops = max_ops;
}

/*
 * Check if restart is enabled
 */
int mbedtls_ecp_restart_is_enabled(void)
{
    return ecp_max_ops != 0;
}

/*
 * Restart sub-context for ecp_mul_comb()
 */
struct mbedtls_ecp_restart_mul {
    mbedtls_ecp_point R;    /* current intermediate result                  */
    size_t i;               /* current index in various loops, 0 outside    */
    mbedtls_ecp_point *T;   /* table for precomputed points                 */
    unsigned char T_size;   /* number of points in table T                  */
    enum {                  /* what were we doing last time we returned?    */
        ecp_rsm_init = 0,       /* nothing so far, dummy initial state      */
        ecp_rsm_pre_dbl,        /* precompute 2^n multiples                 */
        ecp_rsm_pre_norm_dbl,   /* normalize precomputed 2^n multiples      */
        ecp_rsm_pre_add,        /* precompute remaining points by adding    */
        ecp_rsm_pre_norm_add,   /* normalize all precomputed points         */
        ecp_rsm_comb_core,      /* ecp_mul_comb_core()                      */
        ecp_rsm_final_norm,     /* do the final normalization               */
    } state;
};

/*
 * Init restart_mul sub-context
 */
static void ecp_restart_rsm_init(mbedtls_ecp_restart_mul_ctx *ctx)
{
    mbedtls_ecp_point_init(&ctx->R);
    ctx->i = 0;
    ctx->T = NULL;
    ctx->T_size = 0;
    ctx->state = ecp_rsm_init;
}

/*
 * Free the components of a restart_mul sub-context
 */
static void ecp_restart_rsm_free(mbedtls_ecp_restart_mul_ctx *ctx)
{
    unsigned char i;

    if (ctx == NULL) {
        return;
    }

    mbedtls_ecp_point_free(&ctx->R);

    if (ctx->T != NULL) {
        for (i = 0; i < ctx->T_size; i++) {
            mbedtls_ecp_point_free(ctx->T + i);
        }
        mbedtls_free(ctx->T);
    }

    ecp_restart_rsm_init(ctx);
}

/*
 * Restart context for ecp_muladd()
 */
struct mbedtls_ecp_restart_muladd {
    mbedtls_ecp_point mP;       /* mP value                             */
    mbedtls_ecp_point R;        /* R intermediate result                */
    enum {                      /* what should we do next?              */
        ecp_rsma_mul1 = 0,      /* first multiplication                 */
        ecp_rsma_mul2,          /* second multiplication                */
        ecp_rsma_add,           /* addition                             */
        ecp_rsma_norm,          /* normalization                        */
    } state;
};

/*
 * Init restart_muladd sub-context
 */
static void ecp_restart_ma_init(mbedtls_ecp_restart_muladd_ctx *ctx)
{
    mbedtls_ecp_point_init(&ctx->mP);
    mbedtls_ecp_point_init(&ctx->R);
    ctx->state = ecp_rsma_mul1;
}

/*
 * Free the components of a restart_muladd sub-context
 */
static void ecp_restart_ma_free(mbedtls_ecp_restart_muladd_ctx *ctx)
{
    if (ctx == NULL) {
        return;
    }

    mbedtls_ecp_point_free(&ctx->mP);
    mbedtls_ecp_point_free(&ctx->R);

    ecp_restart_ma_init(ctx);
}

/*
 * Initialize a restart context
 */
void mbedtls_ecp_restart_init(mbedtls_ecp_restart_ctx *ctx)
{
    ctx->ops_done = 0;
    ctx->depth = 0;
    ctx->rsm = NULL;
    ctx->ma = NULL;
}

/*
 * Free the components of a restart context
 */
void mbedtls_ecp_restart_free(mbedtls_ecp_restart_ctx *ctx)
{
    if (ctx == NULL) {
        return;
    }

    ecp_restart_rsm_free(ctx->rsm);
    mbedtls_free(ctx->rsm);

    ecp_restart_ma_free(ctx->ma);
    mbedtls_free(ctx->ma);

    mbedtls_ecp_restart_init(ctx);
}

/*
 * Check if we can do the next step
 */
int mbedtls_ecp_check_budget(const mbedtls_ecp_group *grp,
                             mbedtls_ecp_restart_ctx *rs_ctx,
                             unsigned ops)
{
    if (rs_ctx != NULL && ecp_max_ops != 0) {
        /* scale depending on curve size: the chosen reference is 256-bit,
         * and multiplication is quadratic. Round to the closest integer. */
        if (grp->pbits >= 512) {
            ops *= 4;
        } else if (grp->pbits >= 384) {
            ops *= 2;
        }

        /* Avoid infinite loops: always allow first step.
         * Because of that, however, it's not generally true
         * that ops_done <= ecp_max_ops, so the check
         * ops_done > ecp_max_ops below is mandatory. */
        if ((rs_ctx->ops_done != 0) &&
            (rs_ctx->ops_done > ecp_max_ops ||
             ops > ecp_max_ops - rs_ctx->ops_done)) {
            return MBEDTLS_ERR_ECP_IN_PROGRESS;
        }

        /* update running count */
        rs_ctx->ops_done += ops;
    }

    return 0;
}

/* Call this when entering a function that needs its own sub-context */
#define ECP_RS_ENTER(SUB)   do {                                      \
        /* reset ops count for this call if top-level */                    \
        if (rs_ctx != NULL && rs_ctx->depth++ == 0)                        \
        rs_ctx->ops_done = 0;                                           \
                                                                        \
        /* set up our own sub-context if needed */                          \
        if (mbedtls_ecp_restart_is_enabled() &&                             \
            rs_ctx != NULL && rs_ctx->SUB == NULL)                         \
        {                                                                   \
            rs_ctx->SUB = mbedtls_calloc(1, sizeof(*rs_ctx->SUB));      \
            if (rs_ctx->SUB == NULL)                                       \
            return MBEDTLS_ERR_ECP_ALLOC_FAILED;                     \
                                                                      \
            ecp_restart_## SUB ##_init(rs_ctx->SUB);                      \
        }                                                                   \
} while (0)

/* Call this when leaving a function that needs its own sub-context */
#define ECP_RS_LEAVE(SUB)   do {                                      \
        /* clear our sub-context when not in progress (done or error) */    \
        if (rs_ctx != NULL && rs_ctx->SUB != NULL &&                        \
            ret != MBEDTLS_ERR_ECP_IN_PROGRESS)                            \
        {                                                                   \
            ecp_restart_## SUB ##_free(rs_ctx->SUB);                      \
            mbedtls_free(rs_ctx->SUB);                                    \
            rs_ctx->SUB = NULL;                                             \
        }                                                                   \
                                                                        \
        if (rs_ctx != NULL)                                                \
        rs_ctx->depth--;                                                \
} while (0)

#else /* MBEDTLS_ECP_RESTARTABLE */

#define ECP_RS_ENTER(sub)     (void) rs_ctx;
#define ECP_RS_LEAVE(sub)     (void) rs_ctx;

#endif /* MBEDTLS_ECP_RESTARTABLE */

#if defined(MBEDTLS_ECP_C)
#if defined(MBEDTLS_ECP_SHORT_WEIERSTRASS_ENABLED) || defined(MBEDTLS_ECP_MONTGOMERY_ENABLED)
static void mpi_init_many(mbedtls_mpi *arr, size_t size)
{
    while (size--) {
        mbedtls_mpi_init(arr++);
    }
}

static void mpi_free_many(mbedtls_mpi *arr, size_t size)
{
    while (size--) {
        mbedtls_mpi_free(arr++);
    }
}
#endif /* MBEDTLS_ECP_SHORT_WEIERSTRASS_ENABLED || MBEDTLS_ECP_MONTGOMERY_ENABLED */
#endif /* MBEDTLS_ECP_C */

/*
 * List of supported curves:
 *  - internal ID
 *  - TLS NamedCurve ID (RFC 4492 sec. 5.1.1, RFC 7071 sec. 2, RFC 8446 sec. 4.2.7)
 *  - size in bits
 *  - readable name
 *
 * Curves are listed in order: largest curves first, and for a given size,
 * fastest curves first.
 *
 * Reminder: update profiles in x509_crt.c and ssl_tls.c when adding a new curve!
 */
static const mbedtls_ecp_curve_info ecp_supported_curves[] =
{
#if defined(MBEDTLS_ECP_DP_SECP521R1_ENABLED)
    { MBEDTLS_ECP_DP_SECP521R1,    25,     521,    "secp521r1"         },
#endif
#if defined(MBEDTLS_ECP_DP_BP512R1_ENABLED)
    { MBEDTLS_ECP_DP_BP512R1,      28,     512,    "brainpoolP512r1"   },
#endif
#if defined(MBEDTLS_ECP_DP_SECP384R1_ENABLED)
    { MBEDTLS_ECP_DP_SECP384R1,    24,     384,    "secp384r1"         },
#endif
#if defined(MBEDTLS_ECP_DP_BP384R1_ENABLED)
    { MBEDTLS_ECP_DP_BP384R1,      27,     384,    "brainpoolP384r1"   },
#endif
#if defined(MBEDTLS_ECP_DP_SECP256R1_ENABLED)
    { MBEDTLS_ECP_DP_SECP256R1,    23,     256,    "secp256r1"         },
#endif
#if defined(MBEDTLS_ECP_DP_SECP256K1_ENABLED)
    { MBEDTLS_ECP_DP_SECP256K1,    22,     256,    "secp256k1"         },
#endif
#if defined(MBEDTLS_ECP_DP_BP256R1_ENABLED)
    { MBEDTLS_ECP_DP_BP256R1,      26,     256,    "brainpoolP256r1"   },
#endif
#if defined(MBEDTLS_ECP_DP_SECP224R1_ENABLED)
    { MBEDTLS_ECP_DP_SECP224R1,    21,     224,    "secp224r1"         },
#endif
#if defined(MBEDTLS_ECP_DP_SECP224K1_ENABLED)
    { MBEDTLS_ECP_DP_SECP224K1,    20,     224,    "secp224k1"         },
#endif
#if defined(MBEDTLS_ECP_DP_SECP192R1_ENABLED)
    { MBEDTLS_ECP_DP_SECP192R1,    19,     192,    "secp192r1"         },
#endif
#if defined(MBEDTLS_ECP_DP_SECP192K1_ENABLED)
    { MBEDTLS_ECP_DP_SECP192K1,    18,     192,    "secp192k1"         },
#endif
#if defined(MBEDTLS_ECP_DP_CURVE25519_ENABLED)
    { MBEDTLS_ECP_DP_CURVE25519,   29,     256,    "x25519"            },
#endif
#if defined(MBEDTLS_ECP_DP_CURVE448_ENABLED)
    { MBEDTLS_ECP_DP_CURVE448,     30,     448,    "x448"              },
#endif
#if defined(MBEDTLS_ECP_DP_ED25519_ENABLED)
    { MBEDTLS_ECP_DP_ED25519,      29,     256,    "ed25519"           },
#endif
<<<<<<< HEAD
#if defined(MBEDTLS_ECP_DP_ED448_ENABLED)
    { MBEDTLS_ECP_DP_ED448,        30,     456,    "ed448"             },
#endif
=======
>>>>>>> b1e80d68
    { MBEDTLS_ECP_DP_NONE,          0,     0,      NULL                },
};

#define ECP_NB_CURVES   sizeof(ecp_supported_curves) /    \
    sizeof(ecp_supported_curves[0])

static mbedtls_ecp_group_id ecp_supported_grp_id[ECP_NB_CURVES];

/*
 * List of supported curves and associated info
 */
const mbedtls_ecp_curve_info *mbedtls_ecp_curve_list(void)
{
    return ecp_supported_curves;
}

/*
 * List of supported curves, group ID only
 */
const mbedtls_ecp_group_id *mbedtls_ecp_grp_id_list(void)
{
    static int init_done = 0;

    if (!init_done) {
        size_t i = 0;
        const mbedtls_ecp_curve_info *curve_info;

        for (curve_info = mbedtls_ecp_curve_list();
             curve_info->grp_id != MBEDTLS_ECP_DP_NONE;
             curve_info++) {
            ecp_supported_grp_id[i++] = curve_info->grp_id;
        }
        ecp_supported_grp_id[i] = MBEDTLS_ECP_DP_NONE;

        init_done = 1;
    }

    return ecp_supported_grp_id;
}

/*
 * Get the curve info for the internal identifier
 */
const mbedtls_ecp_curve_info *mbedtls_ecp_curve_info_from_grp_id(mbedtls_ecp_group_id grp_id)
{
    const mbedtls_ecp_curve_info *curve_info;

    for (curve_info = mbedtls_ecp_curve_list();
         curve_info->grp_id != MBEDTLS_ECP_DP_NONE;
         curve_info++) {
        if (curve_info->grp_id == grp_id) {
            return curve_info;
        }
    }

    return NULL;
}

/*
 * Get the curve info from the TLS identifier
 */
const mbedtls_ecp_curve_info *mbedtls_ecp_curve_info_from_tls_id(uint16_t tls_id)
{
    const mbedtls_ecp_curve_info *curve_info;

    for (curve_info = mbedtls_ecp_curve_list();
         curve_info->grp_id != MBEDTLS_ECP_DP_NONE;
         curve_info++) {
        if (curve_info->tls_id == tls_id) {
            return curve_info;
        }
    }

    return NULL;
}

/*
 * Get the curve info from the name
 */
const mbedtls_ecp_curve_info *mbedtls_ecp_curve_info_from_name(const char *name)
{
    const mbedtls_ecp_curve_info *curve_info;

    if (name == NULL) {
        return NULL;
    }

    for (curve_info = mbedtls_ecp_curve_list();
         curve_info->grp_id != MBEDTLS_ECP_DP_NONE;
         curve_info++) {
        if (strcmp(curve_info->name, name) == 0) {
            return curve_info;
        }
    }

    return NULL;
}

/*
 * Get the type of a curve
 */
mbedtls_ecp_curve_type mbedtls_ecp_get_type(const mbedtls_ecp_group *grp)
{
    if (grp->G.X.p == NULL) {
        return MBEDTLS_ECP_TYPE_NONE;
    }
<<<<<<< HEAD
#if defined(MBEDTLS_ECP_DP_ED25519_ENABLED)
    if (grp->id == MBEDTLS_ECP_DP_ED25519) {
        return MBEDTLS_ECP_TYPE_EDWARDS;
    }
#endif
#if defined(MBEDTLS_ECP_DP_ED448_ENABLED)
    if (grp->id == MBEDTLS_ECP_DP_ED448) {
        return MBEDTLS_ECP_TYPE_EDWARDS;
    }
#endif
=======

    if (grp->id == MBEDTLS_ECP_DP_ED25519) {
        return MBEDTLS_ECP_TYPE_EDWARDS;
    }
>>>>>>> b1e80d68
    if (grp->G.Y.p == NULL) {
        return MBEDTLS_ECP_TYPE_MONTGOMERY;
    } else {
        return MBEDTLS_ECP_TYPE_SHORT_WEIERSTRASS;
    }
}

/*
 * Initialize (the components of) a point
 */
void mbedtls_ecp_point_init(mbedtls_ecp_point *pt)
{
    mbedtls_mpi_init(&pt->X);
    mbedtls_mpi_init(&pt->Y);
    mbedtls_mpi_init(&pt->Z);
}

/*
 * Initialize (the components of) a group
 */
void mbedtls_ecp_group_init(mbedtls_ecp_group *grp)
{
    grp->id = MBEDTLS_ECP_DP_NONE;
    mbedtls_mpi_init(&grp->P);
    mbedtls_mpi_init(&grp->A);
    mbedtls_mpi_init(&grp->B);
    mbedtls_ecp_point_init(&grp->G);
    mbedtls_mpi_init(&grp->N);
    grp->pbits = 0;
    grp->nbits = 0;
    grp->h = 0;
    grp->modp = NULL;
    grp->t_pre = NULL;
    grp->t_post = NULL;
    grp->t_data = NULL;
    grp->T = NULL;
    grp->T_size = 0;
}

/*
 * Initialize (the components of) a key pair
 */
void mbedtls_ecp_keypair_init(mbedtls_ecp_keypair *key)
{
    mbedtls_ecp_group_init(&key->grp);
    mbedtls_mpi_init(&key->d);
    mbedtls_ecp_point_init(&key->Q);
}

/*
 * Unallocate (the components of) a point
 */
void mbedtls_ecp_point_free(mbedtls_ecp_point *pt)
{
    if (pt == NULL) {
        return;
    }

    mbedtls_mpi_free(&(pt->X));
    mbedtls_mpi_free(&(pt->Y));
    mbedtls_mpi_free(&(pt->Z));
}

/*
 * Check that the comb table (grp->T) is static initialized.
 */
static int ecp_group_is_static_comb_table(const mbedtls_ecp_group *grp)
{
#if MBEDTLS_ECP_FIXED_POINT_OPTIM == 1
    return grp->T != NULL && grp->T_size == 0;
#else
    (void) grp;
    return 0;
#endif
}

/*
 * Unallocate (the components of) a group
 */
void mbedtls_ecp_group_free(mbedtls_ecp_group *grp)
{
    size_t i;

    if (grp == NULL) {
        return;
    }

    if (grp->h != 1) {
        mbedtls_mpi_free(&grp->A);
        mbedtls_mpi_free(&grp->B);
        mbedtls_ecp_point_free(&grp->G);

#if !defined(MBEDTLS_ECP_WITH_MPI_UINT)
        mbedtls_mpi_free(&grp->N);
        mbedtls_mpi_free(&grp->P);
#endif
    }

    if (!ecp_group_is_static_comb_table(grp) && grp->T != NULL) {
        for (i = 0; i < grp->T_size; i++) {
            mbedtls_ecp_point_free(&grp->T[i]);
        }
        mbedtls_free(grp->T);
    }

    mbedtls_platform_zeroize(grp, sizeof(mbedtls_ecp_group));
}

/*
 * Unallocate (the components of) a key pair
 */
void mbedtls_ecp_keypair_free(mbedtls_ecp_keypair *key)
{
    if (key == NULL) {
        return;
    }

    mbedtls_ecp_group_free(&key->grp);
    mbedtls_mpi_free(&key->d);
    mbedtls_ecp_point_free(&key->Q);
}

/*
 * Copy the contents of a point
 */
int mbedtls_ecp_copy(mbedtls_ecp_point *P, const mbedtls_ecp_point *Q)
{
    int ret = MBEDTLS_ERR_ERROR_CORRUPTION_DETECTED;
    MBEDTLS_MPI_CHK(mbedtls_mpi_copy(&P->X, &Q->X));
    MBEDTLS_MPI_CHK(mbedtls_mpi_copy(&P->Y, &Q->Y));
    MBEDTLS_MPI_CHK(mbedtls_mpi_copy(&P->Z, &Q->Z));

cleanup:
    return ret;
}

/*
 * Copy the contents of a group object
 */
int mbedtls_ecp_group_copy(mbedtls_ecp_group *dst, const mbedtls_ecp_group *src)
{
    return mbedtls_ecp_group_load(dst, src->id);
}

/*
 * Set point to zero. This deprecated function does not work for Edwards curves
 * and will silently set the point to a wrong value in that case. Use
 * mbedtls_ecp_set_zero_ext() instead.
 */
int mbedtls_ecp_set_zero(mbedtls_ecp_point *pt)
{
    int ret = MBEDTLS_ERR_ERROR_CORRUPTION_DETECTED;
    MBEDTLS_MPI_CHK(mbedtls_mpi_lset(&pt->X, 1));
    MBEDTLS_MPI_CHK(mbedtls_mpi_lset(&pt->Y, 1));
    MBEDTLS_MPI_CHK(mbedtls_mpi_lset(&pt->Z, 0));

cleanup:
    return ret;
}

/*
 * Set point to zero.
 */
int mbedtls_ecp_set_zero_ext(const mbedtls_ecp_group *grp, mbedtls_ecp_point *pt)
{
    int ret = MBEDTLS_ERR_ERROR_CORRUPTION_DETECTED;
    if (pt == NULL) {
        return MBEDTLS_ERR_ECP_BAD_INPUT_DATA;
    }

    switch (mbedtls_ecp_get_type(grp)) {
#if defined(MBEDTLS_ECP_EDWARDS_ENABLED)
        case MBEDTLS_ECP_TYPE_EDWARDS:
            MBEDTLS_MPI_CHK(mbedtls_mpi_lset(&pt->X, 0));
            MBEDTLS_MPI_CHK(mbedtls_mpi_lset(&pt->Y, 1));
            MBEDTLS_MPI_CHK(mbedtls_mpi_lset(&pt->Z, 1));
            break;
#endif
#if defined(MBEDTLS_ECP_MONTGOMERY_ENABLED)
        case MBEDTLS_ECP_TYPE_MONTGOMERY:
            MBEDTLS_MPI_CHK(mbedtls_mpi_lset(&pt->X, 1));
            MBEDTLS_MPI_CHK(mbedtls_mpi_lset(&pt->Y, 1));
            MBEDTLS_MPI_CHK(mbedtls_mpi_lset(&pt->Z, 0));
            break;
#endif
#if defined(MBEDTLS_ECP_SHORT_WEIERSTRASS_ENABLED)
        case MBEDTLS_ECP_TYPE_SHORT_WEIERSTRASS:
            MBEDTLS_MPI_CHK(mbedtls_mpi_lset(&pt->X, 1));
            MBEDTLS_MPI_CHK(mbedtls_mpi_lset(&pt->Y, 1));
            MBEDTLS_MPI_CHK(mbedtls_mpi_lset(&pt->Z, 0));
            break;
#endif
        default:
            ret = MBEDTLS_ERR_ECP_BAD_INPUT_DATA;
    }
cleanup:
    return ret;
}

/*
 * Tell if a point is zero. This deprecated function does not work for Edwards
 * curves and will return a wrong result in that case. Use
 * mbedtls_ecp_is_zero_ext() instead.
 */
int mbedtls_ecp_is_zero(mbedtls_ecp_point *pt)
{
    return mbedtls_mpi_cmp_int(&pt->Z, 0) == 0;
}

/*
 * Tell if a point is zero.
 */
int mbedtls_ecp_is_zero_ext(const mbedtls_ecp_group *grp, mbedtls_ecp_point *pt)
{
    if (pt == NULL) {
        return MBEDTLS_ERR_ECP_BAD_INPUT_DATA;
    }

    switch (mbedtls_ecp_get_type(grp)) {
#if defined(MBEDTLS_ECP_EDWARDS_ENABLED)
        case MBEDTLS_ECP_TYPE_EDWARDS:
            return mbedtls_mpi_cmp_int(&pt->X, 0) == 0 &&
                   mbedtls_mpi_cmp_mpi(&pt->Y, &pt->Z) == 0;
#endif
#if defined(MBEDTLS_ECP_MONTGOMERY_ENABLED)
        case MBEDTLS_ECP_TYPE_MONTGOMERY:
            return mbedtls_mpi_cmp_int(&pt->Z, 0) == 0;
#endif
#if defined(MBEDTLS_ECP_SHORT_WEIERSTRASS_ENABLED)
        case MBEDTLS_ECP_TYPE_SHORT_WEIERSTRASS:
            return mbedtls_mpi_cmp_int(&pt->Z, 0) == 0;
#endif
        default:
            return MBEDTLS_ERR_ECP_BAD_INPUT_DATA;
    }
}

/*
 * Compare two points lazily
 */
int mbedtls_ecp_point_cmp(const mbedtls_ecp_point *P,
                          const mbedtls_ecp_point *Q)
{
    if (mbedtls_mpi_cmp_mpi(&P->X, &Q->X) == 0 &&
        mbedtls_mpi_cmp_mpi(&P->Y, &Q->Y) == 0 &&
        mbedtls_mpi_cmp_mpi(&P->Z, &Q->Z) == 0) {
        return 0;
    }

    return MBEDTLS_ERR_ECP_BAD_INPUT_DATA;
}

/*
 * Import a non-zero point from ASCII strings
 */
int mbedtls_ecp_point_read_string(mbedtls_ecp_point *P, int radix,
                                  const char *x, const char *y)
{
    int ret = MBEDTLS_ERR_ERROR_CORRUPTION_DETECTED;
    MBEDTLS_MPI_CHK(mbedtls_mpi_read_string(&P->X, radix, x));
    MBEDTLS_MPI_CHK(mbedtls_mpi_read_string(&P->Y, radix, y));
    MBEDTLS_MPI_CHK(mbedtls_mpi_lset(&P->Z, 1));

cleanup:
    return ret;
}

/*
 * Export a point into unsigned binary data (SEC1 2.3.3 and RFC7748)
 */
int mbedtls_ecp_point_write_binary(const mbedtls_ecp_group *grp,
                                   const mbedtls_ecp_point *P,
                                   int format, size_t *olen,
                                   unsigned char *buf, size_t buflen)
{
    int ret = MBEDTLS_ERR_ECP_FEATURE_UNAVAILABLE;
    size_t plen;
#if defined(MBEDTLS_ECP_EDWARDS_ENABLED)
    mbedtls_mpi q;
    mbedtls_mpi_init(&q);
#endif
    if (format != MBEDTLS_ECP_PF_UNCOMPRESSED &&
        format != MBEDTLS_ECP_PF_COMPRESSED) {
        return MBEDTLS_ERR_ECP_BAD_INPUT_DATA;
    }

    plen = mbedtls_mpi_size(&grp->P);

    switch (mbedtls_ecp_get_type(grp)) {
#if defined(MBEDTLS_ECP_MONTGOMERY_ENABLED)
        case MBEDTLS_ECP_TYPE_MONTGOMERY:
            (void) format; /* Montgomery curves always use the same point format */
            *olen = plen;
            if (buflen < *olen) {
                return MBEDTLS_ERR_ECP_BUFFER_TOO_SMALL;
            }

            MBEDTLS_MPI_CHK(mbedtls_mpi_write_binary_le(&P->X, buf, plen));
            break;
#endif
#if defined(MBEDTLS_ECP_SHORT_WEIERSTRASS_ENABLED)
        case MBEDTLS_ECP_TYPE_SHORT_WEIERSTRASS:
            /*
             * Common case: P == 0
             */
            if (mbedtls_mpi_cmp_int(&P->Z, 0) == 0) {
                if (buflen < 1) {
                    return MBEDTLS_ERR_ECP_BUFFER_TOO_SMALL;
                }

                buf[0] = 0x00;
                *olen = 1;

                return 0;
            }

            if (format == MBEDTLS_ECP_PF_UNCOMPRESSED) {
                *olen = 2 * plen + 1;

                if (buflen < *olen) {
                    return MBEDTLS_ERR_ECP_BUFFER_TOO_SMALL;
                }

                buf[0] = 0x04;
                MBEDTLS_MPI_CHK(mbedtls_mpi_write_binary(&P->X, buf + 1, plen));
                MBEDTLS_MPI_CHK(mbedtls_mpi_write_binary(&P->Y, buf + 1 + plen, plen));
            } else if (format == MBEDTLS_ECP_PF_COMPRESSED) {
                *olen = plen + 1;

                if (buflen < *olen) {
                    return MBEDTLS_ERR_ECP_BUFFER_TOO_SMALL;
                }

                buf[0] = 0x02 + mbedtls_mpi_get_bit(&P->Y, 0);
                MBEDTLS_MPI_CHK(mbedtls_mpi_write_binary(&P->X, buf + 1, plen));
            }
            break;
#endif
#if defined(MBEDTLS_ECP_EDWARDS_ENABLED)
        case MBEDTLS_ECP_TYPE_EDWARDS:
            /* Only the compressed format is defined for Edwards curves. */
            if (format != MBEDTLS_ECP_PF_COMPRESSED) {
                return MBEDTLS_ERR_ECP_BAD_INPUT_DATA;
            }

            /* We need to add an extra bit to store the least significant bit of X. */
            plen = (grp->pbits + 1 + 7) >> 3;

            *olen = plen;
            if (buflen < *olen) {
                return MBEDTLS_ERR_ECP_BUFFER_TOO_SMALL;
            }

            MBEDTLS_MPI_CHK(mbedtls_ecp_point_encode(grp, &q, P));

            MBEDTLS_MPI_CHK(mbedtls_mpi_write_binary_le(&q, buf, plen));
            break;
#endif
        default:
            break;
    }

cleanup:
#if defined(MBEDTLS_ECP_EDWARDS_ENABLED)
    mbedtls_mpi_free(&q);
#endif
    return ret;
}

#if defined(MBEDTLS_ECP_EDWARDS_ENABLED)
/*
 * Import and Edward point from binary data (RFC8032)
 */
static int mbedtls_ecp_point_read_binary_edwards(const mbedtls_ecp_group *grp,
                                                 mbedtls_ecp_point *pt,
                                                 const unsigned char *buf, size_t ilen);
#endif

#if defined(MBEDTLS_ECP_SHORT_WEIERSTRASS_ENABLED)
static int mbedtls_ecp_sw_derive_y(const mbedtls_ecp_group *grp,
                                   const mbedtls_mpi *X,
                                   mbedtls_mpi *Y,
                                   int parity_bit);
#endif /* MBEDTLS_ECP_SHORT_WEIERSTRASS_ENABLED */

/*
 * Import a point from unsigned binary data (SEC1 2.3.4 and RFC7748)
 */
int mbedtls_ecp_point_read_binary(const mbedtls_ecp_group *grp,
                                  mbedtls_ecp_point *pt,
                                  const unsigned char *buf, size_t ilen)
{
    int ret = MBEDTLS_ERR_ECP_FEATURE_UNAVAILABLE;
    size_t plen;
    if (ilen < 1) {
        return MBEDTLS_ERR_ECP_BAD_INPUT_DATA;
    }

    plen = mbedtls_mpi_size(&grp->P);

    switch (mbedtls_ecp_get_type(grp)) {
#if defined(MBEDTLS_ECP_MONTGOMERY_ENABLED)
        case MBEDTLS_ECP_TYPE_MONTGOMERY:
            if (plen != ilen) {
                return MBEDTLS_ERR_ECP_BAD_INPUT_DATA;
            }

            MBEDTLS_MPI_CHK(mbedtls_mpi_read_binary_le(&pt->X, buf, plen));
            mbedtls_mpi_free(&pt->Y);

            if (grp->id == MBEDTLS_ECP_DP_CURVE25519) {
                /* Set most significant bit to 0 as prescribed in RFC7748 §5 */
                MBEDTLS_MPI_CHK(mbedtls_mpi_set_bit(&pt->X, plen * 8 - 1, 0));
            }

            MBEDTLS_MPI_CHK(mbedtls_mpi_lset(&pt->Z, 1));
            break;
#endif
#if defined(MBEDTLS_ECP_SHORT_WEIERSTRASS_ENABLED)
        case MBEDTLS_ECP_TYPE_SHORT_WEIERSTRASS:
            if (buf[0] == 0x00) {
                if (ilen == 1) {
                    return mbedtls_ecp_set_zero_ext(grp, pt);
                } else {
                    return MBEDTLS_ERR_ECP_BAD_INPUT_DATA;
                }
            }

            if (ilen < 1 + plen) {
                return MBEDTLS_ERR_ECP_BAD_INPUT_DATA;
            }

            MBEDTLS_MPI_CHK(mbedtls_mpi_read_binary(&pt->X, buf + 1, plen));
            MBEDTLS_MPI_CHK(mbedtls_mpi_lset(&pt->Z, 1));

            if (buf[0] == 0x04) {
                /* format == MBEDTLS_ECP_PF_UNCOMPRESSED */
                if (ilen != 1 + plen * 2) {
                    return MBEDTLS_ERR_ECP_BAD_INPUT_DATA;
                }
                return mbedtls_mpi_read_binary(&pt->Y, buf + 1 + plen, plen);
            } else if (buf[0] == 0x02 || buf[0] == 0x03) {
                /* format == MBEDTLS_ECP_PF_COMPRESSED */
                if (ilen != 1 + plen) {
                    return MBEDTLS_ERR_ECP_BAD_INPUT_DATA;
                }
                return mbedtls_ecp_sw_derive_y(grp, &pt->X, &pt->Y,
                                               (buf[0] & 1));
            } else {
                return MBEDTLS_ERR_ECP_BAD_INPUT_DATA;
            }
            break;
<<<<<<< HEAD
#endif
#if defined(MBEDTLS_ECP_EDWARDS_ENABLED)
        case MBEDTLS_ECP_TYPE_EDWARDS:
            (void) plen;
            MBEDTLS_MPI_CHK(mbedtls_ecp_point_read_binary_edwards(grp, pt, buf, ilen));
            break;
#endif
=======
#endif
#if defined(MBEDTLS_ECP_EDWARDS_ENABLED)
        case MBEDTLS_ECP_TYPE_EDWARDS:
            (void) plen;
            MBEDTLS_MPI_CHK(mbedtls_ecp_point_read_binary_edwards(grp, pt, buf, ilen));
            break;
#endif
>>>>>>> b1e80d68
        default:
            break;
    }

cleanup:
    return ret;
}

/*
 * Import a point from a TLS ECPoint record (RFC 4492)
 *      struct {
 *          opaque point <1..2^8-1>;
 *      } ECPoint;
 */
int mbedtls_ecp_tls_read_point(const mbedtls_ecp_group *grp,
                               mbedtls_ecp_point *pt,
                               const unsigned char **buf, size_t buf_len)
{
    unsigned char data_len;
    const unsigned char *buf_start;
    /*
     * We must have at least two bytes (1 for length, at least one for data)
     */
    if (buf_len < 2) {
        return MBEDTLS_ERR_ECP_BAD_INPUT_DATA;
    }

    data_len = *(*buf)++;
    if (data_len < 1 || data_len > buf_len - 1) {
        return MBEDTLS_ERR_ECP_BAD_INPUT_DATA;
    }

    /*
     * Save buffer start for read_binary and update buf
     */
    buf_start = *buf;
    *buf += data_len;

    return mbedtls_ecp_point_read_binary(grp, pt, buf_start, data_len);
}

/*
 * Export a point as a TLS ECPoint record (RFC 4492)
 *      struct {
 *          opaque point <1..2^8-1>;
 *      } ECPoint;
 */
int mbedtls_ecp_tls_write_point(const mbedtls_ecp_group *grp, const mbedtls_ecp_point *pt,
                                int format, size_t *olen,
                                unsigned char *buf, size_t blen)
{
    int ret = MBEDTLS_ERR_ERROR_CORRUPTION_DETECTED;
    if (format != MBEDTLS_ECP_PF_UNCOMPRESSED &&
        format != MBEDTLS_ECP_PF_COMPRESSED) {
        return MBEDTLS_ERR_ECP_BAD_INPUT_DATA;
    }

    /*
     * buffer length must be at least one, for our length byte
     */
    if (blen < 1) {
        return MBEDTLS_ERR_ECP_BAD_INPUT_DATA;
    }

    if ((ret = mbedtls_ecp_point_write_binary(grp, pt, format,
                                              olen, buf + 1, blen - 1)) != 0) {
        return ret;
    }

    /*
     * write length to the first byte and update total length
     */
    buf[0] = (unsigned char) *olen;
    ++*olen;

    return 0;
}

/*
 * Set a group from an ECParameters record (RFC 4492)
 */
int mbedtls_ecp_tls_read_group(mbedtls_ecp_group *grp,
                               const unsigned char **buf, size_t len)
{
    int ret = MBEDTLS_ERR_ERROR_CORRUPTION_DETECTED;
    mbedtls_ecp_group_id grp_id;
    if ((ret = mbedtls_ecp_tls_read_group_id(&grp_id, buf, len)) != 0) {
        return ret;
    }

    return mbedtls_ecp_group_load(grp, grp_id);
}

/*
 * Read a group id from an ECParameters record (RFC 4492) and convert it to
 * mbedtls_ecp_group_id.
 */
int mbedtls_ecp_tls_read_group_id(mbedtls_ecp_group_id *grp,
                                  const unsigned char **buf, size_t len)
{
    uint16_t tls_id;
    const mbedtls_ecp_curve_info *curve_info;
    /*
     * We expect at least three bytes (see below)
     */
    if (len < 3) {
        return MBEDTLS_ERR_ECP_BAD_INPUT_DATA;
    }

    /*
     * First byte is curve_type; only named_curve is handled
     */
    if (*(*buf)++ != MBEDTLS_ECP_TLS_NAMED_CURVE) {
        return MBEDTLS_ERR_ECP_BAD_INPUT_DATA;
    }

    /*
     * Next two bytes are the namedcurve value
     */
    tls_id = *(*buf)++;
    tls_id <<= 8;
    tls_id |= *(*buf)++;

    if ((curve_info = mbedtls_ecp_curve_info_from_tls_id(tls_id)) == NULL) {
        return MBEDTLS_ERR_ECP_FEATURE_UNAVAILABLE;
    }

    *grp = curve_info->grp_id;

    return 0;
}

/*
 * Write the ECParameters record corresponding to a group (RFC 4492)
 */
int mbedtls_ecp_tls_write_group(const mbedtls_ecp_group *grp, size_t *olen,
                                unsigned char *buf, size_t blen)
{
    const mbedtls_ecp_curve_info *curve_info;
    if ((curve_info = mbedtls_ecp_curve_info_from_grp_id(grp->id)) == NULL) {
        return MBEDTLS_ERR_ECP_BAD_INPUT_DATA;
    }

    /*
     * We are going to write 3 bytes (see below)
     */
    *olen = 3;
    if (blen < *olen) {
        return MBEDTLS_ERR_ECP_BUFFER_TOO_SMALL;
    }

    /*
     * First byte is curve_type, always named_curve
     */
    *buf++ = MBEDTLS_ECP_TLS_NAMED_CURVE;

    /*
     * Next two bytes are the namedcurve value
     */
    MBEDTLS_PUT_UINT16_BE(curve_info->tls_id, buf, 0);

    return 0;
}

/*
 * Wrapper around fast quasi-modp functions, with fall-back to mbedtls_mpi_mod_mpi.
 * See the documentation of struct mbedtls_ecp_group.
 *
 * This function is in the critial loop for mbedtls_ecp_mul, so pay attention to perf.
 */
static int ecp_modp(mbedtls_mpi *N, const mbedtls_ecp_group *grp)
{
    int ret = MBEDTLS_ERR_ERROR_CORRUPTION_DETECTED;

    if (grp->modp == NULL) {
        return mbedtls_mpi_mod_mpi(N, N, &grp->P);
    }

    /* N->s < 0 is a much faster test, which fails only if N is 0 */
    if ((N->s < 0 && mbedtls_mpi_cmp_int(N, 0) != 0) ||
        mbedtls_mpi_bitlen(N) > 2 * grp->pbits) {
        return MBEDTLS_ERR_ECP_BAD_INPUT_DATA;
    }

    MBEDTLS_MPI_CHK(grp->modp(N));

    /* N->s < 0 is a much faster test, which fails only if N is 0 */
    while (N->s < 0 && mbedtls_mpi_cmp_int(N, 0) != 0) {
        MBEDTLS_MPI_CHK(mbedtls_mpi_add_mpi(N, N, &grp->P));
    }

    while (mbedtls_mpi_cmp_mpi(N, &grp->P) >= 0) {
        /* we known P, N and the result are positive */
        MBEDTLS_MPI_CHK(mbedtls_mpi_sub_abs(N, N, &grp->P));
    }

cleanup:
    return ret;
}

/*
 * Fast mod-p functions expect their argument to be in the 0..p^2 range.
 *
 * In order to guarantee that, we need to ensure that operands of
 * mbedtls_mpi_mul_mpi are in the 0..p range. So, after each operation we will
 * bring the result back to this range.
 *
 * The following macros are shortcuts for doing that.
 */

/*
 * Reduce a mbedtls_mpi mod p in-place, general case, to use after mbedtls_mpi_mul_mpi
 */
#if defined(MBEDTLS_SELF_TEST)
#define INC_MUL_COUNT   mul_count++;
#else
#define INC_MUL_COUNT
#endif

#define MOD_MUL(N)                                                    \
    do                                                                  \
    {                                                                   \
        MBEDTLS_MPI_CHK(ecp_modp(&(N), grp));                       \
        INC_MUL_COUNT                                                   \
    } while (0)

static inline int mbedtls_mpi_mul_mod(const mbedtls_ecp_group *grp,
                                      mbedtls_mpi *X,
                                      const mbedtls_mpi *A,
                                      const mbedtls_mpi *B)
{
    int ret = MBEDTLS_ERR_ERROR_CORRUPTION_DETECTED;
    MBEDTLS_MPI_CHK(mbedtls_mpi_mul_mpi(X, A, B));
    MOD_MUL(*X);
cleanup:
    return ret;
}

/*
 * Reduce a mbedtls_mpi mod p in-place, to use after mbedtls_mpi_sub_mpi
 * N->s < 0 is a very fast test, which fails only if N is 0
 */
#define MOD_SUB(N)                                                          \
    do {                                                                      \
        while ((N)->s < 0 && mbedtls_mpi_cmp_int((N), 0) != 0)             \
        MBEDTLS_MPI_CHK(mbedtls_mpi_add_mpi((N), (N), &grp->P));      \
    } while (0)

#if (defined(MBEDTLS_ECP_SHORT_WEIERSTRASS_ENABLED) && \
    !(defined(MBEDTLS_ECP_NO_FALLBACK) && \
    defined(MBEDTLS_ECP_DOUBLE_JAC_ALT) && \
    defined(MBEDTLS_ECP_ADD_MIXED_ALT))) || \
    (defined(MBEDTLS_ECP_MONTGOMERY_ENABLED) && \
    !(defined(MBEDTLS_ECP_NO_FALLBACK) && \
    defined(MBEDTLS_ECP_DOUBLE_ADD_MXZ_ALT))) || \
    (defined(MBEDTLS_ECP_EDWARDS_ENABLED) && \
    !(defined(MBEDTLS_ECP_NO_FALLBACK) && \
    defined(MBEDTLS_ECP_DOUBLE_ADD_EDXYZ_ALT)))
static inline int mbedtls_mpi_sub_mod(const mbedtls_ecp_group *grp,
                                      mbedtls_mpi *X,
                                      const mbedtls_mpi *A,
                                      const mbedtls_mpi *B)
{
    int ret = MBEDTLS_ERR_ERROR_CORRUPTION_DETECTED;
    MBEDTLS_MPI_CHK(mbedtls_mpi_sub_mpi(X, A, B));
    MOD_SUB(X);
cleanup:
    return ret;
}
#endif /* All functions referencing mbedtls_mpi_sub_mod() are alt-implemented without fallback */

/*
 * Reduce a mbedtls_mpi mod p in-place, to use after mbedtls_mpi_add_mpi and mbedtls_mpi_mul_int.
 * We known P, N and the result are positive, so sub_abs is correct, and
 * a bit faster.
 */
#define MOD_ADD(N)                                                   \
    while (mbedtls_mpi_cmp_mpi((N), &grp->P) >= 0)                  \
    MBEDTLS_MPI_CHK(mbedtls_mpi_sub_abs((N), (N), &grp->P))

static inline int mbedtls_mpi_add_mod(const mbedtls_ecp_group *grp,
                                      mbedtls_mpi *X,
                                      const mbedtls_mpi *A,
                                      const mbedtls_mpi *B)
{
    int ret = MBEDTLS_ERR_ERROR_CORRUPTION_DETECTED;
    MBEDTLS_MPI_CHK(mbedtls_mpi_add_mpi(X, A, B));
    MOD_ADD(X);
cleanup:
    return ret;
}

#if defined(MBEDTLS_ECP_SHORT_WEIERSTRASS_ENABLED) || defined(MBEDTLS_ECP_EDWARDS_ENABLED)
#if defined(MBEDTLS_ECP_C)
#if defined(MBEDTLS_ECP_SHORT_WEIERSTRASS_ENABLED)
static inline int mbedtls_mpi_mul_int_mod(const mbedtls_ecp_group *grp,
                                          mbedtls_mpi *X,
                                          const mbedtls_mpi *A,
                                          mbedtls_mpi_uint c)
{
    int ret = MBEDTLS_ERR_ERROR_CORRUPTION_DETECTED;

    MBEDTLS_MPI_CHK(mbedtls_mpi_mul_int(X, A, c));
    MOD_ADD(X);
cleanup:
    return ret;
}
#endif /* MBEDTLS_ECP_SHORT_WEIERSTRASS_ENABLED */
#endif /* MBEDTLS_ECP_C */

static inline int mbedtls_mpi_sub_int_mod(const mbedtls_ecp_group *grp,
                                          mbedtls_mpi *X,
                                          const mbedtls_mpi *A,
                                          mbedtls_mpi_uint c)
{
    int ret = MBEDTLS_ERR_ERROR_CORRUPTION_DETECTED;

    MBEDTLS_MPI_CHK(mbedtls_mpi_sub_int(X, A, c));
    MOD_SUB(X);
cleanup:
    return ret;
}
#endif /* MBEDTLS_ECP_SHORT_WEIERSTRASS_ENABLED || MBEDTLS_ECP_EDWARDS_ENABLED */

#define MPI_ECP_SUB_INT(X, A, c)             \
    MBEDTLS_MPI_CHK(mbedtls_mpi_sub_int_mod(grp, X, A, c))

#if defined(MBEDTLS_ECP_C)
#if defined(MBEDTLS_ECP_SHORT_WEIERSTRASS_ENABLED) && \
    !(defined(MBEDTLS_ECP_NO_FALLBACK) && \
    defined(MBEDTLS_ECP_DOUBLE_JAC_ALT) && \
    defined(MBEDTLS_ECP_ADD_MIXED_ALT)) || \
    (defined(MBEDTLS_ECP_EDWARDS_ENABLED) && \
    !(defined(MBEDTLS_ECP_NO_FALLBACK) && \
    defined(MBEDTLS_ECP_ADD_MIXED_ALT)))
static inline int mbedtls_mpi_shift_l_mod(const mbedtls_ecp_group *grp,
                                          mbedtls_mpi *X,
                                          size_t count)
{
    int ret = MBEDTLS_ERR_ERROR_CORRUPTION_DETECTED;
    MBEDTLS_MPI_CHK(mbedtls_mpi_shift_l(X, count));
    MOD_ADD(X);
cleanup:
    return ret;
}
#endif \
    /* All functions referencing mbedtls_mpi_shift_l_mod() are alt-implemented without fallback */
#endif /* MBEDTLS_ECP_C */

/*
 * Macro wrappers around ECP modular arithmetic
 *
 * Currently, these wrappers are defined via the bignum module.
 */

#define MPI_ECP_ADD(X, A, B)                                                  \
    MBEDTLS_MPI_CHK(mbedtls_mpi_add_mod(grp, X, A, B))

#define MPI_ECP_SUB(X, A, B)                                                  \
    MBEDTLS_MPI_CHK(mbedtls_mpi_sub_mod(grp, X, A, B))

#define MPI_ECP_MUL(X, A, B)                                                  \
    MBEDTLS_MPI_CHK(mbedtls_mpi_mul_mod(grp, X, A, B))

#define MPI_ECP_SQR(X, A)                                                     \
    MBEDTLS_MPI_CHK(mbedtls_mpi_mul_mod(grp, X, A, A))

#define MPI_ECP_MUL_INT(X, A, c)                                              \
    MBEDTLS_MPI_CHK(mbedtls_mpi_mul_int_mod(grp, X, A, c))

#define MPI_ECP_INV(dst, src)                                                 \
    MBEDTLS_MPI_CHK(mbedtls_mpi_inv_mod((dst), (src), &grp->P))

#define MPI_ECP_MOV(X, A)                                                     \
    MBEDTLS_MPI_CHK(mbedtls_mpi_copy(X, A))

#define MPI_ECP_SHIFT_L(X, count)                                             \
    MBEDTLS_MPI_CHK(mbedtls_mpi_shift_l_mod(grp, X, count))

#define MPI_ECP_LSET(X, c)                                                    \
    MBEDTLS_MPI_CHK(mbedtls_mpi_lset(X, c))

#define MPI_ECP_CMP_INT(X, c)                                                 \
    mbedtls_mpi_cmp_int(X, c)

#define MPI_ECP_CMP(X, Y)                                                     \
    mbedtls_mpi_cmp_mpi(X, Y)

/* Needs f_rng, p_rng to be defined. */
#define MPI_ECP_RAND(X)                                                       \
    MBEDTLS_MPI_CHK(mbedtls_mpi_random((X), 2, &grp->P, f_rng, p_rng))

/* Conditional negation
 * Needs grp and a temporary MPI tmp to be defined. */
#define MPI_ECP_COND_NEG(X, cond)                                        \
    do                                                                     \
    {                                                                      \
        unsigned char nonzero = mbedtls_mpi_cmp_int((X), 0) != 0;        \
        MBEDTLS_MPI_CHK(mbedtls_mpi_sub_mpi(&tmp, &grp->P, (X)));      \
        MBEDTLS_MPI_CHK(mbedtls_mpi_safe_cond_assign((X), &tmp,          \
                                                     nonzero &cond)); \
    } while (0)

#define MPI_ECP_NEG(X) MPI_ECP_COND_NEG((X), 1)

#define MPI_ECP_VALID(X)                      \
    ((X)->p != NULL)

#define MPI_ECP_COND_ASSIGN(X, Y, cond)       \
    MBEDTLS_MPI_CHK(mbedtls_mpi_safe_cond_assign((X), (Y), (cond)))

#define MPI_ECP_COND_SWAP(X, Y, cond)       \
    MBEDTLS_MPI_CHK(mbedtls_mpi_safe_cond_swap((X), (Y), (cond)))

#if defined(MBEDTLS_ECP_SHORT_WEIERSTRASS_ENABLED)

/*
 * Computes the right-hand side of the Short Weierstrass equation
 * RHS = X^3 + A X + B
 */
static int ecp_sw_rhs(const mbedtls_ecp_group *grp,
                      mbedtls_mpi *rhs,
                      const mbedtls_mpi *X)
{
    int ret;

    /* Compute X^3 + A X + B as X (X^2 + A) + B */
    MPI_ECP_SQR(rhs, X);

    /* Special case for A = -3 */
    if (mbedtls_ecp_group_a_is_minus_3(grp)) {
        MPI_ECP_SUB_INT(rhs, rhs, 3);
    } else {
        MPI_ECP_ADD(rhs, rhs, &grp->A);
    }

    MPI_ECP_MUL(rhs, rhs, X);
    MPI_ECP_ADD(rhs, rhs, &grp->B);

cleanup:
    return ret;
}

/*
 * Derive Y from X and a parity bit
 */
static int mbedtls_ecp_sw_derive_y(const mbedtls_ecp_group *grp,
                                   const mbedtls_mpi *X,
                                   mbedtls_mpi *Y,
                                   int parity_bit)
{
    /* w = y^2 = x^3 + ax + b
     * y = sqrt(w) = w^((p+1)/4) mod p   (for prime p where p = 3 mod 4)
     *
     * Note: this method for extracting square root does not validate that w
     * was indeed a square so this function will return garbage in Y if X
     * does not correspond to a point on the curve.
     */

    /* Check prerequisite p = 3 mod 4 */
    if (mbedtls_mpi_get_bit(&grp->P, 0) != 1 ||
        mbedtls_mpi_get_bit(&grp->P, 1) != 1) {
        return MBEDTLS_ERR_ECP_FEATURE_UNAVAILABLE;
    }

    int ret;
    mbedtls_mpi exp;
    mbedtls_mpi_init(&exp);

    /* use Y to store intermediate result, actually w above */
    MBEDTLS_MPI_CHK(ecp_sw_rhs(grp, Y, X));

    /* w = y^2 */ /* Y contains y^2 intermediate result */
    /* exp = ((p+1)/4) */
    MBEDTLS_MPI_CHK(mbedtls_mpi_add_int(&exp, &grp->P, 1));
    MBEDTLS_MPI_CHK(mbedtls_mpi_shift_r(&exp, 2));
    /* sqrt(w) = w^((p+1)/4) mod p   (for prime p where p = 3 mod 4) */
    MBEDTLS_MPI_CHK(mbedtls_mpi_exp_mod(Y, Y /*y^2*/, &exp, &grp->P, NULL));

    /* check parity bit match or else invert Y */
    /* This quick inversion implementation is valid because Y != 0 for all
     * Short Weierstrass curves supported by mbedtls, as each supported curve
     * has an order that is a large prime, so each supported curve does not
     * have any point of order 2, and a point with Y == 0 would be of order 2 */
    if (mbedtls_mpi_get_bit(Y, 0) != parity_bit) {
        MBEDTLS_MPI_CHK(mbedtls_mpi_sub_mpi(Y, &grp->P, Y));
    }

cleanup:

    mbedtls_mpi_free(&exp);
    return ret;
}
#endif /* MBEDTLS_ECP_SHORT_WEIERSTRASS_ENABLED */

#if defined(MBEDTLS_ECP_EDWARDS_ENABLED)
/* sqrt(-1) aka 2^((p-1)/4) */
static const unsigned char ed25519_sqrt_m1[] = {
    0x2B, 0x83, 0x24, 0x80, 0x4F, 0xC1, 0xDF, 0x0B,
    0x2B, 0x4D, 0x00, 0x99, 0x3D, 0xFB, 0xD7, 0xA7,
    0x2F, 0x43, 0x18, 0x06, 0xAD, 0x2F, 0xE4, 0x78,
    0xC4, 0xEE, 0x1B, 0x27, 0x4A, 0x0E, 0xA0, 0xB0,
};

int mbedtls_ecp_point_encode(const mbedtls_ecp_group *grp,
                             mbedtls_mpi *q,
                             const mbedtls_ecp_point *pt)
{
    int ret = MBEDTLS_ERR_MPI_BAD_INPUT_DATA;

    if (mbedtls_ecp_get_type(grp) != MBEDTLS_ECP_TYPE_EDWARDS) {
        return MBEDTLS_ERR_ECP_FEATURE_UNAVAILABLE;
    }

    if (mbedtls_mpi_cmp_int(&pt->Z, 1) != 0) {
        return MBEDTLS_ERR_MPI_BAD_INPUT_DATA;
    }

    MBEDTLS_MPI_CHK(mbedtls_mpi_copy(q, &pt->Y));

    /* From 5.1.2, we shall copy LSB of x to the MSB of y */
    if (mbedtls_mpi_get_bit(&pt->X, 0)) {
<<<<<<< HEAD
        switch (grp->id) {
#if defined(MBEDTLS_ECP_DP_ED25519_ENABLED)
            case MBEDTLS_ECP_DP_ED25519:
                MBEDTLS_MPI_CHK(mbedtls_mpi_set_bit(q, grp->pbits, 1));
                break;
#endif
#if defined(MBEDTLS_ECP_DP_ED448_ENABLED)
            case MBEDTLS_ECP_DP_ED448:
                MBEDTLS_MPI_CHK(mbedtls_mpi_set_bit(q, grp->pbits + 7, 1));
                break;
#endif
            default:
                break;
        }
=======
        MBEDTLS_MPI_CHK(mbedtls_mpi_set_bit(q, grp->pbits, 1));
>>>>>>> b1e80d68
    }

cleanup:
    return ret;
}

int mbedtls_ecp_point_decode(const mbedtls_ecp_group *grp,
                             mbedtls_ecp_point *pt,
                             const mbedtls_mpi *q)
{
    int ret = MBEDTLS_ERR_ECP_BAD_INPUT_DATA;
    mbedtls_mpi u, v, t;
    mbedtls_mpi_uint r;
    size_t plen;
    int x_0;

    if (mbedtls_ecp_get_type(grp) != MBEDTLS_ECP_TYPE_EDWARDS) {
        return MBEDTLS_ERR_ECP_FEATURE_UNAVAILABLE;
    }

    mbedtls_mpi_init(&u);
    mbedtls_mpi_init(&v);
    mbedtls_mpi_init(&t);

    plen = (mbedtls_mpi_bitlen(&grp->P) + 1 + 7) >> 3;
    MBEDTLS_MPI_CHK(mbedtls_mpi_copy(&pt->Y, q));
    /* High bit of last digit is the least significant bit of the
     * x-coordinate. Save it and clear it. */
    x_0 = mbedtls_mpi_get_bit(&pt->Y, (plen * 8) - 1);
    MBEDTLS_MPI_CHK(mbedtls_mpi_set_bit(&pt->Y, (plen * 8) - 1, 0));

    /* If the resulting y-coordinate is >= p, decoding fails. */
    if (mbedtls_mpi_cmp_mpi(&pt->Y, &grp->P) >= 0) {
        ret = MBEDTLS_ERR_MPI_BAD_INPUT_DATA;
        goto cleanup;
    }

    /* To recover the x-coordinates, the curve equation implies
       x^2 = (y^2 - 1) / (d y^2 - a) (mod p). The denominator is always
       non-zero mod p. Let u = y^2 - 1 and v = d y^2 - a. */

    MPI_ECP_MUL(&u, &pt->Y,  &pt->Y);
    MPI_ECP_MUL(&v, &grp->B, &u);
    MPI_ECP_SUB(&v, &v,      &grp->A);
    MPI_ECP_SUB_INT(&u, &u, 1);

    /* We use different algorithm to compute the square root of (u/v)
     * depending on p (mod 8). */
    MBEDTLS_MPI_CHK(mbedtls_mpi_mod_int(&r, &grp->P, 8));

    if (r == 3 || r == 7) {
        /* This corresponds to p = 3 (mod 4) and for instance Ed448. *
         * The candidate root is x = sqrt(u/v) = u (u v)^((p-3)/4) */
        MPI_ECP_MUL(&pt->X,  &u, &v);
        MPI_ECP_SUB_INT(&t, &grp->P, 3);
        MBEDTLS_MPI_CHK(mbedtls_mpi_shift_r(&t, 2));
        MBEDTLS_MPI_CHK(mbedtls_mpi_exp_mod(&pt->X, &pt->X, &t, &grp->P, NULL));
        MPI_ECP_MUL(&pt->X, &pt->X, &u);

        /* If v * x^2 = u (mod p), the recovered x-coordinate is x. Otherwise,
         * no square root exists, and the decoding fails. */
        MPI_ECP_MUL(&t,   &pt->X,   &pt->X);
        MPI_ECP_MUL(&t,   &t,      &v);
        if (mbedtls_mpi_cmp_mpi(&t, &u) != 0) {
            ret = MBEDTLS_ERR_MPI_BAD_INPUT_DATA;
            goto cleanup;
        }
    } else if (r == 5) {
        /* This corresponds for instance to Ed25519. The candidate root is
         * x = sqrt(u/v) = u (u v)^((p-5)/8) */
        MPI_ECP_MUL(&pt->X,  &u, &v);
        MPI_ECP_SUB_INT(&t, &grp->P, 5);
        MBEDTLS_MPI_CHK(mbedtls_mpi_shift_r(&t, 3));
        MBEDTLS_MPI_CHK(mbedtls_mpi_exp_mod(&pt->X, &pt->X, &t, &grp->P, NULL));
        MPI_ECP_MUL(&pt->X, &pt->X, &u);

        /* If v * x^2 = u (mod p), x is a square root. */
        MPI_ECP_MUL(&t,   &pt->X,   &pt->X);
        MPI_ECP_MUL(&t,   &t,      &v);
        if (mbedtls_mpi_cmp_mpi(&t, &u) != 0) {
            /* Otherwise if v x^2 = -u (mod p), x * 2^((p-1)/4) is a square
             * root. */
            MBEDTLS_MPI_CHK(mbedtls_mpi_sub_mpi(&t, &grp->P, &t));
            if (mbedtls_mpi_cmp_mpi(&t, &u) != 0) {
                /* Otherwise decoding fails. */
                ret = MBEDTLS_ERR_MPI_BAD_INPUT_DATA;
                goto cleanup;
            }

            /* x *= 2^((p-1)/4) */
            MBEDTLS_MPI_CHK(mbedtls_mpi_read_binary(&t,
                                                    ed25519_sqrt_m1, sizeof(ed25519_sqrt_m1)));
            MPI_ECP_MUL(&pt->X, &pt->X, &t);
        }
    } else {
        /* Not implemented for p = 1 (mod 8). */
        ret = MBEDTLS_ERR_ECP_FEATURE_UNAVAILABLE;
        goto cleanup;
    }

    /* Use the x_0 bit to select the right square root. */
    if (mbedtls_mpi_cmp_int(&pt->X, 0) == 0 && x_0 == 1) {
        ret = MBEDTLS_ERR_MPI_BAD_INPUT_DATA;
        goto cleanup;
    }
    if (mbedtls_mpi_get_bit(&pt->X, 0) != x_0) {
        MBEDTLS_MPI_CHK(mbedtls_mpi_sub_mpi(&pt->X, &grp->P, &pt->X));
    }

    /* Set Z to 1 in projective coordinates. */
    MBEDTLS_MPI_CHK(mbedtls_mpi_lset(&pt->Z, 1));

cleanup:
    mbedtls_mpi_free(&u); mbedtls_mpi_free(&v); mbedtls_mpi_free(&t);
    return ret;
}
/*
 * Import and Edward point from binary data (RFC8032)
 */
static int mbedtls_ecp_point_read_binary_edwards(const mbedtls_ecp_group *grp,
                                                 mbedtls_ecp_point *pt,
                                                 const unsigned char *buf, size_t ilen)
{
    int ret = MBEDTLS_ERR_ECP_BAD_INPUT_DATA;
    size_t plen;
    mbedtls_mpi q;

    mbedtls_mpi_init(&q);

    /* We need to add an extra bit to store the least significant bit of X. */
    plen = (mbedtls_mpi_bitlen(&grp->P) + 1 + 7) >> 3;

    if (plen != ilen) {
        return MBEDTLS_ERR_ECP_BAD_INPUT_DATA;
    }

    /* Interpret the string as an integer in little-endian representation. */
    MBEDTLS_MPI_CHK(mbedtls_mpi_read_binary_le(&q, buf, plen));
    ret = mbedtls_ecp_point_decode(grp, pt, &q);

cleanup:
    mbedtls_mpi_free(&q);
    return ret;
}
#endif /* MBEDTLS_ECP_EDWARDS_ENABLED */

#if defined(MBEDTLS_ECP_C)
#if defined(MBEDTLS_ECP_SHORT_WEIERSTRASS_ENABLED)
/*
 * For curves in short Weierstrass form, we do all the internal operations in
 * Jacobian coordinates.
 *
 * For multiplication, we'll use a comb method with countermeasures against
 * SPA, hence timing attacks.
 */

/*
 * Normalize jacobian coordinates so that Z == 0 || Z == 1  (GECC 3.2.1)
 * Cost: 1N := 1I + 3M + 1S
 */
static int ecp_normalize_jac(const mbedtls_ecp_group *grp, mbedtls_ecp_point *pt)
{
    if (MPI_ECP_CMP_INT(&pt->Z, 0) == 0) {
        return 0;
    }

#if defined(MBEDTLS_ECP_NORMALIZE_JAC_ALT)
    if (mbedtls_internal_ecp_grp_capable(grp)) {
        return mbedtls_internal_ecp_normalize_jac(grp, pt);
    }
#endif /* MBEDTLS_ECP_NORMALIZE_JAC_ALT */

#if defined(MBEDTLS_ECP_NO_FALLBACK) && defined(MBEDTLS_ECP_NORMALIZE_JAC_ALT)
    return MBEDTLS_ERR_ECP_FEATURE_UNAVAILABLE;
#else
    int ret = MBEDTLS_ERR_ERROR_CORRUPTION_DETECTED;
    mbedtls_mpi T;
    mbedtls_mpi_init(&T);

    MPI_ECP_INV(&T,       &pt->Z);            /* T   <-          1 / Z   */
    MPI_ECP_MUL(&pt->Y,   &pt->Y,     &T);    /* Y'  <- Y*T    = Y / Z   */
    MPI_ECP_SQR(&T,       &T);                /* T   <- T^2    = 1 / Z^2 */
    MPI_ECP_MUL(&pt->X,   &pt->X,     &T);    /* X   <- X  * T = X / Z^2 */
    MPI_ECP_MUL(&pt->Y,   &pt->Y,     &T);    /* Y'' <- Y' * T = Y / Z^3 */

    MPI_ECP_LSET(&pt->Z, 1);

cleanup:

    mbedtls_mpi_free(&T);

    return ret;
#endif /* !defined(MBEDTLS_ECP_NO_FALLBACK) || !defined(MBEDTLS_ECP_NORMALIZE_JAC_ALT) */
}

/*
 * Normalize jacobian coordinates of an array of (pointers to) points,
 * using Montgomery's trick to perform only one inversion mod P.
 * (See for example Cohen's "A Course in Computational Algebraic Number
 * Theory", Algorithm 10.3.4.)
 *
 * Warning: fails (returning an error) if one of the points is zero!
 * This should never happen, see choice of w in ecp_mul_comb().
 *
 * Cost: 1N(t) := 1I + (6t - 3)M + 1S
 */
static int ecp_normalize_jac_many(const mbedtls_ecp_group *grp,
                                  mbedtls_ecp_point *T[], size_t T_size)
{
    if (T_size < 2) {
        return ecp_normalize_jac(grp, *T);
    }

#if defined(MBEDTLS_ECP_NORMALIZE_JAC_MANY_ALT)
    if (mbedtls_internal_ecp_grp_capable(grp)) {
        return mbedtls_internal_ecp_normalize_jac_many(grp, T, T_size);
    }
#endif

#if defined(MBEDTLS_ECP_NO_FALLBACK) && defined(MBEDTLS_ECP_NORMALIZE_JAC_MANY_ALT)
    return MBEDTLS_ERR_ECP_FEATURE_UNAVAILABLE;
#else
    int ret = MBEDTLS_ERR_ERROR_CORRUPTION_DETECTED;
    size_t i;
    mbedtls_mpi *c, t;

    if ((c = mbedtls_calloc(T_size, sizeof(mbedtls_mpi))) == NULL) {
        return MBEDTLS_ERR_ECP_ALLOC_FAILED;
    }

    mbedtls_mpi_init(&t);

    mpi_init_many(c, T_size);
    /*
     * c[i] = Z_0 * ... * Z_i,   i = 0,..,n := T_size-1
     */
    MPI_ECP_MOV(&c[0], &T[0]->Z);
    for (i = 1; i < T_size; i++) {
        MPI_ECP_MUL(&c[i], &c[i-1], &T[i]->Z);
    }

    /*
     * c[n] = 1 / (Z_0 * ... * Z_n) mod P
     */
    MPI_ECP_INV(&c[T_size-1], &c[T_size-1]);

    for (i = T_size - 1;; i--) {
        /* At the start of iteration i (note that i decrements), we have
         * - c[j] = Z_0 * .... * Z_j        for j  < i,
         * - c[j] = 1 / (Z_0 * .... * Z_j)  for j == i,
         *
         * This is maintained via
         * - c[i-1] <- c[i] * Z_i
         *
         * We also derive 1/Z_i = c[i] * c[i-1] for i>0 and use that
         * to do the actual normalization. For i==0, we already have
         * c[0] = 1 / Z_0.
         */

        if (i > 0) {
            /* Compute 1/Z_i and establish invariant for the next iteration. */
            MPI_ECP_MUL(&t,      &c[i], &c[i-1]);
            MPI_ECP_MUL(&c[i-1], &c[i], &T[i]->Z);
        } else {
            MPI_ECP_MOV(&t, &c[0]);
        }

        /* Now t holds 1 / Z_i; normalize as in ecp_normalize_jac() */
        MPI_ECP_MUL(&T[i]->Y, &T[i]->Y, &t);
        MPI_ECP_SQR(&t,       &t);
        MPI_ECP_MUL(&T[i]->X, &T[i]->X, &t);
        MPI_ECP_MUL(&T[i]->Y, &T[i]->Y, &t);

        /*
         * Post-precessing: reclaim some memory by shrinking coordinates
         * - not storing Z (always 1)
         * - shrinking other coordinates, but still keeping the same number of
         *   limbs as P, as otherwise it will too likely be regrown too fast.
         */
        MBEDTLS_MPI_CHK(mbedtls_mpi_shrink(&T[i]->X, grp->P.n));
        MBEDTLS_MPI_CHK(mbedtls_mpi_shrink(&T[i]->Y, grp->P.n));

        MPI_ECP_LSET(&T[i]->Z, 1);

        if (i == 0) {
            break;
        }
    }

cleanup:

    mbedtls_mpi_free(&t);
    mpi_free_many(c, T_size);
    mbedtls_free(c);

    return ret;
#endif /* !defined(MBEDTLS_ECP_NO_FALLBACK) || !defined(MBEDTLS_ECP_NORMALIZE_JAC_MANY_ALT) */
}

/*
 * Conditional point inversion: Q -> -Q = (Q.X, -Q.Y, Q.Z) without leak.
 * "inv" must be 0 (don't invert) or 1 (invert) or the result will be invalid
 */
static int ecp_safe_invert_jac(const mbedtls_ecp_group *grp,
                               mbedtls_ecp_point *Q,
                               unsigned char inv)
{
    int ret = MBEDTLS_ERR_ERROR_CORRUPTION_DETECTED;
    mbedtls_mpi tmp;
    mbedtls_mpi_init(&tmp);

    MPI_ECP_COND_NEG(&Q->Y, inv);

cleanup:
    mbedtls_mpi_free(&tmp);
    return ret;
}

/*
 * Point doubling R = 2 P, Jacobian coordinates
 *
 * Based on http://www.hyperelliptic.org/EFD/g1p/auto-shortw-jacobian.html#doubling-dbl-1998-cmo-2 .
 *
 * We follow the variable naming fairly closely. The formula variations that trade a MUL for a SQR
 * (plus a few ADDs) aren't useful as our bignum implementation doesn't distinguish squaring.
 *
 * Standard optimizations are applied when curve parameter A is one of { 0, -3 }.
 *
 * Cost: 1D := 3M + 4S          (A ==  0)
 *             4M + 4S          (A == -3)
 *             3M + 6S + 1a     otherwise
 */
static int ecp_double_jac(const mbedtls_ecp_group *grp, mbedtls_ecp_point *R,
                          const mbedtls_ecp_point *P,
                          mbedtls_mpi tmp[4])
{
#if defined(MBEDTLS_SELF_TEST)
    dbl_count++;
#endif

#if defined(MBEDTLS_ECP_DOUBLE_JAC_ALT)
    if (mbedtls_internal_ecp_grp_capable(grp)) {
        return mbedtls_internal_ecp_double_jac(grp, R, P);
    }
#endif /* MBEDTLS_ECP_DOUBLE_JAC_ALT */

#if defined(MBEDTLS_ECP_NO_FALLBACK) && defined(MBEDTLS_ECP_DOUBLE_JAC_ALT)
    return MBEDTLS_ERR_ECP_FEATURE_UNAVAILABLE;
#else
    int ret = MBEDTLS_ERR_ERROR_CORRUPTION_DETECTED;

    /* Special case for A = -3 */
    if (mbedtls_ecp_group_a_is_minus_3(grp)) {
        /* tmp[0] <- M = 3(X + Z^2)(X - Z^2) */
        MPI_ECP_SQR(&tmp[1],  &P->Z);
        MPI_ECP_ADD(&tmp[2],  &P->X,  &tmp[1]);
        MPI_ECP_SUB(&tmp[3],  &P->X,  &tmp[1]);
        MPI_ECP_MUL(&tmp[1],  &tmp[2],     &tmp[3]);
        MPI_ECP_MUL_INT(&tmp[0],  &tmp[1],     3);
    } else {
        /* tmp[0] <- M = 3.X^2 + A.Z^4 */
        MPI_ECP_SQR(&tmp[1],  &P->X);
        MPI_ECP_MUL_INT(&tmp[0],  &tmp[1],  3);

        /* Optimize away for "koblitz" curves with A = 0 */
        if (MPI_ECP_CMP_INT(&grp->A, 0) != 0) {
            /* M += A.Z^4 */
            MPI_ECP_SQR(&tmp[1],  &P->Z);
            MPI_ECP_SQR(&tmp[2],  &tmp[1]);
            MPI_ECP_MUL(&tmp[1],  &tmp[2],     &grp->A);
            MPI_ECP_ADD(&tmp[0],  &tmp[0],     &tmp[1]);
        }
    }

    /* tmp[1] <- S = 4.X.Y^2 */
    MPI_ECP_SQR(&tmp[2],  &P->Y);
    MPI_ECP_SHIFT_L(&tmp[2],  1);
    MPI_ECP_MUL(&tmp[1],  &P->X, &tmp[2]);
    MPI_ECP_SHIFT_L(&tmp[1],  1);

    /* tmp[3] <- U = 8.Y^4 */
    MPI_ECP_SQR(&tmp[3],  &tmp[2]);
    MPI_ECP_SHIFT_L(&tmp[3],  1);

    /* tmp[2] <- T = M^2 - 2.S */
    MPI_ECP_SQR(&tmp[2],  &tmp[0]);
    MPI_ECP_SUB(&tmp[2],  &tmp[2], &tmp[1]);
    MPI_ECP_SUB(&tmp[2],  &tmp[2], &tmp[1]);

    /* tmp[1] <- S = M(S - T) - U */
    MPI_ECP_SUB(&tmp[1],  &tmp[1],     &tmp[2]);
    MPI_ECP_MUL(&tmp[1],  &tmp[1],     &tmp[0]);
    MPI_ECP_SUB(&tmp[1],  &tmp[1],     &tmp[3]);

    /* tmp[3] <- U = 2.Y.Z */
    MPI_ECP_MUL(&tmp[3],  &P->Y,  &P->Z);
    MPI_ECP_SHIFT_L(&tmp[3],  1);

    /* Store results */
    MPI_ECP_MOV(&R->X, &tmp[2]);
    MPI_ECP_MOV(&R->Y, &tmp[1]);
    MPI_ECP_MOV(&R->Z, &tmp[3]);

cleanup:

    return ret;
#endif /* !defined(MBEDTLS_ECP_NO_FALLBACK) || !defined(MBEDTLS_ECP_DOUBLE_JAC_ALT) */
}

/*
 * Addition: R = P + Q, mixed affine-Jacobian coordinates (GECC 3.22)
 *
 * The coordinates of Q must be normalized (= affine),
 * but those of P don't need to. R is not normalized.
 *
 * P,Q,R may alias, but only at the level of EC points: they must be either
 * equal as pointers, or disjoint (including the coordinate data buffers).
 * Fine-grained aliasing at the level of coordinates is not supported.
 *
 * Special cases: (1) P or Q is zero, (2) R is zero, (3) P == Q.
 * None of these cases can happen as intermediate step in ecp_mul_comb():
 * - at each step, P, Q and R are multiples of the base point, the factor
 *   being less than its order, so none of them is zero;
 * - Q is an odd multiple of the base point, P an even multiple,
 *   due to the choice of precomputed points in the modified comb method.
 * So branches for these cases do not leak secret information.
 *
 * Cost: 1A := 8M + 3S
 */
static int ecp_add_mixed(const mbedtls_ecp_group *grp, mbedtls_ecp_point *R,
                         const mbedtls_ecp_point *P, const mbedtls_ecp_point *Q,
                         mbedtls_mpi tmp[4])
{
#if defined(MBEDTLS_SELF_TEST)
    add_count++;
#endif

#if defined(MBEDTLS_ECP_ADD_MIXED_ALT)
    if (mbedtls_internal_ecp_grp_capable(grp)) {
        return mbedtls_internal_ecp_add_mixed(grp, R, P, Q);
    }
#endif /* MBEDTLS_ECP_ADD_MIXED_ALT */

#if defined(MBEDTLS_ECP_NO_FALLBACK) && defined(MBEDTLS_ECP_ADD_MIXED_ALT)
    return MBEDTLS_ERR_ECP_FEATURE_UNAVAILABLE;
#else
    int ret = MBEDTLS_ERR_ERROR_CORRUPTION_DETECTED;

    /* NOTE: Aliasing between input and output is allowed, so one has to make
     *       sure that at the point X,Y,Z are written, {P,Q}->{X,Y,Z} are no
     *       longer read from. */
    mbedtls_mpi * const X = &R->X;
    mbedtls_mpi * const Y = &R->Y;
    mbedtls_mpi * const Z = &R->Z;

    if (!MPI_ECP_VALID(&Q->Z)) {
        return MBEDTLS_ERR_ECP_BAD_INPUT_DATA;
    }

    /*
     * Trivial cases: P == 0 or Q == 0 (case 1)
     */
    if (MPI_ECP_CMP_INT(&P->Z, 0) == 0) {
        return mbedtls_ecp_copy(R, Q);
    }

    if (MPI_ECP_CMP_INT(&Q->Z, 0) == 0) {
        return mbedtls_ecp_copy(R, P);
    }

    /*
     * Make sure Q coordinates are normalized
     */
    if (MPI_ECP_CMP_INT(&Q->Z, 1) != 0) {
        return MBEDTLS_ERR_ECP_BAD_INPUT_DATA;
    }

    MPI_ECP_SQR(&tmp[0], &P->Z);
    MPI_ECP_MUL(&tmp[1], &tmp[0], &P->Z);
    MPI_ECP_MUL(&tmp[0], &tmp[0], &Q->X);
    MPI_ECP_MUL(&tmp[1], &tmp[1], &Q->Y);
    MPI_ECP_SUB(&tmp[0], &tmp[0], &P->X);
    MPI_ECP_SUB(&tmp[1], &tmp[1], &P->Y);

    /* Special cases (2) and (3) */
    if (MPI_ECP_CMP_INT(&tmp[0], 0) == 0) {
        if (MPI_ECP_CMP_INT(&tmp[1], 0) == 0) {
            ret = ecp_double_jac(grp, R, P, tmp);
            goto cleanup;
        } else {
            ret = mbedtls_ecp_set_zero_ext(grp, R);
            goto cleanup;
        }
    }

    /* {P,Q}->Z no longer used, so OK to write to Z even if there's aliasing. */
    MPI_ECP_MUL(Z,        &P->Z,    &tmp[0]);
    MPI_ECP_SQR(&tmp[2],  &tmp[0]);
    MPI_ECP_MUL(&tmp[3],  &tmp[2],  &tmp[0]);
    MPI_ECP_MUL(&tmp[2],  &tmp[2],  &P->X);

    MPI_ECP_MOV(&tmp[0], &tmp[2]);
    MPI_ECP_SHIFT_L(&tmp[0], 1);

    /* {P,Q}->X no longer used, so OK to write to X even if there's aliasing. */
    MPI_ECP_SQR(X,        &tmp[1]);
    MPI_ECP_SUB(X,        X,        &tmp[0]);
    MPI_ECP_SUB(X,        X,        &tmp[3]);
    MPI_ECP_SUB(&tmp[2],  &tmp[2],  X);
    MPI_ECP_MUL(&tmp[2],  &tmp[2],  &tmp[1]);
    MPI_ECP_MUL(&tmp[3],  &tmp[3],  &P->Y);
    /* {P,Q}->Y no longer used, so OK to write to Y even if there's aliasing. */
    MPI_ECP_SUB(Y,     &tmp[2],     &tmp[3]);

cleanup:

    return ret;
#endif /* !defined(MBEDTLS_ECP_NO_FALLBACK) || !defined(MBEDTLS_ECP_ADD_MIXED_ALT) */
}

/*
 * Randomize jacobian coordinates:
 * (X, Y, Z) -> (l^2 X, l^3 Y, l Z) for random l
 * This is sort of the reverse operation of ecp_normalize_jac().
 *
 * This countermeasure was first suggested in [2].
 */
static int ecp_randomize_jac(const mbedtls_ecp_group *grp, mbedtls_ecp_point *pt,
                             int (*f_rng)(void *, unsigned char *, size_t), void *p_rng)
{
#if defined(MBEDTLS_ECP_RANDOMIZE_JAC_ALT)
    if (mbedtls_internal_ecp_grp_capable(grp)) {
        return mbedtls_internal_ecp_randomize_jac(grp, pt, f_rng, p_rng);
    }
#endif /* MBEDTLS_ECP_RANDOMIZE_JAC_ALT */

#if defined(MBEDTLS_ECP_NO_FALLBACK) && defined(MBEDTLS_ECP_RANDOMIZE_JAC_ALT)
    return MBEDTLS_ERR_ECP_FEATURE_UNAVAILABLE;
#else
    int ret = MBEDTLS_ERR_ERROR_CORRUPTION_DETECTED;
    mbedtls_mpi l;

    mbedtls_mpi_init(&l);

    /* Generate l such that 1 < l < p */
    MPI_ECP_RAND(&l);

    /* Z' = l * Z */
    MPI_ECP_MUL(&pt->Z,   &pt->Z,     &l);

    /* Y' = l * Y */
    MPI_ECP_MUL(&pt->Y,   &pt->Y,     &l);

    /* X' = l^2 * X */
    MPI_ECP_SQR(&l,       &l);
    MPI_ECP_MUL(&pt->X,   &pt->X,     &l);

    /* Y'' = l^2 * Y' = l^3 * Y */
    MPI_ECP_MUL(&pt->Y,   &pt->Y,     &l);

cleanup:
    mbedtls_mpi_free(&l);

    if (ret == MBEDTLS_ERR_MPI_NOT_ACCEPTABLE) {
        ret = MBEDTLS_ERR_ECP_RANDOM_FAILED;
    }
    return ret;
#endif /* !defined(MBEDTLS_ECP_NO_FALLBACK) || !defined(MBEDTLS_ECP_RANDOMIZE_JAC_ALT) */
}

/*
 * Check and define parameters used by the comb method (see below for details)
 */
#if MBEDTLS_ECP_WINDOW_SIZE < 2 || MBEDTLS_ECP_WINDOW_SIZE > 7
#error "MBEDTLS_ECP_WINDOW_SIZE out of bounds"
#endif

/* d = ceil( n / w ) */
#define COMB_MAX_D      (MBEDTLS_ECP_MAX_BITS + 1) / 2

/* number of precomputed points */
#define COMB_MAX_PRE    (1 << (MBEDTLS_ECP_WINDOW_SIZE - 1))

/*
 * Compute the representation of m that will be used with our comb method.
 *
 * The basic comb method is described in GECC 3.44 for example. We use a
 * modified version that provides resistance to SPA by avoiding zero
 * digits in the representation as in [3]. We modify the method further by
 * requiring that all K_i be odd, which has the small cost that our
 * representation uses one more K_i, due to carries, but saves on the size of
 * the precomputed table.
 *
 * Summary of the comb method and its modifications:
 *
 * - The goal is to compute m*P for some w*d-bit integer m.
 *
 * - The basic comb method splits m into the w-bit integers
 *   x[0] .. x[d-1] where x[i] consists of the bits in m whose
 *   index has residue i modulo d, and computes m * P as
 *   S[x[0]] + 2 * S[x[1]] + .. + 2^(d-1) S[x[d-1]], where
 *   S[i_{w-1} .. i_0] := i_{w-1} 2^{(w-1)d} P + ... + i_1 2^d P + i_0 P.
 *
 * - If it happens that, say, x[i+1]=0 (=> S[x[i+1]]=0), one can replace the sum by
 *    .. + 2^{i-1} S[x[i-1]] - 2^i S[x[i]] + 2^{i+1} S[x[i]] + 2^{i+2} S[x[i+2]] ..,
 *   thereby successively converting it into a form where all summands
 *   are nonzero, at the cost of negative summands. This is the basic idea of [3].
 *
 * - More generally, even if x[i+1] != 0, we can first transform the sum as
 *   .. - 2^i S[x[i]] + 2^{i+1} ( S[x[i]] + S[x[i+1]] ) + 2^{i+2} S[x[i+2]] ..,
 *   and then replace S[x[i]] + S[x[i+1]] = S[x[i] ^ x[i+1]] + 2 S[x[i] & x[i+1]].
 *   Performing and iterating this procedure for those x[i] that are even
 *   (keeping track of carry), we can transform the original sum into one of the form
 *   S[x'[0]] +- 2 S[x'[1]] +- .. +- 2^{d-1} S[x'[d-1]] + 2^d S[x'[d]]
 *   with all x'[i] odd. It is therefore only necessary to know S at odd indices,
 *   which is why we are only computing half of it in the first place in
 *   ecp_precompute_comb and accessing it with index abs(i) / 2 in ecp_select_comb.
 *
 * - For the sake of compactness, only the seven low-order bits of x[i]
 *   are used to represent its absolute value (K_i in the paper), and the msb
 *   of x[i] encodes the sign (s_i in the paper): it is set if and only if
 *   if s_i == -1;
 *
 * Calling conventions:
 * - x is an array of size d + 1
 * - w is the size, ie number of teeth, of the comb, and must be between
 *   2 and 7 (in practice, between 2 and MBEDTLS_ECP_WINDOW_SIZE)
 * - m is the MPI, expected to be odd and such that bitlength(m) <= w * d
 *   (the result will be incorrect if these assumptions are not satisfied)
 */
static void ecp_comb_recode_core(unsigned char x[], size_t d,
                                 unsigned char w, const mbedtls_mpi *m)
{
    size_t i, j;
    unsigned char c, cc, adjust;

    memset(x, 0, d+1);

    /* First get the classical comb values (except for x_d = 0) */
    for (i = 0; i < d; i++) {
        for (j = 0; j < w; j++) {
            x[i] |= mbedtls_mpi_get_bit(m, i + d * j) << j;
        }
    }

    /* Now make sure x_1 .. x_d are odd */
    c = 0;
    for (i = 1; i <= d; i++) {
        /* Add carry and update it */
        cc   = x[i] & c;
        x[i] = x[i] ^ c;
        c = cc;

        /* Adjust if needed, avoiding branches */
        adjust = 1 - (x[i] & 0x01);
        c   |= x[i] & (x[i-1] * adjust);
        x[i] = x[i] ^ (x[i-1] * adjust);
        x[i-1] |= adjust << 7;
    }
}

/*
 * Precompute points for the adapted comb method
 *
 * Assumption: T must be able to hold 2^{w - 1} elements.
 *
 * Operation: If i = i_{w-1} ... i_1 is the binary representation of i,
 *            sets T[i] = i_{w-1} 2^{(w-1)d} P + ... + i_1 2^d P + P.
 *
 * Cost: d(w-1) D + (2^{w-1} - 1) A + 1 N(w-1) + 1 N(2^{w-1} - 1)
 *
 * Note: Even comb values (those where P would be omitted from the
 *       sum defining T[i] above) are not needed in our adaption
 *       the comb method. See ecp_comb_recode_core().
 *
 * This function currently works in four steps:
 * (1) [dbl]      Computation of intermediate T[i] for 2-power values of i
 * (2) [norm_dbl] Normalization of coordinates of these T[i]
 * (3) [add]      Computation of all T[i]
 * (4) [norm_add] Normalization of all T[i]
 *
 * Step 1 can be interrupted but not the others; together with the final
 * coordinate normalization they are the largest steps done at once, depending
 * on the window size. Here are operation counts for P-256:
 *
 * step     (2)     (3)     (4)
 * w = 5    142     165     208
 * w = 4    136      77     160
 * w = 3    130      33     136
 * w = 2    124      11     124
 *
 * So if ECC operations are blocking for too long even with a low max_ops
 * value, it's useful to set MBEDTLS_ECP_WINDOW_SIZE to a lower value in order
 * to minimize maximum blocking time.
 */
static int ecp_precompute_comb(const mbedtls_ecp_group *grp,
                               mbedtls_ecp_point T[], const mbedtls_ecp_point *P,
                               unsigned char w, size_t d,
                               mbedtls_ecp_restart_ctx *rs_ctx)
{
    int ret = MBEDTLS_ERR_ERROR_CORRUPTION_DETECTED;
    unsigned char i;
    size_t j = 0;
    const unsigned char T_size = 1U << (w - 1);
    mbedtls_ecp_point *cur, *TT[COMB_MAX_PRE - 1] = { NULL };

    mbedtls_mpi tmp[4];

    mpi_init_many(tmp, sizeof(tmp) / sizeof(mbedtls_mpi));

#if defined(MBEDTLS_ECP_RESTARTABLE)
    if (rs_ctx != NULL && rs_ctx->rsm != NULL) {
        if (rs_ctx->rsm->state == ecp_rsm_pre_dbl) {
            goto dbl;
        }
        if (rs_ctx->rsm->state == ecp_rsm_pre_norm_dbl) {
            goto norm_dbl;
        }
        if (rs_ctx->rsm->state == ecp_rsm_pre_add) {
            goto add;
        }
        if (rs_ctx->rsm->state == ecp_rsm_pre_norm_add) {
            goto norm_add;
        }
    }
#else
    (void) rs_ctx;
#endif

#if defined(MBEDTLS_ECP_RESTARTABLE)
    if (rs_ctx != NULL && rs_ctx->rsm != NULL) {
        rs_ctx->rsm->state = ecp_rsm_pre_dbl;

        /* initial state for the loop */
        rs_ctx->rsm->i = 0;
    }

dbl:
#endif
    /*
     * Set T[0] = P and
     * T[2^{l-1}] = 2^{dl} P for l = 1 .. w-1 (this is not the final value)
     */
    MBEDTLS_MPI_CHK(mbedtls_ecp_copy(&T[0], P));

#if defined(MBEDTLS_ECP_RESTARTABLE)
    if (rs_ctx != NULL && rs_ctx->rsm != NULL && rs_ctx->rsm->i != 0) {
        j = rs_ctx->rsm->i;
    } else
#endif
    j = 0;

    for (; j < d * (w - 1); j++) {
        MBEDTLS_ECP_BUDGET(MBEDTLS_ECP_OPS_DBL);

        i = 1U << (j / d);
        cur = T + i;

        if (j % d == 0) {
            MBEDTLS_MPI_CHK(mbedtls_ecp_copy(cur, T + (i >> 1)));
        }

        MBEDTLS_MPI_CHK(ecp_double_jac(grp, cur, cur, tmp));
    }

#if defined(MBEDTLS_ECP_RESTARTABLE)
    if (rs_ctx != NULL && rs_ctx->rsm != NULL) {
        rs_ctx->rsm->state = ecp_rsm_pre_norm_dbl;
    }

norm_dbl:
#endif
    /*
     * Normalize current elements in T to allow them to be used in
     * ecp_add_mixed() below, which requires one normalized input.
     *
     * As T has holes, use an auxiliary array of pointers to elements in T.
     *
     */
    j = 0;
    for (i = 1; i < T_size; i <<= 1) {
        TT[j++] = T + i;
    }

    MBEDTLS_ECP_BUDGET(MBEDTLS_ECP_OPS_INV + 6 * j - 2);

    MBEDTLS_MPI_CHK(ecp_normalize_jac_many(grp, TT, j));

#if defined(MBEDTLS_ECP_RESTARTABLE)
    if (rs_ctx != NULL && rs_ctx->rsm != NULL) {
        rs_ctx->rsm->state = ecp_rsm_pre_add;
    }

add:
#endif
    /*
     * Compute the remaining ones using the minimal number of additions
     * Be careful to update T[2^l] only after using it!
     */
    MBEDTLS_ECP_BUDGET((T_size - 1) * MBEDTLS_ECP_OPS_ADD);

    for (i = 1; i < T_size; i <<= 1) {
        j = i;
        while (j--) {
            MBEDTLS_MPI_CHK(ecp_add_mixed(grp, &T[i + j], &T[j], &T[i], tmp));
        }
    }

#if defined(MBEDTLS_ECP_RESTARTABLE)
    if (rs_ctx != NULL && rs_ctx->rsm != NULL) {
        rs_ctx->rsm->state = ecp_rsm_pre_norm_add;
    }

norm_add:
#endif
    /*
     * Normalize final elements in T. Even though there are no holes now, we
     * still need the auxiliary array for homogeneity with the previous
     * call. Also, skip T[0] which is already normalised, being a copy of P.
     */
    for (j = 0; j + 1 < T_size; j++) {
        TT[j] = T + j + 1;
    }

    MBEDTLS_ECP_BUDGET(MBEDTLS_ECP_OPS_INV + 6 * j - 2);

    MBEDTLS_MPI_CHK(ecp_normalize_jac_many(grp, TT, j));

    /* Free Z coordinate (=1 after normalization) to save RAM.
     * This makes T[i] invalid as mbedtls_ecp_points, but this is OK
     * since from this point onwards, they are only accessed indirectly
     * via the getter function ecp_select_comb() which does set the
     * target's Z coordinate to 1. */
    for (i = 0; i < T_size; i++) {
        mbedtls_mpi_free(&T[i].Z);
    }

cleanup:

    mpi_free_many(tmp, sizeof(tmp) / sizeof(mbedtls_mpi));

#if defined(MBEDTLS_ECP_RESTARTABLE)
    if (rs_ctx != NULL && rs_ctx->rsm != NULL &&
        ret == MBEDTLS_ERR_ECP_IN_PROGRESS) {
        if (rs_ctx->rsm->state == ecp_rsm_pre_dbl) {
            rs_ctx->rsm->i = j;
        }
    }
#endif

    return ret;
}

/*
 * Select precomputed point: R = sign(i) * T[ abs(i) / 2 ]
 *
 * See ecp_comb_recode_core() for background
 */
static int ecp_select_comb(const mbedtls_ecp_group *grp, mbedtls_ecp_point *R,
                           const mbedtls_ecp_point T[], unsigned char T_size,
                           unsigned char i)
{
    int ret = MBEDTLS_ERR_ERROR_CORRUPTION_DETECTED;
    unsigned char ii, j;

    /* Ignore the "sign" bit and scale down */
    ii =  (i & 0x7Fu) >> 1;

    /* Read the whole table to thwart cache-based timing attacks */
    for (j = 0; j < T_size; j++) {
        MPI_ECP_COND_ASSIGN(&R->X, &T[j].X, j == ii);
        MPI_ECP_COND_ASSIGN(&R->Y, &T[j].Y, j == ii);
    }

    /* Safely invert result if i is "negative" */
    MBEDTLS_MPI_CHK(ecp_safe_invert_jac(grp, R, i >> 7));

    MPI_ECP_LSET(&R->Z, 1);

cleanup:
    return ret;
}

/*
 * Core multiplication algorithm for the (modified) comb method.
 * This part is actually common with the basic comb method (GECC 3.44)
 *
 * Cost: d A + d D + 1 R
 */
static int ecp_mul_comb_core(const mbedtls_ecp_group *grp, mbedtls_ecp_point *R,
                             const mbedtls_ecp_point T[], unsigned char T_size,
                             const unsigned char x[], size_t d,
                             int (*f_rng)(void *, unsigned char *, size_t),
                             void *p_rng,
                             mbedtls_ecp_restart_ctx *rs_ctx)
{
    int ret = MBEDTLS_ERR_ERROR_CORRUPTION_DETECTED;
    mbedtls_ecp_point Txi;
    mbedtls_mpi tmp[4];
    size_t i;

    mbedtls_ecp_point_init(&Txi);
    mpi_init_many(tmp, sizeof(tmp) / sizeof(mbedtls_mpi));

#if !defined(MBEDTLS_ECP_RESTARTABLE)
    (void) rs_ctx;
#endif

#if defined(MBEDTLS_ECP_RESTARTABLE)
    if (rs_ctx != NULL && rs_ctx->rsm != NULL &&
        rs_ctx->rsm->state != ecp_rsm_comb_core) {
        rs_ctx->rsm->i = 0;
        rs_ctx->rsm->state = ecp_rsm_comb_core;
    }

    /* new 'if' instead of nested for the sake of the 'else' branch */
    if (rs_ctx != NULL && rs_ctx->rsm != NULL && rs_ctx->rsm->i != 0) {
        /* restore current index (R already pointing to rs_ctx->rsm->R) */
        i = rs_ctx->rsm->i;
    } else
#endif
    {
        /* Start with a non-zero point and randomize its coordinates */
        i = d;
        MBEDTLS_MPI_CHK(ecp_select_comb(grp, R, T, T_size, x[i]));
        if (f_rng != 0) {
            MBEDTLS_MPI_CHK(ecp_randomize_jac(grp, R, f_rng, p_rng));
        }
    }

    while (i != 0) {
        MBEDTLS_ECP_BUDGET(MBEDTLS_ECP_OPS_DBL + MBEDTLS_ECP_OPS_ADD);
        --i;

        MBEDTLS_MPI_CHK(ecp_double_jac(grp, R, R, tmp));
        MBEDTLS_MPI_CHK(ecp_select_comb(grp, &Txi, T, T_size, x[i]));
        MBEDTLS_MPI_CHK(ecp_add_mixed(grp, R, R, &Txi, tmp));
    }

cleanup:

    mbedtls_ecp_point_free(&Txi);
    mpi_free_many(tmp, sizeof(tmp) / sizeof(mbedtls_mpi));

#if defined(MBEDTLS_ECP_RESTARTABLE)
    if (rs_ctx != NULL && rs_ctx->rsm != NULL &&
        ret == MBEDTLS_ERR_ECP_IN_PROGRESS) {
        rs_ctx->rsm->i = i;
        /* no need to save R, already pointing to rs_ctx->rsm->R */
    }
#endif

    return ret;
}

/*
 * Recode the scalar to get constant-time comb multiplication
 *
 * As the actual scalar recoding needs an odd scalar as a starting point,
 * this wrapper ensures that by replacing m by N - m if necessary, and
 * informs the caller that the result of multiplication will be negated.
 *
 * This works because we only support large prime order for Short Weierstrass
 * curves, so N is always odd hence either m or N - m is.
 *
 * See ecp_comb_recode_core() for background.
 */
static int ecp_comb_recode_scalar(const mbedtls_ecp_group *grp,
                                  const mbedtls_mpi *m,
                                  unsigned char k[COMB_MAX_D + 1],
                                  size_t d,
                                  unsigned char w,
                                  unsigned char *parity_trick)
{
    int ret = MBEDTLS_ERR_ERROR_CORRUPTION_DETECTED;
    mbedtls_mpi M, mm;

    mbedtls_mpi_init(&M);
    mbedtls_mpi_init(&mm);

    /* N is always odd (see above), just make extra sure */
    if (mbedtls_mpi_get_bit(&grp->N, 0) != 1) {
        return MBEDTLS_ERR_ECP_BAD_INPUT_DATA;
    }

    /* do we need the parity trick? */
    *parity_trick = (mbedtls_mpi_get_bit(m, 0) == 0);

    /* execute parity fix in constant time */
    MBEDTLS_MPI_CHK(mbedtls_mpi_copy(&M, m));
    MBEDTLS_MPI_CHK(mbedtls_mpi_sub_mpi(&mm, &grp->N, m));
    MBEDTLS_MPI_CHK(mbedtls_mpi_safe_cond_assign(&M, &mm, *parity_trick));

    /* actual scalar recoding */
    ecp_comb_recode_core(k, d, w, &M);

cleanup:
    mbedtls_mpi_free(&mm);
    mbedtls_mpi_free(&M);

    return ret;
}

/*
 * Perform comb multiplication (for short Weierstrass curves)
 * once the auxiliary table has been pre-computed.
 *
 * Scalar recoding may use a parity trick that makes us compute -m * P,
 * if that is the case we'll need to recover m * P at the end.
 */
static int ecp_mul_comb_after_precomp(const mbedtls_ecp_group *grp,
                                      mbedtls_ecp_point *R,
                                      const mbedtls_mpi *m,
                                      const mbedtls_ecp_point *T,
                                      unsigned char T_size,
                                      unsigned char w,
                                      size_t d,
                                      int (*f_rng)(void *, unsigned char *, size_t),
                                      void *p_rng,
                                      mbedtls_ecp_restart_ctx *rs_ctx)
{
    int ret = MBEDTLS_ERR_ERROR_CORRUPTION_DETECTED;
    unsigned char parity_trick;
    unsigned char k[COMB_MAX_D + 1];
    mbedtls_ecp_point *RR = R;

#if defined(MBEDTLS_ECP_RESTARTABLE)
    if (rs_ctx != NULL && rs_ctx->rsm != NULL) {
        RR = &rs_ctx->rsm->R;

        if (rs_ctx->rsm->state == ecp_rsm_final_norm) {
            goto final_norm;
        }
    }
#endif

    MBEDTLS_MPI_CHK(ecp_comb_recode_scalar(grp, m, k, d, w,
                                           &parity_trick));
    MBEDTLS_MPI_CHK(ecp_mul_comb_core(grp, RR, T, T_size, k, d,
                                      f_rng, p_rng, rs_ctx));
    MBEDTLS_MPI_CHK(ecp_safe_invert_jac(grp, RR, parity_trick));

#if defined(MBEDTLS_ECP_RESTARTABLE)
    if (rs_ctx != NULL && rs_ctx->rsm != NULL) {
        rs_ctx->rsm->state = ecp_rsm_final_norm;
    }

final_norm:
    MBEDTLS_ECP_BUDGET(MBEDTLS_ECP_OPS_INV);
#endif
    /*
     * Knowledge of the jacobian coordinates may leak the last few bits of the
     * scalar [1], and since our MPI implementation isn't constant-flow,
     * inversion (used for coordinate normalization) may leak the full value
     * of its input via side-channels [2].
     *
     * [1] https://eprint.iacr.org/2003/191
     * [2] https://eprint.iacr.org/2020/055
     *
     * Avoid the leak by randomizing coordinates before we normalize them.
     */
    if (f_rng != 0) {
        MBEDTLS_MPI_CHK(ecp_randomize_jac(grp, RR, f_rng, p_rng));
    }

    MBEDTLS_MPI_CHK(ecp_normalize_jac(grp, RR));

#if defined(MBEDTLS_ECP_RESTARTABLE)
    if (rs_ctx != NULL && rs_ctx->rsm != NULL) {
        MBEDTLS_MPI_CHK(mbedtls_ecp_copy(R, RR));
    }
#endif

cleanup:
    return ret;
}

/*
 * Pick window size based on curve size and whether we optimize for base point
 */
static unsigned char ecp_pick_window_size(const mbedtls_ecp_group *grp,
                                          unsigned char p_eq_g)
{
    unsigned char w;

    /*
     * Minimize the number of multiplications, that is minimize
     * 10 * d * w + 18 * 2^(w-1) + 11 * d + 7 * w, with d = ceil( nbits / w )
     * (see costs of the various parts, with 1S = 1M)
     */
    w = grp->nbits >= 384 ? 5 : 4;

    /*
     * If P == G, pre-compute a bit more, since this may be re-used later.
     * Just adding one avoids upping the cost of the first mul too much,
     * and the memory cost too.
     */
    if (p_eq_g) {
        w++;
    }

    /*
     * If static comb table may not be used (!p_eq_g) or static comb table does
     * not exists, make sure w is within bounds.
     * (The last test is useful only for very small curves in the test suite.)
     *
     * The user reduces MBEDTLS_ECP_WINDOW_SIZE does not changes the size of
     * static comb table, because the size of static comb table is fixed when
     * it is generated.
     */
#if (MBEDTLS_ECP_WINDOW_SIZE < 6)
    if ((!p_eq_g || !ecp_group_is_static_comb_table(grp)) && w > MBEDTLS_ECP_WINDOW_SIZE) {
        w = MBEDTLS_ECP_WINDOW_SIZE;
    }
#endif
    if (w >= grp->nbits) {
        w = 2;
    }

    return w;
}

/*
 * Multiplication using the comb method - for curves in short Weierstrass form
 *
 * This function is mainly responsible for administrative work:
 * - managing the restart context if enabled
 * - managing the table of precomputed points (passed between the below two
 *   functions): allocation, computation, ownership transfer, freeing.
 *
 * It delegates the actual arithmetic work to:
 *      ecp_precompute_comb() and ecp_mul_comb_with_precomp()
 *
 * See comments on ecp_comb_recode_core() regarding the computation strategy.
 */
static int ecp_mul_comb(mbedtls_ecp_group *grp, mbedtls_ecp_point *R,
                        const mbedtls_mpi *m, const mbedtls_ecp_point *P,
                        int (*f_rng)(void *, unsigned char *, size_t),
                        void *p_rng,
                        mbedtls_ecp_restart_ctx *rs_ctx)
{
    int ret = MBEDTLS_ERR_ERROR_CORRUPTION_DETECTED;
    unsigned char w, p_eq_g, i;
    size_t d;
    unsigned char T_size = 0, T_ok = 0;
    mbedtls_ecp_point *T = NULL;

    ECP_RS_ENTER(rsm);

    /* Is P the base point ? */
#if MBEDTLS_ECP_FIXED_POINT_OPTIM == 1
    p_eq_g = (MPI_ECP_CMP(&P->Y, &grp->G.Y) == 0 &&
              MPI_ECP_CMP(&P->X, &grp->G.X) == 0);
#else
    p_eq_g = 0;
#endif

    /* Pick window size and deduce related sizes */
    w = ecp_pick_window_size(grp, p_eq_g);
    T_size = 1U << (w - 1);
    d = (grp->nbits + w - 1) / w;

    /* Pre-computed table: do we have it already for the base point? */
    if (p_eq_g && grp->T != NULL) {
        /* second pointer to the same table, will be deleted on exit */
        T = grp->T;
        T_ok = 1;
    } else
#if defined(MBEDTLS_ECP_RESTARTABLE)
    /* Pre-computed table: do we have one in progress? complete? */
    if (rs_ctx != NULL && rs_ctx->rsm != NULL && rs_ctx->rsm->T != NULL) {
        /* transfer ownership of T from rsm to local function */
        T = rs_ctx->rsm->T;
        rs_ctx->rsm->T = NULL;
        rs_ctx->rsm->T_size = 0;

        /* This effectively jumps to the call to mul_comb_after_precomp() */
        T_ok = rs_ctx->rsm->state >= ecp_rsm_comb_core;
    } else
#endif
    /* Allocate table if we didn't have any */
    {
        T = mbedtls_calloc(T_size, sizeof(mbedtls_ecp_point));
        if (T == NULL) {
            ret = MBEDTLS_ERR_ECP_ALLOC_FAILED;
            goto cleanup;
        }

        for (i = 0; i < T_size; i++) {
            mbedtls_ecp_point_init(&T[i]);
        }

        T_ok = 0;
    }

    /* Compute table (or finish computing it) if not done already */
    if (!T_ok) {
        MBEDTLS_MPI_CHK(ecp_precompute_comb(grp, T, P, w, d, rs_ctx));

        if (p_eq_g) {
            /* almost transfer ownership of T to the group, but keep a copy of
             * the pointer to use for calling the next function more easily */
            grp->T = T;
            grp->T_size = T_size;
        }
    }

    /* Actual comb multiplication using precomputed points */
    MBEDTLS_MPI_CHK(ecp_mul_comb_after_precomp(grp, R, m,
                                               T, T_size, w, d,
                                               f_rng, p_rng, rs_ctx));

cleanup:

    /* does T belong to the group? */
    if (T == grp->T) {
        T = NULL;
    }

    /* does T belong to the restart context? */
#if defined(MBEDTLS_ECP_RESTARTABLE)
    if (rs_ctx != NULL && rs_ctx->rsm != NULL && ret == MBEDTLS_ERR_ECP_IN_PROGRESS && T != NULL) {
        /* transfer ownership of T from local function to rsm */
        rs_ctx->rsm->T_size = T_size;
        rs_ctx->rsm->T = T;
        T = NULL;
    }
#endif

    /* did T belong to us? then let's destroy it! */
    if (T != NULL) {
        for (i = 0; i < T_size; i++) {
            mbedtls_ecp_point_free(&T[i]);
        }
        mbedtls_free(T);
    }

    /* prevent caller from using invalid value */
    int should_free_R = (ret != 0);
#if defined(MBEDTLS_ECP_RESTARTABLE)
    /* don't free R while in progress in case R == P */
    if (ret == MBEDTLS_ERR_ECP_IN_PROGRESS) {
        should_free_R = 0;
    }
#endif
    if (should_free_R) {
        mbedtls_ecp_point_free(R);
    }

    ECP_RS_LEAVE(rsm);

    return ret;
}

#endif /* MBEDTLS_ECP_SHORT_WEIERSTRASS_ENABLED */

#if defined(MBEDTLS_ECP_MONTGOMERY_ENABLED)
/*
 * For Montgomery curves, we do all the internal arithmetic in projective
 * coordinates. Import/export of points uses only the x coordinates, which is
 * internally represented as X / Z.
 *
 * For scalar multiplication, we'll use a Montgomery ladder.
 */

/*
 * Normalize Montgomery x/z coordinates: X = X/Z, Z = 1
 * Cost: 1M + 1I
 */
static int ecp_normalize_mxz(const mbedtls_ecp_group *grp, mbedtls_ecp_point *P)
{
#if defined(MBEDTLS_ECP_NORMALIZE_MXZ_ALT)
    if (mbedtls_internal_ecp_grp_capable(grp)) {
        return mbedtls_internal_ecp_normalize_mxz(grp, P);
    }
#endif /* MBEDTLS_ECP_NORMALIZE_MXZ_ALT */

#if defined(MBEDTLS_ECP_NO_FALLBACK) && defined(MBEDTLS_ECP_NORMALIZE_MXZ_ALT)
    return MBEDTLS_ERR_ECP_FEATURE_UNAVAILABLE;
#else
    int ret = MBEDTLS_ERR_ERROR_CORRUPTION_DETECTED;
    MPI_ECP_INV(&P->Z, &P->Z);
    MPI_ECP_MUL(&P->X, &P->X, &P->Z);
    MPI_ECP_LSET(&P->Z, 1);

cleanup:
    return ret;
#endif /* !defined(MBEDTLS_ECP_NO_FALLBACK) || !defined(MBEDTLS_ECP_NORMALIZE_MXZ_ALT) */
}

/*
 * Randomize projective x/z coordinates:
 * (X, Z) -> (l X, l Z) for random l
 * This is sort of the reverse operation of ecp_normalize_mxz().
 *
 * This countermeasure was first suggested in [2].
 * Cost: 2M
 */
static int ecp_randomize_mxz(const mbedtls_ecp_group *grp, mbedtls_ecp_point *P,
                             int (*f_rng)(void *, unsigned char *, size_t), void *p_rng)
{
#if defined(MBEDTLS_ECP_RANDOMIZE_MXZ_ALT)
    if (mbedtls_internal_ecp_grp_capable(grp)) {
        return mbedtls_internal_ecp_randomize_mxz(grp, P, f_rng, p_rng);
    }
#endif /* MBEDTLS_ECP_RANDOMIZE_MXZ_ALT */

#if defined(MBEDTLS_ECP_NO_FALLBACK) && defined(MBEDTLS_ECP_RANDOMIZE_MXZ_ALT)
    return MBEDTLS_ERR_ECP_FEATURE_UNAVAILABLE;
#else
    int ret = MBEDTLS_ERR_ERROR_CORRUPTION_DETECTED;
    mbedtls_mpi l;
    mbedtls_mpi_init(&l);

    /* Generate l such that 1 < l < p */
    MPI_ECP_RAND(&l);

    MPI_ECP_MUL(&P->X, &P->X, &l);
    MPI_ECP_MUL(&P->Z, &P->Z, &l);

cleanup:
    mbedtls_mpi_free(&l);

    if (ret == MBEDTLS_ERR_MPI_NOT_ACCEPTABLE) {
        ret = MBEDTLS_ERR_ECP_RANDOM_FAILED;
    }
    return ret;
#endif /* !defined(MBEDTLS_ECP_NO_FALLBACK) || !defined(MBEDTLS_ECP_RANDOMIZE_MXZ_ALT) */
}

/*
 * Double-and-add: R = 2P, S = P + Q, with d = X(P - Q),
 * for Montgomery curves in x/z coordinates.
 *
 * http://www.hyperelliptic.org/EFD/g1p/auto-code/montgom/xz/ladder/mladd-1987-m.op3
 * with
 * d =  X1
 * P = (X2, Z2)
 * Q = (X3, Z3)
 * R = (X4, Z4)
 * S = (X5, Z5)
 * and eliminating temporary variables tO, ..., t4.
 *
 * Cost: 5M + 4S
 */
static int ecp_double_add_mxz(const mbedtls_ecp_group *grp,
                              mbedtls_ecp_point *R, mbedtls_ecp_point *S,
                              const mbedtls_ecp_point *P, const mbedtls_ecp_point *Q,
                              const mbedtls_mpi *d,
                              mbedtls_mpi T[4])
{
#if defined(MBEDTLS_ECP_DOUBLE_ADD_MXZ_ALT)
    if (mbedtls_internal_ecp_grp_capable(grp)) {
        return mbedtls_internal_ecp_double_add_mxz(grp, R, S, P, Q, d);
    }
#endif /* MBEDTLS_ECP_DOUBLE_ADD_MXZ_ALT */

#if defined(MBEDTLS_ECP_NO_FALLBACK) && defined(MBEDTLS_ECP_DOUBLE_ADD_MXZ_ALT)
    return MBEDTLS_ERR_ECP_FEATURE_UNAVAILABLE;
#else
    int ret = MBEDTLS_ERR_ERROR_CORRUPTION_DETECTED;

    MPI_ECP_ADD(&T[0], &P->X,   &P->Z);   /* Pp := PX + PZ                    */
    MPI_ECP_SUB(&T[1], &P->X,   &P->Z);   /* Pm := PX - PZ                    */
    MPI_ECP_ADD(&T[2], &Q->X,   &Q->Z);   /* Qp := QX + XZ                    */
    MPI_ECP_SUB(&T[3], &Q->X,   &Q->Z);   /* Qm := QX - QZ                    */
    MPI_ECP_MUL(&T[3], &T[3],   &T[0]);   /* Qm * Pp                          */
    MPI_ECP_MUL(&T[2], &T[2],   &T[1]);   /* Qp * Pm                          */
    MPI_ECP_SQR(&T[0], &T[0]);            /* Pp^2                             */
    MPI_ECP_SQR(&T[1], &T[1]);            /* Pm^2                             */
    MPI_ECP_MUL(&R->X, &T[0],   &T[1]);   /* Pp^2 * Pm^2                      */
    MPI_ECP_SUB(&T[0], &T[0],   &T[1]);   /* Pp^2 - Pm^2                      */
    MPI_ECP_MUL(&R->Z, &grp->A, &T[0]);   /* A * (Pp^2 - Pm^2)                */
    MPI_ECP_ADD(&R->Z, &T[1],   &R->Z);   /* [ A * (Pp^2-Pm^2) ] + Pm^2       */
    MPI_ECP_ADD(&S->X, &T[3],   &T[2]);   /* Qm*Pp + Qp*Pm                    */
    MPI_ECP_SQR(&S->X, &S->X);            /* (Qm*Pp + Qp*Pm)^2                */
    MPI_ECP_SUB(&S->Z, &T[3],   &T[2]);   /* Qm*Pp - Qp*Pm                    */
    MPI_ECP_SQR(&S->Z, &S->Z);            /* (Qm*Pp - Qp*Pm)^2                */
    MPI_ECP_MUL(&S->Z, d,       &S->Z);   /* d * ( Qm*Pp - Qp*Pm )^2          */
    MPI_ECP_MUL(&R->Z, &T[0],   &R->Z);   /* [A*(Pp^2-Pm^2)+Pm^2]*(Pp^2-Pm^2) */

cleanup:

    return ret;
#endif /* !defined(MBEDTLS_ECP_NO_FALLBACK) || !defined(MBEDTLS_ECP_DOUBLE_ADD_MXZ_ALT) */
}

/*
 * Multiplication with Montgomery ladder in x/z coordinates,
 * for curves in Montgomery form
 */
static int ecp_mul_mxz(mbedtls_ecp_group *grp, mbedtls_ecp_point *R,
                       const mbedtls_mpi *m, const mbedtls_ecp_point *P,
                       int (*f_rng)(void *, unsigned char *, size_t),
                       void *p_rng)
{
    int ret = MBEDTLS_ERR_ERROR_CORRUPTION_DETECTED;
    size_t i;
    unsigned char b;
    mbedtls_ecp_point RP;
    mbedtls_mpi PX;
    mbedtls_mpi tmp[4];
    mbedtls_ecp_point_init(&RP); mbedtls_mpi_init(&PX);

    mpi_init_many(tmp, sizeof(tmp) / sizeof(mbedtls_mpi));

    if (f_rng == NULL) {
        return MBEDTLS_ERR_ECP_BAD_INPUT_DATA;
    }

    /* Save PX and read from P before writing to R, in case P == R */
    MPI_ECP_MOV(&PX, &P->X);
    MBEDTLS_MPI_CHK(mbedtls_ecp_copy(&RP, P));

    /* Set R to zero in modified x/z coordinates */
    MPI_ECP_LSET(&R->X, 1);
    MPI_ECP_LSET(&R->Z, 0);
    mbedtls_mpi_free(&R->Y);

    /* RP.X might be slightly larger than P, so reduce it */
    MOD_ADD(&RP.X);

    /* Randomize coordinates of the starting point */
    MBEDTLS_MPI_CHK(ecp_randomize_mxz(grp, &RP, f_rng, p_rng));

    /* Loop invariant: R = result so far, RP = R + P */
    i = grp->nbits + 1; /* one past the (zero-based) required msb for private keys */
    while (i-- > 0) {
        b = mbedtls_mpi_get_bit(m, i);
        /*
         *  if (b) R = 2R + P else R = 2R,
         * which is:
         *  if (b) double_add( RP, R, RP, R )
         *  else   double_add( R, RP, R, RP )
         * but using safe conditional swaps to avoid leaks
         */
        MPI_ECP_COND_SWAP(&R->X, &RP.X, b);
        MPI_ECP_COND_SWAP(&R->Z, &RP.Z, b);
        MBEDTLS_MPI_CHK(ecp_double_add_mxz(grp, R, &RP, R, &RP, &PX, tmp));
        MPI_ECP_COND_SWAP(&R->X, &RP.X, b);
        MPI_ECP_COND_SWAP(&R->Z, &RP.Z, b);
    }

    /*
     * Knowledge of the projective coordinates may leak the last few bits of the
     * scalar [1], and since our MPI implementation isn't constant-flow,
     * inversion (used for coordinate normalization) may leak the full value
     * of its input via side-channels [2].
     *
     * [1] https://eprint.iacr.org/2003/191
     * [2] https://eprint.iacr.org/2020/055
     *
     * Avoid the leak by randomizing coordinates before we normalize them.
     */
    MBEDTLS_MPI_CHK(ecp_randomize_mxz(grp, R, f_rng, p_rng));
    MBEDTLS_MPI_CHK(ecp_normalize_mxz(grp, R));

cleanup:
    mbedtls_ecp_point_free(&RP); mbedtls_mpi_free(&PX);

    mpi_free_many(tmp, sizeof(tmp) / sizeof(mbedtls_mpi));
    return ret;
}

#endif /* MBEDTLS_ECP_MONTGOMERY_ENABLED */

#if defined(MBEDTLS_ECP_EDWARDS_ENABLED)

/*
 * For Edwards curves, we do all the internal arithmetic in projective
 * coordinates. Import/export of points uses only the x and y coordinates,
 * which are internally represented as X/Z and Y/Z.
 *
 * For scalar multiplication, we'll use a Montgomery ladder.
 */

/*
 * Normalize Edwards x/y/z coordinates: X = X/Z, Y = Y/Z, Z = 1
 * Cost: 2M + 1I
 */
static int ecp_normalize_edxyz(const mbedtls_ecp_group *grp, mbedtls_ecp_point *P)
{
    mbedtls_mpi Zi;
    int ret = MBEDTLS_ERR_ERROR_CORRUPTION_DETECTED;

    mbedtls_mpi_init(&Zi);

    MPI_ECP_INV(&Zi, &P->Z);
    MPI_ECP_MUL(&P->X, &P->X, &Zi);
    MPI_ECP_MUL(&P->Y, &P->Y, &Zi);
    MBEDTLS_MPI_CHK(mbedtls_mpi_lset(&P->Z, 1));

cleanup:
    mbedtls_mpi_free(&Zi);

    return ret;
}

/*
 * Randomize projective x/y/z coordinates:
 * (X, Y, Z) -> (l X, l Y, l Z) for random l
 * This is sort of the reverse operation of ecp_normalize_edxyz().
 *
 * This countermeasure was first suggested in [2].
 * Cost: 3M
 */
static int ecp_randomize_edxyz(const mbedtls_ecp_group *grp, mbedtls_ecp_point *P,
                               int (*f_rng)(void *, unsigned char *, size_t), void *p_rng)
{
    int ret = MBEDTLS_ERR_ERROR_CORRUPTION_DETECTED;
    mbedtls_mpi l;
    size_t p_size;
    int count = 0;

    p_size = (grp->pbits + 7) / 8;
    mbedtls_mpi_init(&l);

    /* Generate l such that 1 < l < p */
    do {
        MBEDTLS_MPI_CHK(mbedtls_mpi_fill_random(&l, p_size, f_rng, p_rng));

        while (mbedtls_mpi_cmp_mpi(&l, &grp->P) >= 0) {
            MBEDTLS_MPI_CHK(mbedtls_mpi_shift_r(&l, 1));
        }

        if (count++ > 10) {
            return MBEDTLS_ERR_ECP_RANDOM_FAILED;
        }
    } while (mbedtls_mpi_cmp_int(&l, 1) <= 0);

    MPI_ECP_MUL(&P->X, &P->X, &l);
    MPI_ECP_MUL(&P->Y, &P->Y, &l);
    MPI_ECP_MUL(&P->Z, &P->Z, &l);

cleanup:
    mbedtls_mpi_free(&l);

    return ret;
}

/*
 * Add for: R = P + Q for both Edwards and Twisted Edwards curves in projective
 * coordinates.
 *
 * https://hyperelliptic.org/EFD/g1p/auto-code/twisted/projective/addition/add-2008-bbjlp.op3
 * with
 * P = (X1, Z1)
 * Q = (X2, Z2)
 * R = (X3, Z3)
 * and eliminating temporary variables t0, t3, ..., t9.
 *
 * Cost: 10M + 1S
 */
static int ecp_add_edxyz(mbedtls_ecp_group *grp, mbedtls_ecp_point *R,
                         const mbedtls_ecp_point *P, const mbedtls_ecp_point *Q)
{
#if defined(MBEDTLS_ECP_DOUBLE_ADD_EDXYZ_ALT)
    if (mbedtls_internal_ecp_grp_capable(grp)) {
        return mbedtls_internal_ecp_double_add_edxyz(grp, R, S, P, Q, d);
    }
#endif /* MBEDTLS_ECP_DOUBLE_ADD_MXZ_ALT */

#if defined(MBEDTLS_ECP_NO_FALLBACK) && defined(MBEDTLS_ECP_DOUBLE_ADD_EDXYZ_ALT)
    return MBEDTLS_ERR_ECP_FEATURE_UNAVAILABLE;
#else
    int ret = MBEDTLS_ERR_ERROR_CORRUPTION_DETECTED;
    mbedtls_mpi A, B, C, D, E, F, G, t1, t2;

    mbedtls_mpi_init(&A); mbedtls_mpi_init(&B); mbedtls_mpi_init(&C);
    mbedtls_mpi_init(&D); mbedtls_mpi_init(&E); mbedtls_mpi_init(&F);
    mbedtls_mpi_init(&G); mbedtls_mpi_init(&t1); mbedtls_mpi_init(&t2);

    /* A = Z1*Z2 */
    MPI_ECP_MUL(&A,    &P->Z,   &Q->Z);
    /* B = A^2 */
    MPI_ECP_MUL(&B,    &A,      &A);
    /* C = X1*X2 */
    MPI_ECP_MUL(&C,    &P->X,   &Q->X);
    /* D = Y1*Y2 */
    MPI_ECP_MUL(&D,    &P->Y,   &Q->Y);
    /* E = d*C*D */
    MPI_ECP_MUL(&E,    &C,      &D);
    MPI_ECP_MUL(&E,    &E,      &grp->B);
    /* F = B-E */
    MPI_ECP_SUB(&F,    &B,      &E);
    /* G = B+E */
    MPI_ECP_ADD(&G,    &B,      &E);
    /* X3 = A*F*((X1+Y1)*(X2+Y2)-C-D) */
    MPI_ECP_ADD(&t1,   &P->X,   &P->Y);
    MPI_ECP_ADD(&t2,   &Q->X,   &Q->Y);
    MPI_ECP_MUL(&R->X, &t1,     &t2);
    MPI_ECP_SUB(&R->X, &R->X,   &C);
    MPI_ECP_SUB(&R->X, &R->X,   &D);
    MPI_ECP_MUL(&R->X, &R->X,   &F);
    MPI_ECP_MUL(&R->X, &R->X,   &A);
    /* Y3 = A*G*(D-a*C) */
    MPI_ECP_MUL(&R->Y, &grp->A, &C);
    MPI_ECP_SUB(&R->Y, &D,      &R->Y);
    MPI_ECP_MUL(&R->Y, &R->Y,   &G);
    MPI_ECP_MUL(&R->Y, &R->Y,   &A);
    /* Z3 = F*G */
    MPI_ECP_MUL(&R->Z, &F,      &G);

cleanup:
    mbedtls_mpi_free(&A); mbedtls_mpi_free(&B); mbedtls_mpi_free(&C);
    mbedtls_mpi_free(&D); mbedtls_mpi_free(&E); mbedtls_mpi_free(&F);
    mbedtls_mpi_free(&G); mbedtls_mpi_free(&t1); mbedtls_mpi_free(&t2);

    return ret;
#endif /* defined(MBEDTLS_ECP_NO_FALLBACK) && defined(MBEDTLS_ECP_DOUBLE_ADD_EDXYZ_ALT) */
}

/*
 * Double for: R = 2 * P for both Edwards and Twisted Edwards curves in projective
 * coordinates.
 *
 * https://hyperelliptic.org/EFD/g1p/auto-code/twisted/projective/doubling/dbl-2008-bbjlp.op3
 * with
 * P = (X1, Z1)
 * R = (X3, Z3)
 * and eliminating H and temporary variables t0, ..., t4.
 *
 * Cost: 3M + 4S
 */
static int ecp_double_edxyz(mbedtls_ecp_group *grp, mbedtls_ecp_point *R,
                            const mbedtls_ecp_point *P)
{
    int ret = MBEDTLS_ERR_ERROR_CORRUPTION_DETECTED;
    mbedtls_mpi A, B, C, D, E, F, J;

    mbedtls_mpi_init(&A); mbedtls_mpi_init(&B); mbedtls_mpi_init(&C);
    mbedtls_mpi_init(&D); mbedtls_mpi_init(&E); mbedtls_mpi_init(&F);
    mbedtls_mpi_init(&J);

    /* B = (X1+Y1)^2 */
    MPI_ECP_ADD(&B,    &P->X,   &P->Y);
    MPI_ECP_MUL(&B,    &B,      &B);
    /* C = X1^2 */
    MPI_ECP_MUL(&C,    &P->X,   &P->X);
    /* D = Y1^2 */
    MPI_ECP_MUL(&D,    &P->Y,   &P->Y);
    /* E = a*C */
    MPI_ECP_MUL(&E,    &grp->A, &C);
    /* F = E+D */
    MPI_ECP_ADD(&F,    &E,      &D);
    /* J = F-2*(Z1^2) */
    MPI_ECP_MUL(&J,    &P->Z,   &P->Z);
    MPI_ECP_SHIFT_L(&J, 1);
    MPI_ECP_SUB(&J,    &F,      &J);
    /* X3 = (B-C-D)*J */
    MPI_ECP_SUB(&R->X, &B,      &C);
    MPI_ECP_SUB(&R->X, &R->X,   &D);
    MPI_ECP_MUL(&R->X, &R->X,   &J);
    /* Y3 = F*(E-D) */
    MPI_ECP_SUB(&R->Y, &E,      &D);
    MPI_ECP_MUL(&R->Y, &R->Y,   &F);
    /* Z3 = F*J */
    MPI_ECP_MUL(&R->Z, &F,      &J);

cleanup:
    mbedtls_mpi_free(&A); mbedtls_mpi_free(&B); mbedtls_mpi_free(&C);
    mbedtls_mpi_free(&D); mbedtls_mpi_free(&E); mbedtls_mpi_free(&F);
    mbedtls_mpi_free(&J);

    return ret;
}

/*
 * Multiplication with Montgomery ladder in x/y/z coordinates,
 * for curves in Edwards form.
 */
static int ecp_mul_edxyz(mbedtls_ecp_group *grp, mbedtls_ecp_point *R,
                         const mbedtls_mpi *m, const mbedtls_ecp_point *P,
                         int (*f_rng)(void *, unsigned char *, size_t),
                         void *p_rng)
{
    int ret = MBEDTLS_ERR_ERROR_CORRUPTION_DETECTED;
    size_t i;
    unsigned char b;
    mbedtls_ecp_point RP;

    mbedtls_ecp_point_init(&RP);

    /* Read from P before writing to R, in case P == R */
    MBEDTLS_MPI_CHK(mbedtls_ecp_copy(&RP, P));

    /* Set R to zero */
    MBEDTLS_MPI_CHK(mbedtls_ecp_set_zero_ext(grp, R));

    /* RP.X and RP.Y might be slightly larger than P, so reduce them */
    MOD_ADD(&RP.X);
    MOD_ADD(&RP.Y);

    /* Randomize coordinates of the starting point */
    if (f_rng != NULL) {
        MBEDTLS_MPI_CHK(ecp_randomize_edxyz(grp, &RP, f_rng, p_rng));
    }

    /* Loop invariant: R = result so far, RP = R + P */
    i = grp->pbits; /* one past the (zero-based) most significant bit */
    while (i-- > 0) {
        b = mbedtls_mpi_get_bit(m, i);
        /*
         *  if (b) R = 2R + P else R = 2R,
         * which is:
         *  if (b) add( R, R, RP )
         *         double( RP )
         *  else   add( RP, RP, R )
         *         double( R )
         * but using safe conditional swaps to avoid leaks
         */
        MBEDTLS_MPI_CHK(mbedtls_mpi_safe_cond_swap(&R->X, &RP.X, b));
        MBEDTLS_MPI_CHK(mbedtls_mpi_safe_cond_swap(&R->Y, &RP.Y, b));
        MBEDTLS_MPI_CHK(mbedtls_mpi_safe_cond_swap(&R->Z, &RP.Z, b));
        MBEDTLS_MPI_CHK(ecp_add_edxyz(grp, &RP, &RP, R));
        MBEDTLS_MPI_CHK(ecp_double_edxyz(grp, R,   R));
        MBEDTLS_MPI_CHK(mbedtls_mpi_safe_cond_swap(&R->X, &RP.X, b));
        MBEDTLS_MPI_CHK(mbedtls_mpi_safe_cond_swap(&R->Y, &RP.Y, b));
        MBEDTLS_MPI_CHK(mbedtls_mpi_safe_cond_swap(&R->Z, &RP.Z, b));
    }

    /*
     * Knowledge of the projective coordinates may leak the last few bits of the
     * scalar [1], and since our MPI implementation isn't constant-flow,
     * inversion (used for coordinate normalization) may leak the full value
     * of its input via side-channels [2].
     *
     * [1] https://eprint.iacr.org/2003/191
     * [2] https://eprint.iacr.org/2020/055
     *
     * Avoid the leak by randomizing coordinates before we normalize them.
     */
    if (f_rng != NULL) {
        MBEDTLS_MPI_CHK(ecp_randomize_edxyz(grp, R, f_rng, p_rng));
    }

    MBEDTLS_MPI_CHK(ecp_normalize_edxyz(grp, R));

cleanup:
    mbedtls_ecp_point_free(&RP);

    return ret;
}
#endif /* MBEDTLS_ECP_EDWARDS_ENABLED */

/*
 * Restartable multiplication R = m * P
 *
 * This internal function can be called without an RNG in case where we know
 * the inputs are not sensitive.
 */
static int ecp_mul_restartable_internal(mbedtls_ecp_group *grp, mbedtls_ecp_point *R,
                                        const mbedtls_mpi *m, const mbedtls_ecp_point *P,
                                        int (*f_rng)(void *, unsigned char *, size_t), void *p_rng,
                                        mbedtls_ecp_restart_ctx *rs_ctx)
{
    int ret = MBEDTLS_ERR_ECP_BAD_INPUT_DATA;
#if defined(MBEDTLS_ECP_INTERNAL_ALT)
    char is_grp_capable = 0;
#endif

#if defined(MBEDTLS_ECP_RESTARTABLE)
    /* reset ops count for this call if top-level */
    if (rs_ctx != NULL && rs_ctx->depth++ == 0) {
        rs_ctx->ops_done = 0;
    }
#else
    (void) rs_ctx;
#endif

#if defined(MBEDTLS_ECP_INTERNAL_ALT)
    if ((is_grp_capable = mbedtls_internal_ecp_grp_capable(grp))) {
        MBEDTLS_MPI_CHK(mbedtls_internal_ecp_init(grp));
    }
#endif /* MBEDTLS_ECP_INTERNAL_ALT */

    int restarting = 0;
#if defined(MBEDTLS_ECP_RESTARTABLE)
    restarting = (rs_ctx != NULL && rs_ctx->rsm != NULL);
#endif
    /* skip argument check when restarting */
    if (!restarting) {
        /* check_privkey is free */
        MBEDTLS_ECP_BUDGET(MBEDTLS_ECP_OPS_CHK);

        /* Common sanity checks */
        MBEDTLS_MPI_CHK(mbedtls_ecp_check_privkey(grp, m));
        MBEDTLS_MPI_CHK(mbedtls_ecp_check_pubkey(grp, P));
    }

    ret = MBEDTLS_ERR_ECP_BAD_INPUT_DATA;
    switch (mbedtls_ecp_get_type(grp)) {
#if defined(MBEDTLS_ECP_MONTGOMERY_ENABLED)
        case MBEDTLS_ECP_TYPE_MONTGOMERY:
            MBEDTLS_MPI_CHK(ecp_mul_mxz(grp, R, m, P, f_rng, p_rng));
            break;
#endif
#if defined(MBEDTLS_ECP_SHORT_WEIERSTRASS_ENABLED)
        case MBEDTLS_ECP_TYPE_SHORT_WEIERSTRASS:
            MBEDTLS_MPI_CHK(ecp_mul_comb(grp, R, m, P, f_rng, p_rng, rs_ctx));
            break;
#endif
#if defined(MBEDTLS_ECP_EDWARDS_ENABLED)
        case MBEDTLS_ECP_TYPE_EDWARDS:
            MBEDTLS_MPI_CHK(ecp_mul_edxyz(grp, R, m, P, f_rng, p_rng));
            break;
#endif
        default:
            break;
    }

cleanup:

#if defined(MBEDTLS_ECP_INTERNAL_ALT)
    if (is_grp_capable) {
        mbedtls_internal_ecp_free(grp);
    }
#endif /* MBEDTLS_ECP_INTERNAL_ALT */

#if defined(MBEDTLS_ECP_RESTARTABLE)
    if (rs_ctx != NULL) {
        rs_ctx->depth--;
    }
#endif

    return ret;
}

/*
 * Restartable multiplication R = m * P
 */
int mbedtls_ecp_mul_restartable(mbedtls_ecp_group *grp, mbedtls_ecp_point *R,
                                const mbedtls_mpi *m, const mbedtls_ecp_point *P,
                                int (*f_rng)(void *, unsigned char *, size_t), void *p_rng,
                                mbedtls_ecp_restart_ctx *rs_ctx)
{
    if (f_rng == NULL) {
        return MBEDTLS_ERR_ECP_BAD_INPUT_DATA;
    }

    return ecp_mul_restartable_internal(grp, R, m, P, f_rng, p_rng, rs_ctx);
}

/*
 * Multiplication R = m * P
 */
int mbedtls_ecp_mul(mbedtls_ecp_group *grp, mbedtls_ecp_point *R,
                    const mbedtls_mpi *m, const mbedtls_ecp_point *P,
                    int (*f_rng)(void *, unsigned char *, size_t), void *p_rng)
{
    return mbedtls_ecp_mul_restartable(grp, R, m, P, f_rng, p_rng, NULL);
}
#endif /* MBEDTLS_ECP_C */

#if defined(MBEDTLS_ECP_SHORT_WEIERSTRASS_ENABLED)
/*
 * Check that an affine point is valid as a public key,
 * short weierstrass curves (SEC1 3.2.3.1)
 */
static int ecp_check_pubkey_sw(const mbedtls_ecp_group *grp, const mbedtls_ecp_point *pt)
{
    int ret = MBEDTLS_ERR_ERROR_CORRUPTION_DETECTED;
    mbedtls_mpi YY, RHS;

    /* pt coordinates must be normalized for our checks */
    if (mbedtls_mpi_cmp_int(&pt->X, 0) < 0 ||
        mbedtls_mpi_cmp_int(&pt->Y, 0) < 0 ||
        mbedtls_mpi_cmp_mpi(&pt->X, &grp->P) >= 0 ||
        mbedtls_mpi_cmp_mpi(&pt->Y, &grp->P) >= 0) {
        return MBEDTLS_ERR_ECP_INVALID_KEY;
    }

    mbedtls_mpi_init(&YY); mbedtls_mpi_init(&RHS);

    /*
     * YY = Y^2
     * RHS = X^3 + A X + B
     */
    MPI_ECP_SQR(&YY,  &pt->Y);
    MBEDTLS_MPI_CHK(ecp_sw_rhs(grp, &RHS, &pt->X));

    if (MPI_ECP_CMP(&YY, &RHS) != 0) {
        ret = MBEDTLS_ERR_ECP_INVALID_KEY;
    }

cleanup:

    mbedtls_mpi_free(&YY); mbedtls_mpi_free(&RHS);

    return ret;
}
#endif /* MBEDTLS_ECP_SHORT_WEIERSTRASS_ENABLED */

#if defined(MBEDTLS_ECP_C)
#if defined(MBEDTLS_ECP_SHORT_WEIERSTRASS_ENABLED)
/*
 * R = m * P with shortcuts for m == 0, m == 1 and m == -1
 * NOT constant-time - ONLY for short Weierstrass!
 */
static int mbedtls_ecp_mul_shortcuts(mbedtls_ecp_group *grp,
                                     mbedtls_ecp_point *R,
                                     const mbedtls_mpi *m,
                                     const mbedtls_ecp_point *P,
                                     mbedtls_ecp_restart_ctx *rs_ctx)
{
    int ret = MBEDTLS_ERR_ERROR_CORRUPTION_DETECTED;
    mbedtls_mpi tmp;
    mbedtls_mpi_init(&tmp);

    if (mbedtls_mpi_cmp_int(m, 0) == 0) {
        MBEDTLS_MPI_CHK(mbedtls_ecp_check_pubkey(grp, P));
        MBEDTLS_MPI_CHK(mbedtls_ecp_set_zero_ext(grp, R));
    } else if (mbedtls_mpi_cmp_int(m, 1) == 0) {
        MBEDTLS_MPI_CHK(mbedtls_ecp_check_pubkey(grp, P));
        MBEDTLS_MPI_CHK(mbedtls_ecp_copy(R, P));
    } else if (mbedtls_mpi_cmp_int(m, -1) == 0) {
        MBEDTLS_MPI_CHK(mbedtls_ecp_check_pubkey(grp, P));
        MBEDTLS_MPI_CHK(mbedtls_ecp_copy(R, P));
        MPI_ECP_NEG(&R->Y);
    } else {
        MBEDTLS_MPI_CHK(ecp_mul_restartable_internal(grp, R, m, P,
                                                     NULL, NULL, rs_ctx));
    }

cleanup:
    mbedtls_mpi_free(&tmp);

    return ret;
}

/*
 * Restartable linear combination
 * NOT constant-time - ONLY for short Weierstrass!
 */
static int mbedtls_ecp_muladd_restartable_sw(
    mbedtls_ecp_group *grp, mbedtls_ecp_point *R,
    const mbedtls_mpi *m, const mbedtls_ecp_point *P,
    const mbedtls_mpi *n, const mbedtls_ecp_point *Q,
    mbedtls_ecp_restart_ctx *rs_ctx)
{
    int ret = MBEDTLS_ERR_ERROR_CORRUPTION_DETECTED;
    mbedtls_ecp_point mP;
    mbedtls_ecp_point *pmP = &mP;
    mbedtls_ecp_point *pR = R;
    mbedtls_mpi tmp[4];
#if defined(MBEDTLS_ECP_INTERNAL_ALT)
    char is_grp_capable = 0;
#endif

#if defined(MBEDTLS_ECP_SHORT_WEIERSTRASS_ENABLED)
    if (mbedtls_ecp_get_type(grp) != MBEDTLS_ECP_TYPE_SHORT_WEIERSTRASS) {
        return MBEDTLS_ERR_ECP_FEATURE_UNAVAILABLE;
    }
#endif

    mbedtls_ecp_point_init(&mP);
    mpi_init_many(tmp, sizeof(tmp) / sizeof(mbedtls_mpi));

    ECP_RS_ENTER(ma);

#if defined(MBEDTLS_ECP_RESTARTABLE)
    if (rs_ctx != NULL && rs_ctx->ma != NULL) {
        /* redirect intermediate results to restart context */
        pmP = &rs_ctx->ma->mP;
        pR  = &rs_ctx->ma->R;

        /* jump to next operation */
        if (rs_ctx->ma->state == ecp_rsma_mul2) {
            goto mul2;
        }
        if (rs_ctx->ma->state == ecp_rsma_add) {
            goto add;
        }
        if (rs_ctx->ma->state == ecp_rsma_norm) {
            goto norm;
        }
    }
#endif /* MBEDTLS_ECP_RESTARTABLE */

    MBEDTLS_MPI_CHK(mbedtls_ecp_mul_shortcuts(grp, pmP, m, P, rs_ctx));
#if defined(MBEDTLS_ECP_RESTARTABLE)
    if (rs_ctx != NULL && rs_ctx->ma != NULL) {
        rs_ctx->ma->state = ecp_rsma_mul2;
    }

mul2:
#endif
    MBEDTLS_MPI_CHK(mbedtls_ecp_mul_shortcuts(grp, pR,  n, Q, rs_ctx));

#if defined(MBEDTLS_ECP_INTERNAL_ALT)
    if ((is_grp_capable = mbedtls_internal_ecp_grp_capable(grp))) {
        MBEDTLS_MPI_CHK(mbedtls_internal_ecp_init(grp));
    }
#endif /* MBEDTLS_ECP_INTERNAL_ALT */

#if defined(MBEDTLS_ECP_RESTARTABLE)
    if (rs_ctx != NULL && rs_ctx->ma != NULL) {
        rs_ctx->ma->state = ecp_rsma_add;
    }

add:
#endif
    MBEDTLS_ECP_BUDGET(MBEDTLS_ECP_OPS_ADD);
    MBEDTLS_MPI_CHK(ecp_add_mixed(grp, pR, pmP, pR, tmp));
#if defined(MBEDTLS_ECP_RESTARTABLE)
    if (rs_ctx != NULL && rs_ctx->ma != NULL) {
        rs_ctx->ma->state = ecp_rsma_norm;
    }

norm:
#endif
    MBEDTLS_ECP_BUDGET(MBEDTLS_ECP_OPS_INV);
    MBEDTLS_MPI_CHK(ecp_normalize_jac(grp, pR));

#if defined(MBEDTLS_ECP_RESTARTABLE)
    if (rs_ctx != NULL && rs_ctx->ma != NULL) {
        MBEDTLS_MPI_CHK(mbedtls_ecp_copy(R, pR));
    }
#endif

cleanup:

    mpi_free_many(tmp, sizeof(tmp) / sizeof(mbedtls_mpi));

#if defined(MBEDTLS_ECP_INTERNAL_ALT)
    if (is_grp_capable) {
        mbedtls_internal_ecp_free(grp);
    }
#endif /* MBEDTLS_ECP_INTERNAL_ALT */

    mbedtls_ecp_point_free(&mP);

    ECP_RS_LEAVE(ma);

    return ret;
}
#endif /* MBEDTLS_ECP_SHORT_WEIERSTRASS_ENABLED */

#if defined(MBEDTLS_ECP_EDWARDS_ENABLED)
/*
 * Restartable linear combination
 * NOT constant-time - ONLY for Edwards!
 */
static int mbedtls_ecp_muladd_edwards(
    mbedtls_ecp_group *grp, mbedtls_ecp_point *R,
    const mbedtls_mpi *m, const mbedtls_ecp_point *P,
    const mbedtls_mpi *n, const mbedtls_ecp_point *Q)
{
    int ret = MBEDTLS_ERR_ERROR_CORRUPTION_DETECTED;
    size_t i;
    unsigned char bm, bn;
    mbedtls_ecp_point RP, RQ, RPQ;

    mbedtls_ecp_point_init(&RP);
    mbedtls_ecp_point_init(&RQ);
    mbedtls_ecp_point_init(&RPQ);

    /* Read from P and Q before writing to R, in case P == R or Q == R */
    MBEDTLS_MPI_CHK(mbedtls_ecp_copy(&RP, P));
    MBEDTLS_MPI_CHK(mbedtls_ecp_copy(&RQ, Q));

    /* Set R to zero */
    MBEDTLS_MPI_CHK(mbedtls_ecp_set_zero_ext(grp, R));

    /* RP.X, RP.Y, RQ.X, RQ.Y might be slightly larger than P, so reduce them */
    MOD_ADD(&RP.X);
    MOD_ADD(&RP.Y);
    MOD_ADD(&RQ.X);
    MOD_ADD(&RQ.Y);

    /* Compute RPQ = RP + RQ */
    MBEDTLS_MPI_CHK(ecp_add_edxyz(grp, &RPQ, &RP, &RQ));

    /*
     * Compute mP + nQ using Shamir's trick
     * Loop invariant: R = result so far
     */
    i = grp->pbits; /* one past the (zero-based) most significant bit */
    while (i-- > 0) {
        MBEDTLS_MPI_CHK(ecp_double_edxyz(grp, R, R));

        bm = mbedtls_mpi_get_bit(m, i);
        bn = mbedtls_mpi_get_bit(n, i);
        if (bm && bn) {
            MBEDTLS_MPI_CHK(ecp_add_edxyz(grp, R, R, &RPQ));
        } else if (bm) {
            MBEDTLS_MPI_CHK(ecp_add_edxyz(grp, R, R, &RP));
        } else if (bn) {
            MBEDTLS_MPI_CHK(ecp_add_edxyz(grp, R, R, &RQ));
        }
    }

    MBEDTLS_MPI_CHK(ecp_normalize_edxyz(grp, R));

cleanup:
    mbedtls_ecp_point_free(&RP);
    mbedtls_ecp_point_free(&RQ);
    mbedtls_ecp_point_free(&RPQ);

    return ret;
}
#endif /* MBEDTLS_ECP_EDWARDS_ENABLED */

#if defined(MBEDTLS_ECP_EDWARDS_ENABLED) || defined(MBEDTLS_ECP_SHORT_WEIERSTRASS_ENABLED)
/*
 * Restartable linear combination
 * NOT constant-time - ONLY for short Weierstrass and Edwards!
 */
int mbedtls_ecp_muladd_restartable(
    mbedtls_ecp_group *grp, mbedtls_ecp_point *R,
    const mbedtls_mpi *m, const mbedtls_ecp_point *P,
    const mbedtls_mpi *n, const mbedtls_ecp_point *Q,
    mbedtls_ecp_restart_ctx *rs_ctx)
{
    switch (mbedtls_ecp_get_type(grp)) {
#if defined(MBEDTLS_ECP_EDWARDS_ENABLED)
        case MBEDTLS_ECP_TYPE_EDWARDS:
            (void) rs_ctx;
            return mbedtls_ecp_muladd_edwards(grp, R, m, P, n, Q);
#endif
#if defined(MBEDTLS_ECP_SHORT_WEIERSTRASS_ENABLED)
        case MBEDTLS_ECP_TYPE_SHORT_WEIERSTRASS:
            return mbedtls_ecp_muladd_restartable_sw(grp, R, m, P, n, Q, rs_ctx);
#endif
        default:
            return MBEDTLS_ERR_ECP_FEATURE_UNAVAILABLE;
    }
}

/*
 * Linear combination
 * NOT constant-time - ONLY for short Weierstrass and Edwards!
 */
int mbedtls_ecp_muladd(mbedtls_ecp_group *grp, mbedtls_ecp_point *R,
                       const mbedtls_mpi *m, const mbedtls_ecp_point *P,
                       const mbedtls_mpi *n, const mbedtls_ecp_point *Q)
{
    return mbedtls_ecp_muladd_restartable(grp, R, m, P, n, Q, NULL);
}
#endif /* MBEDTLS_ECP_EDWARDS_ENABLED || MBEDTLS_ECP_SHORT_WEIERSTRASS_ENABLED */
#endif /* MBEDTLS_ECP_C */

#if defined(MBEDTLS_ECP_MONTGOMERY_ENABLED)
#if defined(MBEDTLS_ECP_DP_CURVE25519_ENABLED)
#define ECP_MPI_INIT(_p, _n) { .p = (mbedtls_mpi_uint *) (_p), .s = 1, .n = (_n) }
#define ECP_MPI_INIT_ARRAY(x)   \
    ECP_MPI_INIT(x, sizeof(x) / sizeof(mbedtls_mpi_uint))
/*
 * Constants for the two points other than 0, 1, -1 (mod p) in
 * https://cr.yp.to/ecdh.html#validate
 * See ecp_check_pubkey_x25519().
 */
static const mbedtls_mpi_uint x25519_bad_point_1[] = {
    MBEDTLS_BYTES_TO_T_UINT_8(0xe0, 0xeb, 0x7a, 0x7c, 0x3b, 0x41, 0xb8, 0xae),
    MBEDTLS_BYTES_TO_T_UINT_8(0x16, 0x56, 0xe3, 0xfa, 0xf1, 0x9f, 0xc4, 0x6a),
    MBEDTLS_BYTES_TO_T_UINT_8(0xda, 0x09, 0x8d, 0xeb, 0x9c, 0x32, 0xb1, 0xfd),
    MBEDTLS_BYTES_TO_T_UINT_8(0x86, 0x62, 0x05, 0x16, 0x5f, 0x49, 0xb8, 0x00),
};
static const mbedtls_mpi_uint x25519_bad_point_2[] = {
    MBEDTLS_BYTES_TO_T_UINT_8(0x5f, 0x9c, 0x95, 0xbc, 0xa3, 0x50, 0x8c, 0x24),
    MBEDTLS_BYTES_TO_T_UINT_8(0xb1, 0xd0, 0xb1, 0x55, 0x9c, 0x83, 0xef, 0x5b),
    MBEDTLS_BYTES_TO_T_UINT_8(0x04, 0x44, 0x5c, 0xc4, 0x58, 0x1c, 0x8e, 0x86),
    MBEDTLS_BYTES_TO_T_UINT_8(0xd8, 0x22, 0x4e, 0xdd, 0xd0, 0x9f, 0x11, 0x57),
};
static const mbedtls_mpi ecp_x25519_bad_point_1 = ECP_MPI_INIT_ARRAY(
    x25519_bad_point_1);
static const mbedtls_mpi ecp_x25519_bad_point_2 = ECP_MPI_INIT_ARRAY(
    x25519_bad_point_2);
#endif /* MBEDTLS_ECP_DP_CURVE25519_ENABLED */

/*
 * Check that the input point is not one of the low-order points.
 * This is recommended by the "May the Fourth" paper:
 * https://eprint.iacr.org/2017/806.pdf
 * Those points are never sent by an honest peer.
 */
static int ecp_check_bad_points_mx(const mbedtls_mpi *X, const mbedtls_mpi *P,
                                   const mbedtls_ecp_group_id grp_id)
{
    int ret;
    mbedtls_mpi XmP;

    mbedtls_mpi_init(&XmP);

    /* Reduce X mod P so that we only need to check values less than P.
     * We know X < 2^256 so we can proceed by subtraction. */
    MBEDTLS_MPI_CHK(mbedtls_mpi_copy(&XmP, X));
    while (mbedtls_mpi_cmp_mpi(&XmP, P) >= 0) {
        MBEDTLS_MPI_CHK(mbedtls_mpi_sub_mpi(&XmP, &XmP, P));
    }

    /* Check against the known bad values that are less than P. For Curve448
     * these are 0, 1 and -1. For Curve25519 we check the values less than P
     * from the following list: https://cr.yp.to/ecdh.html#validate */
    if (mbedtls_mpi_cmp_int(&XmP, 1) <= 0) {  /* takes care of 0 and 1 */
        ret = MBEDTLS_ERR_ECP_INVALID_KEY;
        goto cleanup;
    }

#if defined(MBEDTLS_ECP_DP_CURVE25519_ENABLED)
    if (grp_id == MBEDTLS_ECP_DP_CURVE25519) {
        if (mbedtls_mpi_cmp_mpi(&XmP, &ecp_x25519_bad_point_1) == 0) {
            ret = MBEDTLS_ERR_ECP_INVALID_KEY;
            goto cleanup;
        }

        if (mbedtls_mpi_cmp_mpi(&XmP, &ecp_x25519_bad_point_2) == 0) {
            ret = MBEDTLS_ERR_ECP_INVALID_KEY;
            goto cleanup;
        }
    }
#else
    (void) grp_id;
#endif

    /* Final check: check if XmP + 1 is P (final because it changes XmP!) */
    MBEDTLS_MPI_CHK(mbedtls_mpi_add_int(&XmP, &XmP, 1));
    if (mbedtls_mpi_cmp_mpi(&XmP, P) == 0) {
        ret = MBEDTLS_ERR_ECP_INVALID_KEY;
        goto cleanup;
    }

    ret = 0;

cleanup:
    mbedtls_mpi_free(&XmP);

    return ret;
}

/*
 * Check validity of a public key for Montgomery curves with x-only schemes
 */
static int ecp_check_pubkey_mx(const mbedtls_ecp_group *grp, const mbedtls_ecp_point *pt)
{
    /* [Curve25519 p. 5] Just check X is the correct number of bytes */
    /* Allow any public value, if it's too big then we'll just reduce it mod p
     * (RFC 7748 sec. 5 para. 3). */
    if (mbedtls_mpi_size(&pt->X) > (grp->nbits + 7) / 8) {
        return MBEDTLS_ERR_ECP_INVALID_KEY;
    }

    /* Implicit in all standards (as they don't consider negative numbers):
     * X must be non-negative. This is normally ensured by the way it's
     * encoded for transmission, but let's be extra sure. */
    if (mbedtls_mpi_cmp_int(&pt->X, 0) < 0) {
        return MBEDTLS_ERR_ECP_INVALID_KEY;
    }

    return ecp_check_bad_points_mx(&pt->X, &grp->P, grp->id);
}
#endif /* MBEDTLS_ECP_MONTGOMERY_ENABLED */
#if defined(MBEDTLS_ECP_EDWARDS_ENABLED)
/*
 * Check that a point is valid as a public key, i.e. it is actually on
 * the curve.
 */
static int ecp_check_pubkey_ed(const mbedtls_ecp_group *grp, const mbedtls_ecp_point *pt)
{
    int ret = MBEDTLS_ERR_ERROR_CORRUPTION_DETECTED;
    mbedtls_mpi LHS, RHS, X2, Y2;

    /* pt coordinates must be normalized for our checks */
    if (mbedtls_mpi_cmp_int(&pt->X, 0) < 0 ||
        mbedtls_mpi_cmp_int(&pt->Y, 0) < 0 ||
        mbedtls_mpi_cmp_mpi(&pt->X, &grp->P) >= 0 ||
        mbedtls_mpi_cmp_mpi(&pt->Y, &grp->P) >= 0) {
        return MBEDTLS_ERR_ECP_INVALID_KEY;
    }

    mbedtls_mpi_init(&LHS); mbedtls_mpi_init(&RHS);
    mbedtls_mpi_init(&X2); mbedtls_mpi_init(&Y2);

    /* X2 = X^2, Y2 = Y^2 */
    MPI_ECP_MUL(&X2,  &pt->X, &pt->X);
    MPI_ECP_MUL(&Y2,  &pt->Y, &pt->Y);

    /* LHS = a X^2 + Y^2 */
    MPI_ECP_MUL(&LHS, &X2,    &grp->A);
    MPI_ECP_ADD(&LHS, &LHS,   &Y2);

    /* RHS = 1 + d X^2 Y^2 */
    MPI_ECP_MUL(&RHS, &X2,    &Y2);
    MPI_ECP_MUL(&RHS, &RHS,   &grp->B);
    MBEDTLS_MPI_CHK(mbedtls_mpi_add_int(&RHS, &RHS, 1)); MOD_ADD(&RHS);

    if (mbedtls_mpi_cmp_mpi(&LHS, &RHS) != 0) {
        ret = MBEDTLS_ERR_ECP_INVALID_KEY;
    }

cleanup:

    mbedtls_mpi_free(&LHS); mbedtls_mpi_free(&RHS);
    mbedtls_mpi_free(&X2); mbedtls_mpi_free(&Y2);

    return ret;
}

#endif /* MBEDTLS_ECP_EDWARDS_ENABLED */

/*
 * Check that a point is valid as a public key
 */
int mbedtls_ecp_check_pubkey(const mbedtls_ecp_group *grp,
                             const mbedtls_ecp_point *pt)
{
    /* Must use affine coordinates */
    if (mbedtls_mpi_cmp_int(&pt->Z, 1) != 0) {
        return MBEDTLS_ERR_ECP_INVALID_KEY;
    }

    switch (mbedtls_ecp_get_type(grp)) {
#if defined(MBEDTLS_ECP_MONTGOMERY_ENABLED)
        case MBEDTLS_ECP_TYPE_MONTGOMERY:
            return ecp_check_pubkey_mx(grp, pt);
#endif
#if defined(MBEDTLS_ECP_SHORT_WEIERSTRASS_ENABLED)
        case MBEDTLS_ECP_TYPE_SHORT_WEIERSTRASS:
            return ecp_check_pubkey_sw(grp, pt);
<<<<<<< HEAD
#endif
#if defined(MBEDTLS_ECP_EDWARDS_ENABLED)
        case MBEDTLS_ECP_TYPE_EDWARDS:
            return ecp_check_pubkey_ed(grp, pt);
#endif
=======
#endif
#if defined(MBEDTLS_ECP_EDWARDS_ENABLED)
        case MBEDTLS_ECP_TYPE_EDWARDS:
            return ecp_check_pubkey_ed(grp, pt);
#endif
>>>>>>> b1e80d68
        default:
            break;
    }
    return MBEDTLS_ERR_ECP_BAD_INPUT_DATA;
}

/*
 * Check that an mbedtls_mpi is valid as a private key
 */
int mbedtls_ecp_check_privkey(const mbedtls_ecp_group *grp,
                              const mbedtls_mpi *d)
{
    switch (mbedtls_ecp_get_type(grp)) {
#if defined(MBEDTLS_ECP_MONTGOMERY_ENABLED)
        case MBEDTLS_ECP_TYPE_MONTGOMERY:
            /* see RFC 7748 sec. 5 para. 5 */
            if (mbedtls_mpi_get_bit(d, 0) != 0 ||
                mbedtls_mpi_get_bit(d, 1) != 0 ||
                mbedtls_mpi_bitlen(d) - 1 != grp->nbits) {  /* mbedtls_mpi_bitlen is one-based! */
                return MBEDTLS_ERR_ECP_INVALID_KEY;
            }

            /* see [Curve25519] page 5 */
            if (grp->nbits == 254 && mbedtls_mpi_get_bit(d, 2) != 0) {
                return MBEDTLS_ERR_ECP_INVALID_KEY;
            }

            return 0;
#endif /* MBEDTLS_ECP_MONTGOMERY_ENABLED */
#if defined(MBEDTLS_ECP_SHORT_WEIERSTRASS_ENABLED)
        case MBEDTLS_ECP_TYPE_SHORT_WEIERSTRASS:
            /* see SEC1 3.2 */
            if (mbedtls_mpi_cmp_int(d, 1) < 0 ||
                mbedtls_mpi_cmp_mpi(d, &grp->N) >= 0) {
                return MBEDTLS_ERR_ECP_INVALID_KEY;
            } else {
                return 0;
            }
#endif /* MBEDTLS_ECP_SHORT_WEIERSTRASS_ENABLED */
#if defined(MBEDTLS_ECP_EDWARDS_ENABLED)
        /* FIXME: add a check for Edwards */
        case MBEDTLS_ECP_TYPE_EDWARDS:
            (void) d;
            return 0;
#endif
        default:
            break;
    }

    return MBEDTLS_ERR_ECP_BAD_INPUT_DATA;
}

#if defined(MBEDTLS_ECP_MONTGOMERY_ENABLED)
MBEDTLS_STATIC_TESTABLE
int mbedtls_ecp_gen_privkey_mx(size_t high_bit,
                               mbedtls_mpi *d,
                               int (*f_rng)(void *, unsigned char *, size_t),
                               void *p_rng)
{
    int ret = MBEDTLS_ERR_ECP_BAD_INPUT_DATA;
    size_t n_random_bytes = high_bit / 8 + 1;

    /* [Curve25519] page 5 */
    /* Generate a (high_bit+1)-bit random number by generating just enough
     * random bytes, then shifting out extra bits from the top (necessary
     * when (high_bit+1) is not a multiple of 8). */
    MBEDTLS_MPI_CHK(mbedtls_mpi_fill_random(d, n_random_bytes,
                                            f_rng, p_rng));
    MBEDTLS_MPI_CHK(mbedtls_mpi_shift_r(d, 8 * n_random_bytes - high_bit - 1));

    MBEDTLS_MPI_CHK(mbedtls_mpi_set_bit(d, high_bit, 1));

    /* Make sure the last two bits are unset for Curve448, three bits for
       Curve25519 */
    MBEDTLS_MPI_CHK(mbedtls_mpi_set_bit(d, 0, 0));
    MBEDTLS_MPI_CHK(mbedtls_mpi_set_bit(d, 1, 0));
    if (high_bit == 254) {
        MBEDTLS_MPI_CHK(mbedtls_mpi_set_bit(d, 2, 0));
    }

cleanup:
    return ret;
}
#endif /* MBEDTLS_ECP_MONTGOMERY_ENABLED */

#if defined(MBEDTLS_ECP_SHORT_WEIERSTRASS_ENABLED)
static int mbedtls_ecp_gen_privkey_sw(
    const mbedtls_mpi *N, mbedtls_mpi *d,
    int (*f_rng)(void *, unsigned char *, size_t), void *p_rng)
{
    int ret = mbedtls_mpi_random(d, 1, N, f_rng, p_rng);
    switch (ret) {
        case MBEDTLS_ERR_MPI_NOT_ACCEPTABLE:
            return MBEDTLS_ERR_ECP_RANDOM_FAILED;
        default:
            return ret;
    }
}
#endif /* MBEDTLS_ECP_SHORT_WEIERSTRASS_ENABLED */

/*
 * Generate a private key
 */
int mbedtls_ecp_gen_privkey(const mbedtls_ecp_group *grp,
                            mbedtls_mpi *d,
                            int (*f_rng)(void *, unsigned char *, size_t),
                            void *p_rng)
{

    switch (mbedtls_ecp_get_type(grp)) {
#if defined(MBEDTLS_ECP_MONTGOMERY_ENABLED)
        case MBEDTLS_ECP_TYPE_MONTGOMERY:
            return mbedtls_ecp_gen_privkey_mx(grp->nbits, d, f_rng, p_rng);
#endif /* MBEDTLS_ECP_MONTGOMERY_ENABLED */

#if defined(MBEDTLS_ECP_SHORT_WEIERSTRASS_ENABLED)
        case MBEDTLS_ECP_TYPE_SHORT_WEIERSTRASS:
            return mbedtls_ecp_gen_privkey_sw(&grp->N, d, f_rng, p_rng);
#endif /* MBEDTLS_ECP_SHORT_WEIERSTRASS_ENABLED */
#if defined(MBEDTLS_ECP_EDWARDS_ENABLED)
        case MBEDTLS_ECP_TYPE_EDWARDS:
            return mbedtls_mpi_fill_random(d, grp->pbits / 8 + 1, f_rng, p_rng);
#endif /* MBEDTLS_ECP_EDWARDS_ENABLED */
        default:
            break;
    }

    return MBEDTLS_ERR_ECP_BAD_INPUT_DATA;
}

#if defined(MBEDTLS_ECP_C)
#if defined(MBEDTLS_ECP_EDWARDS_ENABLED)
#if defined(MBEDTLS_ECP_DP_ED25519_ENABLED)
static int mbedtls_ecp_expand_ed25519(const mbedtls_mpi *d,
                                      mbedtls_mpi *q, mbedtls_mpi *prefix)
{
    int ret = 0;

    if (mbedtls_mpi_size(d) != 32) {
        return MBEDTLS_ERR_ECP_INVALID_KEY;
    }

    unsigned char key_buf[32], sha_buf[64];
    MBEDTLS_MPI_CHK(mbedtls_mpi_write_binary_le(d, key_buf, sizeof(key_buf)));

    mbedtls_sha512(key_buf, sizeof(key_buf), sha_buf, 0);

    mbedtls_platform_zeroize(key_buf, sizeof(key_buf));

    sha_buf[0] &= ~0x7;
    sha_buf[31] &= ~0x80;
    sha_buf[31] |= 0x40;

    MBEDTLS_MPI_CHK(mbedtls_mpi_read_binary_le(q, sha_buf, 32));
    if (prefix) {
        MBEDTLS_MPI_CHK(mbedtls_mpi_read_binary_le(prefix, sha_buf + 32, 32));
    }

cleanup:

    mbedtls_platform_zeroize(sha_buf, sizeof(sha_buf));
    return ret;
}
#endif /* MBEDTLS_ECP_DP_ED25519_ENABLED */

<<<<<<< HEAD

#if defined(MBEDTLS_ECP_DP_ED448_ENABLED)
static int mbedtls_ecp_expand_ed448(const mbedtls_mpi *d,
                                    mbedtls_mpi *q, mbedtls_mpi *prefix)
{
    int ret = 0;

    if (mbedtls_mpi_size(d) != 57) {
        return MBEDTLS_ERR_ECP_INVALID_KEY;
    }

    unsigned char key_buf[57], sha_buf[114];
    MBEDTLS_MPI_CHK(mbedtls_mpi_write_binary_le(d, key_buf, sizeof(key_buf)));

    mbedtls_sha3(MBEDTLS_SHA3_SHAKE256, key_buf, sizeof(key_buf), sha_buf, 114);

    sha_buf[0] &= ~0x3;
    sha_buf[56] = 0;
    sha_buf[55] |= 0x80;

    MBEDTLS_MPI_CHK(mbedtls_mpi_read_binary_le(q, sha_buf, 57));
    if (prefix) {
        MBEDTLS_MPI_CHK(mbedtls_mpi_read_binary_le(prefix, sha_buf + 57, 57));
    }

cleanup:
    return ret;
}
#endif /* MBEDTLS_ECP_DP_ED448_ENABLED */

=======
>>>>>>> b1e80d68
int mbedtls_ecp_expand_edwards(mbedtls_ecp_group *grp,
                               const mbedtls_mpi *d, mbedtls_mpi *q,
                               mbedtls_mpi *prefix)
{
    int ret = MBEDTLS_ERR_ECP_BAD_INPUT_DATA;

#if defined(MBEDTLS_ECP_DP_ED25519_ENABLED)
    if (grp->id == MBEDTLS_ECP_DP_ED25519) {
        ret = mbedtls_ecp_expand_ed25519(d, q, prefix);
    }
#endif
<<<<<<< HEAD
#if defined(MBEDTLS_ECP_DP_ED448_ENABLED)
    if (grp->id == MBEDTLS_ECP_DP_ED448) {
        ret = mbedtls_ecp_expand_ed448(d, q, prefix);
    }
#endif
=======
>>>>>>> b1e80d68
    return ret;
}
int mbedtls_ecp_point_edwards(mbedtls_ecp_group *grp,
                              mbedtls_ecp_point *Q,
                              const mbedtls_mpi *d,
                              int (*f_rng)(void *, unsigned char *, size_t),
                              void *p_rng)
{
    int ret = 0;
    mbedtls_mpi q;
    mbedtls_mpi_init(&q);

    MBEDTLS_MPI_CHK(mbedtls_ecp_expand_edwards(grp, d, &q, NULL));

    MBEDTLS_MPI_CHK(mbedtls_ecp_mul(grp, Q, &q, &grp->G, f_rng, p_rng));

cleanup:
    mbedtls_mpi_free(&q);
    return ret;
}
#endif /* MBEDTLS_ECP_EDWARDS_ENABLED */

/*
 * Generate a keypair with configurable base point
 */
int mbedtls_ecp_gen_keypair_base(mbedtls_ecp_group *grp,
                                 const mbedtls_ecp_point *G,
                                 mbedtls_mpi *d, mbedtls_ecp_point *Q,
                                 int (*f_rng)(void *, unsigned char *, size_t),
                                 void *p_rng)
{
    int ret = MBEDTLS_ERR_ERROR_CORRUPTION_DETECTED;
    MBEDTLS_MPI_CHK(mbedtls_ecp_gen_privkey(grp, d, f_rng, p_rng));
#ifdef MBEDTLS_ECP_EDWARDS_ENABLED
    if (mbedtls_ecp_get_type(grp) == MBEDTLS_ECP_TYPE_EDWARDS) {
        MBEDTLS_MPI_CHK(mbedtls_ecp_point_edwards(grp, Q, d, f_rng, p_rng));
    } else
#endif
    MBEDTLS_MPI_CHK(mbedtls_ecp_mul(grp, Q, d, G, f_rng, p_rng));

cleanup:
    return ret;
}

/*
 * Generate key pair, wrapper for conventional base point
 */
int mbedtls_ecp_gen_keypair(mbedtls_ecp_group *grp,
                            mbedtls_mpi *d, mbedtls_ecp_point *Q,
                            int (*f_rng)(void *, unsigned char *, size_t),
                            void *p_rng)
{
    return mbedtls_ecp_gen_keypair_base(grp, &grp->G, d, Q, f_rng, p_rng);
}

/*
 * Generate a keypair, prettier wrapper
 */
int mbedtls_ecp_gen_key(mbedtls_ecp_group_id grp_id, mbedtls_ecp_keypair *key,
                        int (*f_rng)(void *, unsigned char *, size_t), void *p_rng)
{
    int ret = MBEDTLS_ERR_ERROR_CORRUPTION_DETECTED;
    if ((ret = mbedtls_ecp_group_load(&key->grp, grp_id)) != 0) {
        return ret;
    }

    return mbedtls_ecp_gen_keypair(&key->grp, &key->d, &key->Q, f_rng, p_rng);
}
#endif /* MBEDTLS_ECP_C */

#define ECP_CURVE25519_KEY_SIZE 32
#define ECP_CURVE448_KEY_SIZE   56
<<<<<<< HEAD
#define ECP_ED25519_KEY_SIZE    32
#define ECP_ED448_KEY_SIZE      57

=======
#define ECP_ED25519_KEY_SIZE 32
>>>>>>> b1e80d68
/*
 * Read a private key.
 */
int mbedtls_ecp_read_key(mbedtls_ecp_group_id grp_id, mbedtls_ecp_keypair *key,
                         const unsigned char *buf, size_t buflen)
{
    int ret = 0;

    if ((ret = mbedtls_ecp_group_load(&key->grp, grp_id)) != 0) {
        return ret;
    }

    ret = MBEDTLS_ERR_ECP_FEATURE_UNAVAILABLE;

#if defined(MBEDTLS_ECP_MONTGOMERY_ENABLED)
    if (mbedtls_ecp_get_type(&key->grp) == MBEDTLS_ECP_TYPE_MONTGOMERY) {
        /*
         * Mask the key as mandated by RFC7748 for Curve25519 and Curve448.
         */
        if (grp_id == MBEDTLS_ECP_DP_CURVE25519) {
            if (buflen != ECP_CURVE25519_KEY_SIZE) {
                return MBEDTLS_ERR_ECP_INVALID_KEY;
            }

            MBEDTLS_MPI_CHK(mbedtls_mpi_read_binary_le(&key->d, buf, buflen));

            /* Set the three least significant bits to 0 */
            MBEDTLS_MPI_CHK(mbedtls_mpi_set_bit(&key->d, 0, 0));
            MBEDTLS_MPI_CHK(mbedtls_mpi_set_bit(&key->d, 1, 0));
            MBEDTLS_MPI_CHK(mbedtls_mpi_set_bit(&key->d, 2, 0));

            /* Set the most significant bit to 0 */
            MBEDTLS_MPI_CHK(
                mbedtls_mpi_set_bit(&key->d,
                                    ECP_CURVE25519_KEY_SIZE * 8 - 1, 0)
                );

            /* Set the second most significant bit to 1 */
            MBEDTLS_MPI_CHK(
                mbedtls_mpi_set_bit(&key->d,
                                    ECP_CURVE25519_KEY_SIZE * 8 - 2, 1)
                );
        } else if (grp_id == MBEDTLS_ECP_DP_CURVE448) {
            if (buflen != ECP_CURVE448_KEY_SIZE) {
                return MBEDTLS_ERR_ECP_INVALID_KEY;
            }

            MBEDTLS_MPI_CHK(mbedtls_mpi_read_binary_le(&key->d, buf, buflen));

            /* Set the two least significant bits to 0 */
            MBEDTLS_MPI_CHK(mbedtls_mpi_set_bit(&key->d, 0, 0));
            MBEDTLS_MPI_CHK(mbedtls_mpi_set_bit(&key->d, 1, 0));

            /* Set the most significant bit to 1 */
            MBEDTLS_MPI_CHK(
                mbedtls_mpi_set_bit(&key->d,
                                    ECP_CURVE448_KEY_SIZE * 8 - 1, 1)
                );
        }
    }
#endif
#if defined(MBEDTLS_ECP_SHORT_WEIERSTRASS_ENABLED)
    if (mbedtls_ecp_get_type(&key->grp) == MBEDTLS_ECP_TYPE_SHORT_WEIERSTRASS) {
        MBEDTLS_MPI_CHK(mbedtls_mpi_read_binary(&key->d, buf, buflen));
    }
#endif
#if defined(MBEDTLS_ECP_EDWARDS_ENABLED)
    if (mbedtls_ecp_get_type(&key->grp) == MBEDTLS_ECP_TYPE_EDWARDS) {
        MBEDTLS_MPI_CHK(mbedtls_mpi_read_binary_le(&key->d, buf, buflen));
    }
#endif
    MBEDTLS_MPI_CHK(mbedtls_ecp_check_privkey(&key->grp, &key->d));
cleanup:

    if (ret != 0) {
        mbedtls_mpi_free(&key->d);
    }

    return ret;
}

/*
 * Write a private key.
 */
int mbedtls_ecp_write_key(mbedtls_ecp_keypair *key,
                          unsigned char *buf, size_t buflen)
{
    int ret = MBEDTLS_ERR_ECP_FEATURE_UNAVAILABLE;

#if defined(MBEDTLS_ECP_MONTGOMERY_ENABLED)
    if (mbedtls_ecp_get_type(&key->grp) == MBEDTLS_ECP_TYPE_MONTGOMERY) {
        if (key->grp.id == MBEDTLS_ECP_DP_CURVE25519) {
            if (buflen < ECP_CURVE25519_KEY_SIZE) {
                return MBEDTLS_ERR_ECP_BUFFER_TOO_SMALL;
            }

        } else if (key->grp.id == MBEDTLS_ECP_DP_CURVE448) {
            if (buflen < ECP_CURVE448_KEY_SIZE) {
                return MBEDTLS_ERR_ECP_BUFFER_TOO_SMALL;
            }
        }
        MBEDTLS_MPI_CHK(mbedtls_mpi_write_binary_le(&key->d, buf, buflen));
    }
#endif
#if defined(MBEDTLS_ECP_SHORT_WEIERSTRASS_ENABLED)
    if (mbedtls_ecp_get_type(&key->grp) == MBEDTLS_ECP_TYPE_SHORT_WEIERSTRASS) {
        MBEDTLS_MPI_CHK(mbedtls_mpi_write_binary(&key->d, buf, buflen));
    }
#endif
#if defined(MBEDTLS_ECP_EDWARDS_ENABLED)
    if (mbedtls_ecp_get_type(&key->grp) == MBEDTLS_ECP_TYPE_EDWARDS) {
#if defined(MBEDTLS_ECP_DP_ED25519_ENABLED)
        if (key->grp.id == MBEDTLS_ECP_DP_ED25519) {
            if (buflen < ECP_ED25519_KEY_SIZE) {
                return MBEDTLS_ERR_ECP_BUFFER_TOO_SMALL;
            }
        }
#endif /* MBEDTLS_ECP_DP_ED25519_ENABLED */
<<<<<<< HEAD
#if defined(MBEDTLS_ECP_DP_ED448_ENABLED)
        if (key->grp.id == MBEDTLS_ECP_DP_ED448) {
            if (buflen < ECP_ED448_KEY_SIZE) {
                return MBEDTLS_ERR_ECP_BUFFER_TOO_SMALL;
            }
        }
#endif /* MBEDTLS_ECP_DP_ED448_ENABLED */
=======
>>>>>>> b1e80d68
        MBEDTLS_MPI_CHK(mbedtls_mpi_write_binary_le(&key->d, buf, buflen));
    }
#endif
cleanup:

    return ret;
}

#if defined(MBEDTLS_ECP_C)
/*
 * Check a public-private key pair
 */
int mbedtls_ecp_check_pub_priv(
    const mbedtls_ecp_keypair *pub, const mbedtls_ecp_keypair *prv,
    int (*f_rng)(void *, unsigned char *, size_t), void *p_rng)
{
    int ret = MBEDTLS_ERR_ERROR_CORRUPTION_DETECTED;
    mbedtls_ecp_point Q;
    mbedtls_ecp_group grp;
    if (pub->grp.id == MBEDTLS_ECP_DP_NONE ||
        pub->grp.id != prv->grp.id ||
        mbedtls_mpi_cmp_mpi(&pub->Q.X, &prv->Q.X) ||
        mbedtls_mpi_cmp_mpi(&pub->Q.Y, &prv->Q.Y) ||
        mbedtls_mpi_cmp_mpi(&pub->Q.Z, &prv->Q.Z)) {
        return MBEDTLS_ERR_ECP_BAD_INPUT_DATA;
    }

    mbedtls_ecp_point_init(&Q);
    mbedtls_ecp_group_init(&grp);

    /* mbedtls_ecp_mul() needs a non-const group... */
    mbedtls_ecp_group_copy(&grp, &prv->grp);

    /* Also checks d is valid */
    MBEDTLS_MPI_CHK(mbedtls_ecp_mul(&grp, &Q, &prv->d, &prv->grp.G, f_rng, p_rng));

    if (mbedtls_mpi_cmp_mpi(&Q.X, &prv->Q.X) ||
        mbedtls_mpi_cmp_mpi(&Q.Y, &prv->Q.Y) ||
        mbedtls_mpi_cmp_mpi(&Q.Z, &prv->Q.Z)) {
        ret = MBEDTLS_ERR_ECP_BAD_INPUT_DATA;
        goto cleanup;
    }

cleanup:
    mbedtls_ecp_point_free(&Q);
    mbedtls_ecp_group_free(&grp);

    return ret;
}
#endif /* MBEDTLS_ECP_C */

/*
 * Export generic key-pair parameters.
 */
int mbedtls_ecp_export(const mbedtls_ecp_keypair *key, mbedtls_ecp_group *grp,
                       mbedtls_mpi *d, mbedtls_ecp_point *Q)
{
    int ret = MBEDTLS_ERR_ERROR_CORRUPTION_DETECTED;

    if ((ret = mbedtls_ecp_group_copy(grp, &key->grp)) != 0) {
        return ret;
    }

    if ((ret = mbedtls_mpi_copy(d, &key->d)) != 0) {
        return ret;
    }

    if ((ret = mbedtls_ecp_copy(Q, &key->Q)) != 0) {
        return ret;
    }

    return 0;
}

#if defined(MBEDTLS_SELF_TEST)

#if defined(MBEDTLS_ECP_C)

#if defined(MBEDTLS_ECP_SHORT_WEIERSTRASS_ENABLED) || defined(MBEDTLS_ECP_MONTGOMERY_ENABLED)
/*
 * PRNG for test - !!!INSECURE NEVER USE IN PRODUCTION!!!
 *
 * This is the linear congruential generator from numerical recipes,
 * except we only use the low byte as the output. See
 * https://en.wikipedia.org/wiki/Linear_congruential_generator#Parameters_in_common_use
 */
static int self_test_rng(void *ctx, unsigned char *out, size_t len)
{
    static uint32_t state = 42;

    (void) ctx;

    for (size_t i = 0; i < len; i++) {
        state = state * 1664525u + 1013904223u;
        out[i] = (unsigned char) state;
    }

    return 0;
}

/* Adjust the exponent to be a valid private point for the specified curve.
 * This is sometimes necessary because we use a single set of exponents
 * for all curves but the validity of values depends on the curve. */
static int self_test_adjust_exponent(const mbedtls_ecp_group *grp,
                                     mbedtls_mpi *m)
{
    int ret = 0;
    switch (grp->id) {
    /* If Curve25519 is available, then that's what we use for the
     * Montgomery test, so we don't need the adjustment code. */
#if !defined(MBEDTLS_ECP_DP_CURVE25519_ENABLED)
#if defined(MBEDTLS_ECP_DP_CURVE448_ENABLED)
        case MBEDTLS_ECP_DP_CURVE448:
            /* Move highest bit from 254 to N-1. Setting bit N-1 is
             * necessary to enforce the highest-bit-set constraint. */
            MBEDTLS_MPI_CHK(mbedtls_mpi_set_bit(m, 254, 0));
            MBEDTLS_MPI_CHK(mbedtls_mpi_set_bit(m, grp->nbits, 1));
            /* Copy second-highest bit from 253 to N-2. This is not
             * necessary but improves the test variety a bit. */
            MBEDTLS_MPI_CHK(
                mbedtls_mpi_set_bit(m, grp->nbits - 1,
                                    mbedtls_mpi_get_bit(m, 253)));
            break;
#endif
#endif /* ! defined(MBEDTLS_ECP_DP_CURVE25519_ENABLED) */
        default:
            /* Non-Montgomery curves and Curve25519 need no adjustment. */
            (void) grp;
            (void) m;
            goto cleanup;
    }
cleanup:
    return ret;
}

/* Calculate R = m.P for each m in exponents. Check that the number of
 * basic operations doesn't depend on the value of m. */
static int self_test_point(int verbose,
                           mbedtls_ecp_group *grp,
                           mbedtls_ecp_point *R,
                           mbedtls_mpi *m,
                           const mbedtls_ecp_point *P,
                           const char *const *exponents,
                           size_t n_exponents)
{
    int ret = 0;
    size_t i = 0;
    unsigned long add_c_prev, dbl_c_prev, mul_c_prev;
    add_count = 0;
    dbl_count = 0;
    mul_count = 0;

    MBEDTLS_MPI_CHK(mbedtls_mpi_read_string(m, 16, exponents[0]));
    MBEDTLS_MPI_CHK(self_test_adjust_exponent(grp, m));
    MBEDTLS_MPI_CHK(mbedtls_ecp_mul(grp, R, m, P, self_test_rng, NULL));

    for (i = 1; i < n_exponents; i++) {
        add_c_prev = add_count;
        dbl_c_prev = dbl_count;
        mul_c_prev = mul_count;
        add_count = 0;
        dbl_count = 0;
        mul_count = 0;

        MBEDTLS_MPI_CHK(mbedtls_mpi_read_string(m, 16, exponents[i]));
        MBEDTLS_MPI_CHK(self_test_adjust_exponent(grp, m));
        MBEDTLS_MPI_CHK(mbedtls_ecp_mul(grp, R, m, P, self_test_rng, NULL));

        if (add_count != add_c_prev ||
            dbl_count != dbl_c_prev ||
            mul_count != mul_c_prev) {
            ret = 1;
            break;
        }
    }

cleanup:
    if (verbose != 0) {
        if (ret != 0) {
            mbedtls_printf("failed (%u)\n", (unsigned int) i);
        } else {
            mbedtls_printf("passed\n");
        }
    }
    return ret;
}
#endif /* MBEDTLS_ECP_SHORT_WEIERSTRASS_ENABLED || MBEDTLS_ECP_MONTGOMERY_ENABLED */

#endif /* MBEDTLS_ECP_C */

/*
 * Checkup routine
 */
int mbedtls_ecp_self_test(int verbose)
{
#if defined(MBEDTLS_ECP_C)
    int ret = MBEDTLS_ERR_ERROR_CORRUPTION_DETECTED;
    mbedtls_ecp_group grp;
    mbedtls_ecp_point R, P;
    mbedtls_mpi m;

#if defined(MBEDTLS_ECP_SHORT_WEIERSTRASS_ENABLED)
    /* Exponents especially adapted for secp192k1, which has the lowest
     * order n of all supported curves (secp192r1 is in a slightly larger
     * field but the order of its base point is slightly smaller). */
    const char *sw_exponents[] =
    {
        "000000000000000000000000000000000000000000000001", /* one */
        "FFFFFFFFFFFFFFFFFFFFFFFE26F2FC170F69466A74DEFD8C", /* n - 1 */
        "5EA6F389A38B8BC81E767753B15AA5569E1782E30ABE7D25", /* random */
        "400000000000000000000000000000000000000000000000", /* one and zeros */
        "7FFFFFFFFFFFFFFFFFFFFFFFFFFFFFFFFFFFFFFFFFFFFFFF", /* all ones */
        "555555555555555555555555555555555555555555555555", /* 101010... */
    };
#endif /* MBEDTLS_ECP_SHORT_WEIERSTRASS_ENABLED */
#if defined(MBEDTLS_ECP_MONTGOMERY_ENABLED)
    const char *m_exponents[] =
    {
        /* Valid private values for Curve25519. In a build with Curve448
         * but not Curve25519, they will be adjusted in
         * self_test_adjust_exponent(). */
        "4000000000000000000000000000000000000000000000000000000000000000",
        "5C3C3C3C3C3C3C3C3C3C3C3C3C3C3C3C3C3C3C3C3C3C3C3C3C3C3C3C3C3C3C30",
        "5715ECCE24583F7A7023C24164390586842E816D7280A49EF6DF4EAE6B280BF8",
        "41A2B017516F6D254E1F002BCCBADD54BE30F8CEC737A0E912B4963B6BA74460",
        "5555555555555555555555555555555555555555555555555555555555555550",
        "7FFFFFFFFFFFFFFFFFFFFFFFFFFFFFFFFFFFFFFFFFFFFFFFFFFFFFFFFFFFFFF8",
    };
#endif /* MBEDTLS_ECP_MONTGOMERY_ENABLED */

    mbedtls_ecp_group_init(&grp);
    mbedtls_ecp_point_init(&R);
    mbedtls_ecp_point_init(&P);
    mbedtls_mpi_init(&m);

#if defined(MBEDTLS_ECP_SHORT_WEIERSTRASS_ENABLED)
    /* Use secp192r1 if available, or any available curve */
#if defined(MBEDTLS_ECP_DP_SECP192R1_ENABLED)
    MBEDTLS_MPI_CHK(mbedtls_ecp_group_load(&grp, MBEDTLS_ECP_DP_SECP192R1));
#else
    MBEDTLS_MPI_CHK(mbedtls_ecp_group_load(&grp, mbedtls_ecp_curve_list()->grp_id));
#endif

    if (verbose != 0) {
        mbedtls_printf("  ECP SW test #1 (constant op_count, base point G): ");
    }
    /* Do a dummy multiplication first to trigger precomputation */
    MBEDTLS_MPI_CHK(mbedtls_mpi_lset(&m, 2));
    MBEDTLS_MPI_CHK(mbedtls_ecp_mul(&grp, &P, &m, &grp.G, self_test_rng, NULL));
    ret = self_test_point(verbose,
                          &grp, &R, &m, &grp.G,
                          sw_exponents,
                          sizeof(sw_exponents) / sizeof(sw_exponents[0]));
    if (ret != 0) {
        goto cleanup;
    }

    if (verbose != 0) {
        mbedtls_printf("  ECP SW test #2 (constant op_count, other point): ");
    }
    /* We computed P = 2G last time, use it */
    ret = self_test_point(verbose,
                          &grp, &R, &m, &P,
                          sw_exponents,
                          sizeof(sw_exponents) / sizeof(sw_exponents[0]));
    if (ret != 0) {
        goto cleanup;
    }

    mbedtls_ecp_group_free(&grp);
    mbedtls_ecp_point_free(&R);
#endif /* MBEDTLS_ECP_SHORT_WEIERSTRASS_ENABLED */

#if defined(MBEDTLS_ECP_MONTGOMERY_ENABLED)
    if (verbose != 0) {
        mbedtls_printf("  ECP Montgomery test (constant op_count): ");
    }
#if defined(MBEDTLS_ECP_DP_CURVE25519_ENABLED)
    MBEDTLS_MPI_CHK(mbedtls_ecp_group_load(&grp, MBEDTLS_ECP_DP_CURVE25519));
#elif defined(MBEDTLS_ECP_DP_CURVE448_ENABLED)
    MBEDTLS_MPI_CHK(mbedtls_ecp_group_load(&grp, MBEDTLS_ECP_DP_CURVE448));
#else
#error "MBEDTLS_ECP_MONTGOMERY_ENABLED is defined, but no curve is supported for self-test"
#endif
    ret = self_test_point(verbose,
                          &grp, &R, &m, &grp.G,
                          m_exponents,
                          sizeof(m_exponents) / sizeof(m_exponents[0]));
    if (ret != 0) {
        goto cleanup;
    }
#endif /* MBEDTLS_ECP_MONTGOMERY_ENABLED */

#if defined(MBEDTLS_ECP_SHORT_WEIERSTRASS_ENABLED) || defined(MBEDTLS_ECP_MONTGOMERY_ENABLED)
cleanup:
#endif

#if defined(MBEDTLS_ECP_EDWARDS_ENABLED) /* No self test at the moment */
    ret = 0;
#endif

    if (ret < 0 && verbose != 0) {
        mbedtls_printf("Unexpected error, return code = %08X\n", (unsigned int) ret);
    }

    mbedtls_ecp_group_free(&grp);
    mbedtls_ecp_point_free(&R);
    mbedtls_ecp_point_free(&P);
    mbedtls_mpi_free(&m);

    if (verbose != 0) {
        mbedtls_printf("\n");
    }

    return ret;
#else /* MBEDTLS_ECP_C */
    (void) verbose;
    return 0;
#endif /* MBEDTLS_ECP_C */
}

#endif /* MBEDTLS_SELF_TEST */

#endif /* !MBEDTLS_ECP_ALT */

#endif /* MBEDTLS_ECP_LIGHT */<|MERGE_RESOLUTION|>--- conflicted
+++ resolved
@@ -87,12 +87,9 @@
 #if defined(MBEDTLS_ECP_DP_ED25519_ENABLED)
 #include "mbedtls/sha512.h"
 #endif
-<<<<<<< HEAD
 #if defined(MBEDTLS_ECP_DP_ED448_ENABLED)
 #include "mbedtls/sha3.h"
 #endif
-=======
->>>>>>> b1e80d68
 
 #if !defined(MBEDTLS_ECP_ALT)
 
@@ -411,12 +408,9 @@
 #if defined(MBEDTLS_ECP_DP_ED25519_ENABLED)
     { MBEDTLS_ECP_DP_ED25519,      29,     256,    "ed25519"           },
 #endif
-<<<<<<< HEAD
 #if defined(MBEDTLS_ECP_DP_ED448_ENABLED)
     { MBEDTLS_ECP_DP_ED448,        30,     456,    "ed448"             },
 #endif
-=======
->>>>>>> b1e80d68
     { MBEDTLS_ECP_DP_NONE,          0,     0,      NULL                },
 };
 
@@ -523,7 +517,6 @@
     if (grp->G.X.p == NULL) {
         return MBEDTLS_ECP_TYPE_NONE;
     }
-<<<<<<< HEAD
 #if defined(MBEDTLS_ECP_DP_ED25519_ENABLED)
     if (grp->id == MBEDTLS_ECP_DP_ED25519) {
         return MBEDTLS_ECP_TYPE_EDWARDS;
@@ -534,12 +527,6 @@
         return MBEDTLS_ECP_TYPE_EDWARDS;
     }
 #endif
-=======
-
-    if (grp->id == MBEDTLS_ECP_DP_ED25519) {
-        return MBEDTLS_ECP_TYPE_EDWARDS;
-    }
->>>>>>> b1e80d68
     if (grp->G.Y.p == NULL) {
         return MBEDTLS_ECP_TYPE_MONTGOMERY;
     } else {
@@ -992,7 +979,6 @@
                 return MBEDTLS_ERR_ECP_BAD_INPUT_DATA;
             }
             break;
-<<<<<<< HEAD
 #endif
 #if defined(MBEDTLS_ECP_EDWARDS_ENABLED)
         case MBEDTLS_ECP_TYPE_EDWARDS:
@@ -1000,15 +986,6 @@
             MBEDTLS_MPI_CHK(mbedtls_ecp_point_read_binary_edwards(grp, pt, buf, ilen));
             break;
 #endif
-=======
-#endif
-#if defined(MBEDTLS_ECP_EDWARDS_ENABLED)
-        case MBEDTLS_ECP_TYPE_EDWARDS:
-            (void) plen;
-            MBEDTLS_MPI_CHK(mbedtls_ecp_point_read_binary_edwards(grp, pt, buf, ilen));
-            break;
-#endif
->>>>>>> b1e80d68
         default:
             break;
     }
@@ -1531,7 +1508,6 @@
 
     /* From 5.1.2, we shall copy LSB of x to the MSB of y */
     if (mbedtls_mpi_get_bit(&pt->X, 0)) {
-<<<<<<< HEAD
         switch (grp->id) {
 #if defined(MBEDTLS_ECP_DP_ED25519_ENABLED)
             case MBEDTLS_ECP_DP_ED25519:
@@ -1546,9 +1522,6 @@
             default:
                 break;
         }
-=======
-        MBEDTLS_MPI_CHK(mbedtls_mpi_set_bit(q, grp->pbits, 1));
->>>>>>> b1e80d68
     }
 
 cleanup:
@@ -3868,19 +3841,11 @@
 #if defined(MBEDTLS_ECP_SHORT_WEIERSTRASS_ENABLED)
         case MBEDTLS_ECP_TYPE_SHORT_WEIERSTRASS:
             return ecp_check_pubkey_sw(grp, pt);
-<<<<<<< HEAD
 #endif
 #if defined(MBEDTLS_ECP_EDWARDS_ENABLED)
         case MBEDTLS_ECP_TYPE_EDWARDS:
             return ecp_check_pubkey_ed(grp, pt);
 #endif
-=======
-#endif
-#if defined(MBEDTLS_ECP_EDWARDS_ENABLED)
-        case MBEDTLS_ECP_TYPE_EDWARDS:
-            return ecp_check_pubkey_ed(grp, pt);
-#endif
->>>>>>> b1e80d68
         default:
             break;
     }
@@ -4046,7 +4011,6 @@
 }
 #endif /* MBEDTLS_ECP_DP_ED25519_ENABLED */
 
-<<<<<<< HEAD
 
 #if defined(MBEDTLS_ECP_DP_ED448_ENABLED)
 static int mbedtls_ecp_expand_ed448(const mbedtls_mpi *d,
@@ -4077,8 +4041,6 @@
 }
 #endif /* MBEDTLS_ECP_DP_ED448_ENABLED */
 
-=======
->>>>>>> b1e80d68
 int mbedtls_ecp_expand_edwards(mbedtls_ecp_group *grp,
                                const mbedtls_mpi *d, mbedtls_mpi *q,
                                mbedtls_mpi *prefix)
@@ -4090,14 +4052,11 @@
         ret = mbedtls_ecp_expand_ed25519(d, q, prefix);
     }
 #endif
-<<<<<<< HEAD
 #if defined(MBEDTLS_ECP_DP_ED448_ENABLED)
     if (grp->id == MBEDTLS_ECP_DP_ED448) {
         ret = mbedtls_ecp_expand_ed448(d, q, prefix);
     }
 #endif
-=======
->>>>>>> b1e80d68
     return ret;
 }
 int mbedtls_ecp_point_edwards(mbedtls_ecp_group *grp,
@@ -4170,13 +4129,9 @@
 
 #define ECP_CURVE25519_KEY_SIZE 32
 #define ECP_CURVE448_KEY_SIZE   56
-<<<<<<< HEAD
 #define ECP_ED25519_KEY_SIZE    32
 #define ECP_ED448_KEY_SIZE      57
 
-=======
-#define ECP_ED25519_KEY_SIZE 32
->>>>>>> b1e80d68
 /*
  * Read a private key.
  */
@@ -4295,7 +4250,6 @@
             }
         }
 #endif /* MBEDTLS_ECP_DP_ED25519_ENABLED */
-<<<<<<< HEAD
 #if defined(MBEDTLS_ECP_DP_ED448_ENABLED)
         if (key->grp.id == MBEDTLS_ECP_DP_ED448) {
             if (buflen < ECP_ED448_KEY_SIZE) {
@@ -4303,8 +4257,6 @@
             }
         }
 #endif /* MBEDTLS_ECP_DP_ED448_ENABLED */
-=======
->>>>>>> b1e80d68
         MBEDTLS_MPI_CHK(mbedtls_mpi_write_binary_le(&key->d, buf, buflen));
     }
 #endif
