/*
 *  Elliptic curves over GF(p): generic functions
 *
 *  Copyright The Mbed TLS Contributors
 *  SPDX-License-Identifier: Apache-2.0
 *
 *  Licensed under the Apache License, Version 2.0 (the "License"); you may
 *  not use this file except in compliance with the License.
 *  You may obtain a copy of the License at
 *
 *  http://www.apache.org/licenses/LICENSE-2.0
 *
 *  Unless required by applicable law or agreed to in writing, software
 *  distributed under the License is distributed on an "AS IS" BASIS, WITHOUT
 *  WARRANTIES OR CONDITIONS OF ANY KIND, either express or implied.
 *  See the License for the specific language governing permissions and
 *  limitations under the License.
 */

/*
 * References:
 *
 * SEC1 https://www.secg.org/sec1-v2.pdf
 * GECC = Guide to Elliptic Curve Cryptography - Hankerson, Menezes, Vanstone
 * FIPS 186-3 http://csrc.nist.gov/publications/fips/fips186-3/fips_186-3.pdf
 * RFC 4492 for the related TLS structures and constants
 * - https://www.rfc-editor.org/rfc/rfc4492
 * RFC 7748 for the Curve448 and Curve25519 curve definitions
 * - https://www.rfc-editor.org/rfc/rfc7748
 *
 * [Curve25519] https://cr.yp.to/ecdh/curve25519-20060209.pdf
 *
 * [2] CORON, Jean-S'ebastien. Resistance against differential power analysis
 *     for elliptic curve cryptosystems. In : Cryptographic Hardware and
 *     Embedded Systems. Springer Berlin Heidelberg, 1999. p. 292-302.
 *     <http://link.springer.com/chapter/10.1007/3-540-48059-5_25>
 *
 * [3] HEDABOU, Mustapha, PINEL, Pierre, et B'EN'ETEAU, Lucien. A comb method to
 *     render ECC resistant against Side Channel Attacks. IACR Cryptology
 *     ePrint Archive, 2004, vol. 2004, p. 342.
 *     <http://eprint.iacr.org/2004/342.pdf>
 */

#include "common.h"

/**
 * \brief Function level alternative implementation.
 *
 * The MBEDTLS_ECP_INTERNAL_ALT macro enables alternative implementations to
 * replace certain functions in this module. The alternative implementations are
 * typically hardware accelerators and need to activate the hardware before the
 * computation starts and deactivate it after it finishes. The
 * mbedtls_internal_ecp_init() and mbedtls_internal_ecp_free() functions serve
 * this purpose.
 *
 * To preserve the correct functionality the following conditions must hold:
 *
 * - The alternative implementation must be activated by
 *   mbedtls_internal_ecp_init() before any of the replaceable functions is
 *   called.
 * - mbedtls_internal_ecp_free() must \b only be called when the alternative
 *   implementation is activated.
 * - mbedtls_internal_ecp_init() must \b not be called when the alternative
 *   implementation is activated.
 * - Public functions must not return while the alternative implementation is
 *   activated.
 * - Replaceable functions are guarded by \c MBEDTLS_ECP_XXX_ALT macros and
 *   before calling them an \code if( mbedtls_internal_ecp_grp_capable( grp ) )
 *   \endcode ensures that the alternative implementation supports the current
 *   group.
 */
#if defined(MBEDTLS_ECP_INTERNAL_ALT)
#endif

#if defined(MBEDTLS_ECP_LIGHT)

#include "mbedtls/ecp.h"
#include "mbedtls/threading.h"
#include "mbedtls/platform_util.h"
#include "mbedtls/error.h"

#include "bn_mul.h"
#include "ecp_invasive.h"

#include <string.h>

#if defined(MBEDTLS_ECP_DP_ED25519_ENABLED)
#include "mbedtls/sha512.h"
#endif
#if defined(MBEDTLS_ECP_DP_ED448_ENABLED)
#include "mbedtls/sha3.h"
#endif

#if !defined(MBEDTLS_ECP_ALT)

#include "mbedtls/platform.h"

#include "ecp_internal_alt.h"

#if defined(MBEDTLS_SELF_TEST)
/*
 * Counts of point addition and doubling, and field multiplications.
 * Used to test resistance of point multiplication to simple timing attacks.
 */
#if defined(MBEDTLS_ECP_C)
#if defined(MBEDTLS_ECP_SHORT_WEIERSTRASS_ENABLED) || defined(MBEDTLS_ECP_MONTGOMERY_ENABLED)
static unsigned long add_count, dbl_count;
#endif /* MBEDTLS_ECP_SHORT_WEIERSTRASS_ENABLED || MBEDTLS_ECP_MONTGOMERY_ENABLED */
#endif /* MBEDTLS_ECP_C */
static unsigned long mul_count;
#endif

#if defined(MBEDTLS_ECP_RESTARTABLE)
/*
 * Maximum number of "basic operations" to be done in a row.
 *
 * Default value 0 means that ECC operations will not yield.
 * Note that regardless of the value of ecp_max_ops, always at
 * least one step is performed before yielding.
 *
 * Setting ecp_max_ops=1 can be suitable for testing purposes
 * as it will interrupt computation at all possible points.
 */
static unsigned ecp_max_ops = 0;

/*
 * Set ecp_max_ops
 */
void mbedtls_ecp_set_max_ops(unsigned max_ops)
{
    ecp_max_ops = max_ops;
}

/*
 * Check if restart is enabled
 */
int mbedtls_ecp_restart_is_enabled(void)
{
    return ecp_max_ops != 0;
}

/*
 * Restart sub-context for ecp_mul_comb()
 */
struct mbedtls_ecp_restart_mul {
    mbedtls_ecp_point R;    /* current intermediate result                  */
    size_t i;               /* current index in various loops, 0 outside    */
    mbedtls_ecp_point *T;   /* table for precomputed points                 */
    unsigned char T_size;   /* number of points in table T                  */
    enum {                  /* what were we doing last time we returned?    */
        ecp_rsm_init = 0,       /* nothing so far, dummy initial state      */
        ecp_rsm_pre_dbl,        /* precompute 2^n multiples                 */
        ecp_rsm_pre_norm_dbl,   /* normalize precomputed 2^n multiples      */
        ecp_rsm_pre_add,        /* precompute remaining points by adding    */
        ecp_rsm_pre_norm_add,   /* normalize all precomputed points         */
        ecp_rsm_comb_core,      /* ecp_mul_comb_core()                      */
        ecp_rsm_final_norm,     /* do the final normalization               */
    } state;
};

/*
 * Init restart_mul sub-context
 */
static void ecp_restart_rsm_init(mbedtls_ecp_restart_mul_ctx *ctx)
{
    mbedtls_ecp_point_init(&ctx->R);
    ctx->i = 0;
    ctx->T = NULL;
    ctx->T_size = 0;
    ctx->state = ecp_rsm_init;
}

/*
 * Free the components of a restart_mul sub-context
 */
static void ecp_restart_rsm_free(mbedtls_ecp_restart_mul_ctx *ctx)
{
    unsigned char i;

    if (ctx == NULL) {
        return;
    }

    mbedtls_ecp_point_free(&ctx->R);

    if (ctx->T != NULL) {
        for (i = 0; i < ctx->T_size; i++) {
            mbedtls_ecp_point_free(ctx->T + i);
        }
        mbedtls_free(ctx->T);
    }

    ecp_restart_rsm_init(ctx);
}

/*
 * Restart context for ecp_muladd()
 */
struct mbedtls_ecp_restart_muladd {
    mbedtls_ecp_point mP;       /* mP value                             */
    mbedtls_ecp_point R;        /* R intermediate result                */
    enum {                      /* what should we do next?              */
        ecp_rsma_mul1 = 0,      /* first multiplication                 */
        ecp_rsma_mul2,          /* second multiplication                */
        ecp_rsma_add,           /* addition                             */
        ecp_rsma_norm,          /* normalization                        */
    } state;
};

/*
 * Init restart_muladd sub-context
 */
static void ecp_restart_ma_init(mbedtls_ecp_restart_muladd_ctx *ctx)
{
    mbedtls_ecp_point_init(&ctx->mP);
    mbedtls_ecp_point_init(&ctx->R);
    ctx->state = ecp_rsma_mul1;
}

/*
 * Free the components of a restart_muladd sub-context
 */
static void ecp_restart_ma_free(mbedtls_ecp_restart_muladd_ctx *ctx)
{
    if (ctx == NULL) {
        return;
    }

    mbedtls_ecp_point_free(&ctx->mP);
    mbedtls_ecp_point_free(&ctx->R);

    ecp_restart_ma_init(ctx);
}

/*
 * Initialize a restart context
 */
void mbedtls_ecp_restart_init(mbedtls_ecp_restart_ctx *ctx)
{
    ctx->ops_done = 0;
    ctx->depth = 0;
    ctx->rsm = NULL;
    ctx->ma = NULL;
}

/*
 * Free the components of a restart context
 */
void mbedtls_ecp_restart_free(mbedtls_ecp_restart_ctx *ctx)
{
    if (ctx == NULL) {
        return;
    }

    ecp_restart_rsm_free(ctx->rsm);
    mbedtls_free(ctx->rsm);

    ecp_restart_ma_free(ctx->ma);
    mbedtls_free(ctx->ma);

    mbedtls_ecp_restart_init(ctx);
}

/*
 * Check if we can do the next step
 */
int mbedtls_ecp_check_budget(const mbedtls_ecp_group *grp,
                             mbedtls_ecp_restart_ctx *rs_ctx,
                             unsigned ops)
{
    if (rs_ctx != NULL && ecp_max_ops != 0) {
        /* scale depending on curve size: the chosen reference is 256-bit,
         * and multiplication is quadratic. Round to the closest integer. */
        if (grp->pbits >= 512) {
            ops *= 4;
        } else if (grp->pbits >= 384) {
            ops *= 2;
        }

        /* Avoid infinite loops: always allow first step.
         * Because of that, however, it's not generally true
         * that ops_done <= ecp_max_ops, so the check
         * ops_done > ecp_max_ops below is mandatory. */
        if ((rs_ctx->ops_done != 0) &&
            (rs_ctx->ops_done > ecp_max_ops ||
             ops > ecp_max_ops - rs_ctx->ops_done)) {
            return MBEDTLS_ERR_ECP_IN_PROGRESS;
        }

        /* update running count */
        rs_ctx->ops_done += ops;
    }

    return 0;
}

/* Call this when entering a function that needs its own sub-context */
#define ECP_RS_ENTER(SUB)   do {                                      \
        /* reset ops count for this call if top-level */                    \
        if (rs_ctx != NULL && rs_ctx->depth++ == 0)                        \
        rs_ctx->ops_done = 0;                                           \
                                                                        \
        /* set up our own sub-context if needed */                          \
        if (mbedtls_ecp_restart_is_enabled() &&                             \
            rs_ctx != NULL && rs_ctx->SUB == NULL)                         \
        {                                                                   \
            rs_ctx->SUB = mbedtls_calloc(1, sizeof(*rs_ctx->SUB));      \
            if (rs_ctx->SUB == NULL)                                       \
            return MBEDTLS_ERR_ECP_ALLOC_FAILED;                     \
                                                                      \
            ecp_restart_## SUB ##_init(rs_ctx->SUB);                      \
        }                                                                   \
} while (0)

/* Call this when leaving a function that needs its own sub-context */
#define ECP_RS_LEAVE(SUB)   do {                                      \
        /* clear our sub-context when not in progress (done or error) */    \
        if (rs_ctx != NULL && rs_ctx->SUB != NULL &&                        \
            ret != MBEDTLS_ERR_ECP_IN_PROGRESS)                            \
        {                                                                   \
            ecp_restart_## SUB ##_free(rs_ctx->SUB);                      \
            mbedtls_free(rs_ctx->SUB);                                    \
            rs_ctx->SUB = NULL;                                             \
        }                                                                   \
                                                                        \
        if (rs_ctx != NULL)                                                \
        rs_ctx->depth--;                                                \
} while (0)

#else /* MBEDTLS_ECP_RESTARTABLE */

#define ECP_RS_ENTER(sub)     (void) rs_ctx;
#define ECP_RS_LEAVE(sub)     (void) rs_ctx;

#endif /* MBEDTLS_ECP_RESTARTABLE */

#if defined(MBEDTLS_ECP_C)
#if defined(MBEDTLS_ECP_SHORT_WEIERSTRASS_ENABLED) || defined(MBEDTLS_ECP_MONTGOMERY_ENABLED)
static void mpi_init_many(mbedtls_mpi *arr, size_t size)
{
    while (size--) {
        mbedtls_mpi_init(arr++);
    }
}

static void mpi_free_many(mbedtls_mpi *arr, size_t size)
{
    while (size--) {
        mbedtls_mpi_free(arr++);
    }
}
#endif /* MBEDTLS_ECP_SHORT_WEIERSTRASS_ENABLED || MBEDTLS_ECP_MONTGOMERY_ENABLED */
#endif /* MBEDTLS_ECP_C */

/*
 * List of supported curves:
 *  - internal ID
 *  - TLS NamedCurve ID (RFC 4492 sec. 5.1.1, RFC 7071 sec. 2, RFC 8446 sec. 4.2.7)
 *  - size in bits
 *  - readable name
 *
 * Curves are listed in order: largest curves first, and for a given size,
 * fastest curves first.
 *
 * Reminder: update profiles in x509_crt.c and ssl_tls.c when adding a new curve!
 */
static const mbedtls_ecp_curve_info ecp_supported_curves[] =
{
#if defined(MBEDTLS_ECP_DP_SECP521R1_ENABLED)
    { MBEDTLS_ECP_DP_SECP521R1,    25,     521,    "secp521r1"         },
#endif
#if defined(MBEDTLS_ECP_DP_BP512R1_ENABLED)
    { MBEDTLS_ECP_DP_BP512R1,      28,     512,    "brainpoolP512r1"   },
#endif
#if defined(MBEDTLS_ECP_DP_SECP384R1_ENABLED)
    { MBEDTLS_ECP_DP_SECP384R1,    24,     384,    "secp384r1"         },
#endif
#if defined(MBEDTLS_ECP_DP_BP384R1_ENABLED)
    { MBEDTLS_ECP_DP_BP384R1,      27,     384,    "brainpoolP384r1"   },
#endif
#if defined(MBEDTLS_ECP_DP_SECP256R1_ENABLED)
    { MBEDTLS_ECP_DP_SECP256R1,    23,     256,    "secp256r1"         },
#endif
#if defined(MBEDTLS_ECP_DP_SECP256K1_ENABLED)
    { MBEDTLS_ECP_DP_SECP256K1,    22,     256,    "secp256k1"         },
#endif
#if defined(MBEDTLS_ECP_DP_BP256R1_ENABLED)
    { MBEDTLS_ECP_DP_BP256R1,      26,     256,    "brainpoolP256r1"   },
#endif
#if defined(MBEDTLS_ECP_DP_SECP224R1_ENABLED)
    { MBEDTLS_ECP_DP_SECP224R1,    21,     224,    "secp224r1"         },
#endif
#if defined(MBEDTLS_ECP_DP_SECP224K1_ENABLED)
    { MBEDTLS_ECP_DP_SECP224K1,    20,     224,    "secp224k1"         },
#endif
#if defined(MBEDTLS_ECP_DP_SECP192R1_ENABLED)
    { MBEDTLS_ECP_DP_SECP192R1,    19,     192,    "secp192r1"         },
#endif
#if defined(MBEDTLS_ECP_DP_SECP192K1_ENABLED)
    { MBEDTLS_ECP_DP_SECP192K1,    18,     192,    "secp192k1"         },
#endif
#if defined(MBEDTLS_ECP_DP_CURVE25519_ENABLED)
    { MBEDTLS_ECP_DP_CURVE25519,   29,     256,    "x25519"            },
#endif
#if defined(MBEDTLS_ECP_DP_CURVE448_ENABLED)
    { MBEDTLS_ECP_DP_CURVE448,     30,     448,    "x448"              },
#endif
#if defined(MBEDTLS_ECP_DP_ED25519_ENABLED)
    { MBEDTLS_ECP_DP_ED25519,      29,     256,    "ed25519"           },
#endif
#if defined(MBEDTLS_ECP_DP_ED448_ENABLED)
    { MBEDTLS_ECP_DP_ED448,        30,     456,    "ed448"             },
#endif
    { MBEDTLS_ECP_DP_NONE,          0,     0,      NULL                },
};

#define ECP_NB_CURVES   sizeof(ecp_supported_curves) /    \
    sizeof(ecp_supported_curves[0])

static mbedtls_ecp_group_id ecp_supported_grp_id[ECP_NB_CURVES];

/*
 * List of supported curves and associated info
 */
const mbedtls_ecp_curve_info *mbedtls_ecp_curve_list(void)
{
    return ecp_supported_curves;
}

/*
 * List of supported curves, group ID only
 */
const mbedtls_ecp_group_id *mbedtls_ecp_grp_id_list(void)
{
    static int init_done = 0;

    if (!init_done) {
        size_t i = 0;
        const mbedtls_ecp_curve_info *curve_info;

        for (curve_info = mbedtls_ecp_curve_list();
             curve_info->grp_id != MBEDTLS_ECP_DP_NONE;
             curve_info++) {
            ecp_supported_grp_id[i++] = curve_info->grp_id;
        }
        ecp_supported_grp_id[i] = MBEDTLS_ECP_DP_NONE;

        init_done = 1;
    }

    return ecp_supported_grp_id;
}

/*
 * Get the curve info for the internal identifier
 */
const mbedtls_ecp_curve_info *mbedtls_ecp_curve_info_from_grp_id(mbedtls_ecp_group_id grp_id)
{
    const mbedtls_ecp_curve_info *curve_info;

    for (curve_info = mbedtls_ecp_curve_list();
         curve_info->grp_id != MBEDTLS_ECP_DP_NONE;
         curve_info++) {
        if (curve_info->grp_id == grp_id) {
            return curve_info;
        }
    }

    return NULL;
}

/*
 * Get the curve info from the TLS identifier
 */
const mbedtls_ecp_curve_info *mbedtls_ecp_curve_info_from_tls_id(uint16_t tls_id)
{
    const mbedtls_ecp_curve_info *curve_info;

    for (curve_info = mbedtls_ecp_curve_list();
         curve_info->grp_id != MBEDTLS_ECP_DP_NONE;
         curve_info++) {
        if (curve_info->tls_id == tls_id) {
            return curve_info;
        }
    }

    return NULL;
}

/*
 * Get the curve info from the name
 */
const mbedtls_ecp_curve_info *mbedtls_ecp_curve_info_from_name(const char *name)
{
    const mbedtls_ecp_curve_info *curve_info;

    if (name == NULL) {
        return NULL;
    }

    for (curve_info = mbedtls_ecp_curve_list();
         curve_info->grp_id != MBEDTLS_ECP_DP_NONE;
         curve_info++) {
        if (strcmp(curve_info->name, name) == 0) {
            return curve_info;
        }
    }

    return NULL;
}

/*
 * Get the type of a curve
 */
mbedtls_ecp_curve_type mbedtls_ecp_get_type(const mbedtls_ecp_group *grp)
{
    if (grp->G.X.p == NULL) {
        return MBEDTLS_ECP_TYPE_NONE;
    }
#if defined(MBEDTLS_ECP_DP_ED25519_ENABLED)
    if (grp->id == MBEDTLS_ECP_DP_ED25519) {
        return MBEDTLS_ECP_TYPE_EDWARDS;
    }
#endif
#if defined(MBEDTLS_ECP_DP_ED448_ENABLED)
    if (grp->id == MBEDTLS_ECP_DP_ED448) {
        return MBEDTLS_ECP_TYPE_EDWARDS;
    }
#endif
    if (grp->G.Y.p == NULL) {
        return MBEDTLS_ECP_TYPE_MONTGOMERY;
    } else {
        return MBEDTLS_ECP_TYPE_SHORT_WEIERSTRASS;
    }
}

/*
 * Initialize (the components of) a point
 */
void mbedtls_ecp_point_init(mbedtls_ecp_point *pt)
{
    mbedtls_mpi_init(&pt->X);
    mbedtls_mpi_init(&pt->Y);
    mbedtls_mpi_init(&pt->Z);
}

/*
 * Initialize (the components of) a group
 */
void mbedtls_ecp_group_init(mbedtls_ecp_group *grp)
{
    grp->id = MBEDTLS_ECP_DP_NONE;
    mbedtls_mpi_init(&grp->P);
    mbedtls_mpi_init(&grp->A);
    mbedtls_mpi_init(&grp->B);
    mbedtls_ecp_point_init(&grp->G);
    mbedtls_mpi_init(&grp->N);
    grp->pbits = 0;
    grp->nbits = 0;
    grp->h = 0;
    grp->modp = NULL;
    grp->t_pre = NULL;
    grp->t_post = NULL;
    grp->t_data = NULL;
    grp->T = NULL;
    grp->T_size = 0;
}

/*
 * Initialize (the components of) a key pair
 */
void mbedtls_ecp_keypair_init(mbedtls_ecp_keypair *key)
{
    mbedtls_ecp_group_init(&key->grp);
    mbedtls_mpi_init(&key->d);
    mbedtls_ecp_point_init(&key->Q);
}

/*
 * Unallocate (the components of) a point
 */
void mbedtls_ecp_point_free(mbedtls_ecp_point *pt)
{
    if (pt == NULL) {
        return;
    }

    mbedtls_mpi_free(&(pt->X));
    mbedtls_mpi_free(&(pt->Y));
    mbedtls_mpi_free(&(pt->Z));
}

/*
 * Check that the comb table (grp->T) is static initialized.
 */
static int ecp_group_is_static_comb_table(const mbedtls_ecp_group *grp)
{
#if MBEDTLS_ECP_FIXED_POINT_OPTIM == 1
    return grp->T != NULL && grp->T_size == 0;
#else
    (void) grp;
    return 0;
#endif
}

/*
 * Unallocate (the components of) a group
 */
void mbedtls_ecp_group_free(mbedtls_ecp_group *grp)
{
    size_t i;

    if (grp == NULL) {
        return;
    }

    if (grp->h != 1) {
        mbedtls_mpi_free(&grp->A);
        mbedtls_mpi_free(&grp->B);
        mbedtls_ecp_point_free(&grp->G);
    }

    if (!ecp_group_is_static_comb_table(grp) && grp->T != NULL) {
        for (i = 0; i < grp->T_size; i++) {
            mbedtls_ecp_point_free(&grp->T[i]);
        }
        mbedtls_free(grp->T);
    }

    mbedtls_platform_zeroize(grp, sizeof(mbedtls_ecp_group));
}

/*
 * Unallocate (the components of) a key pair
 */
void mbedtls_ecp_keypair_free(mbedtls_ecp_keypair *key)
{
    if (key == NULL) {
        return;
    }

    mbedtls_ecp_group_free(&key->grp);
    mbedtls_mpi_free(&key->d);
    mbedtls_ecp_point_free(&key->Q);
}

/*
 * Copy the contents of a point
 */
int mbedtls_ecp_copy(mbedtls_ecp_point *P, const mbedtls_ecp_point *Q)
{
    int ret = MBEDTLS_ERR_ERROR_CORRUPTION_DETECTED;
    MBEDTLS_MPI_CHK(mbedtls_mpi_copy(&P->X, &Q->X));
    MBEDTLS_MPI_CHK(mbedtls_mpi_copy(&P->Y, &Q->Y));
    MBEDTLS_MPI_CHK(mbedtls_mpi_copy(&P->Z, &Q->Z));

cleanup:
    return ret;
}

/*
 * Copy the contents of a group object
 */
int mbedtls_ecp_group_copy(mbedtls_ecp_group *dst, const mbedtls_ecp_group *src)
{
    return mbedtls_ecp_group_load(dst, src->id);
}

/*
 * Set point to zero. This deprecated function does not work for Edwards curves
 * and will silently set the point to a wrong value in that case. Use
 * mbedtls_ecp_set_zero_ext() instead.
 */
int mbedtls_ecp_set_zero(mbedtls_ecp_point *pt)
{
    int ret = MBEDTLS_ERR_ERROR_CORRUPTION_DETECTED;
    MBEDTLS_MPI_CHK(mbedtls_mpi_lset(&pt->X, 1));
    MBEDTLS_MPI_CHK(mbedtls_mpi_lset(&pt->Y, 1));
    MBEDTLS_MPI_CHK(mbedtls_mpi_lset(&pt->Z, 0));

cleanup:
    return ret;
}

/*
 * Set point to zero.
 */
int mbedtls_ecp_set_zero_ext(const mbedtls_ecp_group *grp, mbedtls_ecp_point *pt)
{
    int ret = MBEDTLS_ERR_ERROR_CORRUPTION_DETECTED;
    if (pt == NULL) {
        return MBEDTLS_ERR_ECP_BAD_INPUT_DATA;
    }

    switch (mbedtls_ecp_get_type(grp)) {
#if defined(MBEDTLS_ECP_EDWARDS_ENABLED)
        case MBEDTLS_ECP_TYPE_EDWARDS:
            MBEDTLS_MPI_CHK(mbedtls_mpi_lset(&pt->X, 0));
            MBEDTLS_MPI_CHK(mbedtls_mpi_lset(&pt->Y, 1));
            MBEDTLS_MPI_CHK(mbedtls_mpi_lset(&pt->Z, 1));
            break;
#endif
#if defined(MBEDTLS_ECP_MONTGOMERY_ENABLED)
        case MBEDTLS_ECP_TYPE_MONTGOMERY:
            MBEDTLS_MPI_CHK(mbedtls_mpi_lset(&pt->X, 1));
            MBEDTLS_MPI_CHK(mbedtls_mpi_lset(&pt->Y, 1));
            MBEDTLS_MPI_CHK(mbedtls_mpi_lset(&pt->Z, 0));
            break;
#endif
#if defined(MBEDTLS_ECP_SHORT_WEIERSTRASS_ENABLED)
        case MBEDTLS_ECP_TYPE_SHORT_WEIERSTRASS:
            MBEDTLS_MPI_CHK(mbedtls_mpi_lset(&pt->X, 1));
            MBEDTLS_MPI_CHK(mbedtls_mpi_lset(&pt->Y, 1));
            MBEDTLS_MPI_CHK(mbedtls_mpi_lset(&pt->Z, 0));
            break;
#endif
        default:
            ret = MBEDTLS_ERR_ECP_BAD_INPUT_DATA;
    }
cleanup:
    return ret;
}

/*
 * Tell if a point is zero. This deprecated function does not work for Edwards
 * curves and will return a wrong result in that case. Use
 * mbedtls_ecp_is_zero_ext() instead.
 */
int mbedtls_ecp_is_zero(mbedtls_ecp_point *pt)
{
    return mbedtls_mpi_cmp_int(&pt->Z, 0) == 0;
}

/*
 * Tell if a point is zero.
 */
int mbedtls_ecp_is_zero_ext(const mbedtls_ecp_group *grp, mbedtls_ecp_point *pt)
{
    if (pt == NULL) {
        return MBEDTLS_ERR_ECP_BAD_INPUT_DATA;
    }

    switch (mbedtls_ecp_get_type(grp)) {
#if defined(MBEDTLS_ECP_EDWARDS_ENABLED)
        case MBEDTLS_ECP_TYPE_EDWARDS:
            return mbedtls_mpi_cmp_int(&pt->X, 0) == 0 &&
                   mbedtls_mpi_cmp_mpi(&pt->Y, &pt->Z) == 0;
#endif
#if defined(MBEDTLS_ECP_MONTGOMERY_ENABLED)
        case MBEDTLS_ECP_TYPE_MONTGOMERY:
            return mbedtls_mpi_cmp_int(&pt->Z, 0) == 0;
#endif
#if defined(MBEDTLS_ECP_SHORT_WEIERSTRASS_ENABLED)
        case MBEDTLS_ECP_TYPE_SHORT_WEIERSTRASS:
            return mbedtls_mpi_cmp_int(&pt->Z, 0) == 0;
#endif
        default:
            return MBEDTLS_ERR_ECP_BAD_INPUT_DATA;
    }
}

/*
 * Compare two points lazily
 */
int mbedtls_ecp_point_cmp(const mbedtls_ecp_point *P,
                          const mbedtls_ecp_point *Q)
{
    if (mbedtls_mpi_cmp_mpi(&P->X, &Q->X) == 0 &&
        mbedtls_mpi_cmp_mpi(&P->Y, &Q->Y) == 0 &&
        mbedtls_mpi_cmp_mpi(&P->Z, &Q->Z) == 0) {
        return 0;
    }

    return MBEDTLS_ERR_ECP_BAD_INPUT_DATA;
}

/*
 * Import a non-zero point from ASCII strings
 */
int mbedtls_ecp_point_read_string(mbedtls_ecp_point *P, int radix,
                                  const char *x, const char *y)
{
    int ret = MBEDTLS_ERR_ERROR_CORRUPTION_DETECTED;
    MBEDTLS_MPI_CHK(mbedtls_mpi_read_string(&P->X, radix, x));
    MBEDTLS_MPI_CHK(mbedtls_mpi_read_string(&P->Y, radix, y));
    MBEDTLS_MPI_CHK(mbedtls_mpi_lset(&P->Z, 1));

cleanup:
    return ret;
}

/*
 * Export a point into unsigned binary data (SEC1 2.3.3 and RFC7748)
 */
int mbedtls_ecp_point_write_binary(const mbedtls_ecp_group *grp,
                                   const mbedtls_ecp_point *P,
                                   int format, size_t *olen,
                                   unsigned char *buf, size_t buflen)
{
    int ret = MBEDTLS_ERR_ECP_FEATURE_UNAVAILABLE;
    size_t plen;
#if defined(MBEDTLS_ECP_EDWARDS_ENABLED)
    mbedtls_mpi q;
    mbedtls_mpi_init(&q);
#endif
    if (format != MBEDTLS_ECP_PF_UNCOMPRESSED &&
        format != MBEDTLS_ECP_PF_COMPRESSED) {
        return MBEDTLS_ERR_ECP_BAD_INPUT_DATA;
    }

    plen = mbedtls_mpi_size(&grp->P);

    switch (mbedtls_ecp_get_type(grp)) {
#if defined(MBEDTLS_ECP_MONTGOMERY_ENABLED)
        case MBEDTLS_ECP_TYPE_MONTGOMERY:
            (void) format; /* Montgomery curves always use the same point format */
            *olen = plen;
            if (buflen < *olen) {
                return MBEDTLS_ERR_ECP_BUFFER_TOO_SMALL;
            }

            MBEDTLS_MPI_CHK(mbedtls_mpi_write_binary_le(&P->X, buf, plen));
            break;
#endif
#if defined(MBEDTLS_ECP_SHORT_WEIERSTRASS_ENABLED)
        case MBEDTLS_ECP_TYPE_SHORT_WEIERSTRASS:
            /*
             * Common case: P == 0
             */
            if (mbedtls_mpi_cmp_int(&P->Z, 0) == 0) {
                if (buflen < 1) {
                    return MBEDTLS_ERR_ECP_BUFFER_TOO_SMALL;
                }

                buf[0] = 0x00;
                *olen = 1;

                return 0;
            }

            if (format == MBEDTLS_ECP_PF_UNCOMPRESSED) {
                *olen = 2 * plen + 1;

                if (buflen < *olen) {
                    return MBEDTLS_ERR_ECP_BUFFER_TOO_SMALL;
                }

                buf[0] = 0x04;
                MBEDTLS_MPI_CHK(mbedtls_mpi_write_binary(&P->X, buf + 1, plen));
                MBEDTLS_MPI_CHK(mbedtls_mpi_write_binary(&P->Y, buf + 1 + plen, plen));
            } else if (format == MBEDTLS_ECP_PF_COMPRESSED) {
                *olen = plen + 1;

                if (buflen < *olen) {
                    return MBEDTLS_ERR_ECP_BUFFER_TOO_SMALL;
                }

                buf[0] = 0x02 + mbedtls_mpi_get_bit(&P->Y, 0);
                MBEDTLS_MPI_CHK(mbedtls_mpi_write_binary(&P->X, buf + 1, plen));
            }
            break;
#endif
#if defined(MBEDTLS_ECP_EDWARDS_ENABLED)
        case MBEDTLS_ECP_TYPE_EDWARDS:
            /* Only the compressed format is defined for Edwards curves. */
            if (format != MBEDTLS_ECP_PF_COMPRESSED) {
                return MBEDTLS_ERR_ECP_BAD_INPUT_DATA;
            }

            /* We need to add an extra bit to store the least significant bit of X. */
            plen = (grp->pbits + 1 + 7) >> 3;

            *olen = plen;
            if (buflen < *olen) {
                return MBEDTLS_ERR_ECP_BUFFER_TOO_SMALL;
            }

            MBEDTLS_MPI_CHK(mbedtls_ecp_point_encode(grp, &q, P));

            MBEDTLS_MPI_CHK(mbedtls_mpi_write_binary_le(&q, buf, plen));
            break;
#endif
        default:
            break;
    }

cleanup:
#if defined(MBEDTLS_ECP_EDWARDS_ENABLED)
    mbedtls_mpi_free(&q);
#endif
    return ret;
}

#if defined(MBEDTLS_ECP_EDWARDS_ENABLED)
/*
 * Import and Edward point from binary data (RFC8032)
 */
static int mbedtls_ecp_point_read_binary_edwards(const mbedtls_ecp_group *grp,
                                                 mbedtls_ecp_point *pt,
                                                 const unsigned char *buf, size_t ilen);
#endif

#if defined(MBEDTLS_ECP_SHORT_WEIERSTRASS_ENABLED)
static int mbedtls_ecp_sw_derive_y(const mbedtls_ecp_group *grp,
                                   const mbedtls_mpi *X,
                                   mbedtls_mpi *Y,
                                   int parity_bit);
#endif /* MBEDTLS_ECP_SHORT_WEIERSTRASS_ENABLED */

/*
 * Import a point from unsigned binary data (SEC1 2.3.4 and RFC7748)
 */
int mbedtls_ecp_point_read_binary(const mbedtls_ecp_group *grp,
                                  mbedtls_ecp_point *pt,
                                  const unsigned char *buf, size_t ilen)
{
    int ret = MBEDTLS_ERR_ECP_FEATURE_UNAVAILABLE;
    size_t plen;
    if (ilen < 1) {
        return MBEDTLS_ERR_ECP_BAD_INPUT_DATA;
    }

    plen = mbedtls_mpi_size(&grp->P);

    switch (mbedtls_ecp_get_type(grp)) {
#if defined(MBEDTLS_ECP_MONTGOMERY_ENABLED)
        case MBEDTLS_ECP_TYPE_MONTGOMERY:
            if (plen != ilen) {
                return MBEDTLS_ERR_ECP_BAD_INPUT_DATA;
            }

            MBEDTLS_MPI_CHK(mbedtls_mpi_read_binary_le(&pt->X, buf, plen));
            mbedtls_mpi_free(&pt->Y);

            if (grp->id == MBEDTLS_ECP_DP_CURVE25519) {
                /* Set most significant bit to 0 as prescribed in RFC7748 §5 */
                MBEDTLS_MPI_CHK(mbedtls_mpi_set_bit(&pt->X, plen * 8 - 1, 0));
            }

            MBEDTLS_MPI_CHK(mbedtls_mpi_lset(&pt->Z, 1));
            break;
#endif
#if defined(MBEDTLS_ECP_SHORT_WEIERSTRASS_ENABLED)
        case MBEDTLS_ECP_TYPE_SHORT_WEIERSTRASS:
            if (buf[0] == 0x00) {
                if (ilen == 1) {
                    return mbedtls_ecp_set_zero_ext(grp, pt);
                } else {
                    return MBEDTLS_ERR_ECP_BAD_INPUT_DATA;
                }
            }

            if (ilen < 1 + plen) {
                return MBEDTLS_ERR_ECP_BAD_INPUT_DATA;
            }

            MBEDTLS_MPI_CHK(mbedtls_mpi_read_binary(&pt->X, buf + 1, plen));
            MBEDTLS_MPI_CHK(mbedtls_mpi_lset(&pt->Z, 1));

            if (buf[0] == 0x04) {
                /* format == MBEDTLS_ECP_PF_UNCOMPRESSED */
                if (ilen != 1 + plen * 2) {
                    return MBEDTLS_ERR_ECP_BAD_INPUT_DATA;
                }
                return mbedtls_mpi_read_binary(&pt->Y, buf + 1 + plen, plen);
            } else if (buf[0] == 0x02 || buf[0] == 0x03) {
                /* format == MBEDTLS_ECP_PF_COMPRESSED */
                if (ilen != 1 + plen) {
                    return MBEDTLS_ERR_ECP_BAD_INPUT_DATA;
                }
                return mbedtls_ecp_sw_derive_y(grp, &pt->X, &pt->Y,
                                               (buf[0] & 1));
            } else {
                return MBEDTLS_ERR_ECP_BAD_INPUT_DATA;
            }
            break;
#endif
#if defined(MBEDTLS_ECP_EDWARDS_ENABLED)
        case MBEDTLS_ECP_TYPE_EDWARDS:
            (void) plen;
            MBEDTLS_MPI_CHK(mbedtls_ecp_point_read_binary_edwards(grp, pt, buf, ilen));
            break;
#endif
        default:
            break;
    }

cleanup:
    return ret;
}

/*
 * Import a point from a TLS ECPoint record (RFC 4492)
 *      struct {
 *          opaque point <1..2^8-1>;
 *      } ECPoint;
 */
int mbedtls_ecp_tls_read_point(const mbedtls_ecp_group *grp,
                               mbedtls_ecp_point *pt,
                               const unsigned char **buf, size_t buf_len)
{
    unsigned char data_len;
    const unsigned char *buf_start;
    /*
     * We must have at least two bytes (1 for length, at least one for data)
     */
    if (buf_len < 2) {
        return MBEDTLS_ERR_ECP_BAD_INPUT_DATA;
    }

    data_len = *(*buf)++;
    if (data_len < 1 || data_len > buf_len - 1) {
        return MBEDTLS_ERR_ECP_BAD_INPUT_DATA;
    }

    /*
     * Save buffer start for read_binary and update buf
     */
    buf_start = *buf;
    *buf += data_len;

    return mbedtls_ecp_point_read_binary(grp, pt, buf_start, data_len);
}

/*
 * Export a point as a TLS ECPoint record (RFC 4492)
 *      struct {
 *          opaque point <1..2^8-1>;
 *      } ECPoint;
 */
int mbedtls_ecp_tls_write_point(const mbedtls_ecp_group *grp, const mbedtls_ecp_point *pt,
                                int format, size_t *olen,
                                unsigned char *buf, size_t blen)
{
    int ret = MBEDTLS_ERR_ERROR_CORRUPTION_DETECTED;
    if (format != MBEDTLS_ECP_PF_UNCOMPRESSED &&
        format != MBEDTLS_ECP_PF_COMPRESSED) {
        return MBEDTLS_ERR_ECP_BAD_INPUT_DATA;
    }

    /*
     * buffer length must be at least one, for our length byte
     */
    if (blen < 1) {
        return MBEDTLS_ERR_ECP_BAD_INPUT_DATA;
    }

    if ((ret = mbedtls_ecp_point_write_binary(grp, pt, format,
                                              olen, buf + 1, blen - 1)) != 0) {
        return ret;
    }

    /*
     * write length to the first byte and update total length
     */
    buf[0] = (unsigned char) *olen;
    ++*olen;

    return 0;
}

/*
 * Set a group from an ECParameters record (RFC 4492)
 */
int mbedtls_ecp_tls_read_group(mbedtls_ecp_group *grp,
                               const unsigned char **buf, size_t len)
{
    int ret = MBEDTLS_ERR_ERROR_CORRUPTION_DETECTED;
    mbedtls_ecp_group_id grp_id;
    if ((ret = mbedtls_ecp_tls_read_group_id(&grp_id, buf, len)) != 0) {
        return ret;
    }

    return mbedtls_ecp_group_load(grp, grp_id);
}

/*
 * Read a group id from an ECParameters record (RFC 4492) and convert it to
 * mbedtls_ecp_group_id.
 */
int mbedtls_ecp_tls_read_group_id(mbedtls_ecp_group_id *grp,
                                  const unsigned char **buf, size_t len)
{
    uint16_t tls_id;
    const mbedtls_ecp_curve_info *curve_info;
    /*
     * We expect at least three bytes (see below)
     */
    if (len < 3) {
        return MBEDTLS_ERR_ECP_BAD_INPUT_DATA;
    }

    /*
     * First byte is curve_type; only named_curve is handled
     */
    if (*(*buf)++ != MBEDTLS_ECP_TLS_NAMED_CURVE) {
        return MBEDTLS_ERR_ECP_BAD_INPUT_DATA;
    }

    /*
     * Next two bytes are the namedcurve value
     */
    tls_id = *(*buf)++;
    tls_id <<= 8;
    tls_id |= *(*buf)++;

    if ((curve_info = mbedtls_ecp_curve_info_from_tls_id(tls_id)) == NULL) {
        return MBEDTLS_ERR_ECP_FEATURE_UNAVAILABLE;
    }

    *grp = curve_info->grp_id;

    return 0;
}

/*
 * Write the ECParameters record corresponding to a group (RFC 4492)
 */
int mbedtls_ecp_tls_write_group(const mbedtls_ecp_group *grp, size_t *olen,
                                unsigned char *buf, size_t blen)
{
    const mbedtls_ecp_curve_info *curve_info;
    if ((curve_info = mbedtls_ecp_curve_info_from_grp_id(grp->id)) == NULL) {
        return MBEDTLS_ERR_ECP_BAD_INPUT_DATA;
    }

    /*
     * We are going to write 3 bytes (see below)
     */
    *olen = 3;
    if (blen < *olen) {
        return MBEDTLS_ERR_ECP_BUFFER_TOO_SMALL;
    }

    /*
     * First byte is curve_type, always named_curve
     */
    *buf++ = MBEDTLS_ECP_TLS_NAMED_CURVE;

    /*
     * Next two bytes are the namedcurve value
     */
    MBEDTLS_PUT_UINT16_BE(curve_info->tls_id, buf, 0);

    return 0;
}

/*
 * Wrapper around fast quasi-modp functions, with fall-back to mbedtls_mpi_mod_mpi.
 * See the documentation of struct mbedtls_ecp_group.
 *
 * This function is in the critial loop for mbedtls_ecp_mul, so pay attention to perf.
 */
static int ecp_modp(mbedtls_mpi *N, const mbedtls_ecp_group *grp)
{
    int ret = MBEDTLS_ERR_ERROR_CORRUPTION_DETECTED;

    if (grp->modp == NULL) {
        return mbedtls_mpi_mod_mpi(N, N, &grp->P);
    }

    /* N->s < 0 is a much faster test, which fails only if N is 0 */
    if ((N->s < 0 && mbedtls_mpi_cmp_int(N, 0) != 0) ||
        mbedtls_mpi_bitlen(N) > 2 * grp->pbits) {
        return MBEDTLS_ERR_ECP_BAD_INPUT_DATA;
    }

    MBEDTLS_MPI_CHK(grp->modp(N));

    /* N->s < 0 is a much faster test, which fails only if N is 0 */
    while (N->s < 0 && mbedtls_mpi_cmp_int(N, 0) != 0) {
        MBEDTLS_MPI_CHK(mbedtls_mpi_add_mpi(N, N, &grp->P));
    }

    while (mbedtls_mpi_cmp_mpi(N, &grp->P) >= 0) {
        /* we known P, N and the result are positive */
        MBEDTLS_MPI_CHK(mbedtls_mpi_sub_abs(N, N, &grp->P));
    }

cleanup:
    return ret;
}

/*
 * Fast mod-p functions expect their argument to be in the 0..p^2 range.
 *
 * In order to guarantee that, we need to ensure that operands of
 * mbedtls_mpi_mul_mpi are in the 0..p range. So, after each operation we will
 * bring the result back to this range.
 *
 * The following macros are shortcuts for doing that.
 */

/*
 * Reduce a mbedtls_mpi mod p in-place, general case, to use after mbedtls_mpi_mul_mpi
 */
#if defined(MBEDTLS_SELF_TEST)
#define INC_MUL_COUNT   mul_count++;
#else
#define INC_MUL_COUNT
#endif

#define MOD_MUL(N)                                                    \
    do                                                                  \
    {                                                                   \
        MBEDTLS_MPI_CHK(ecp_modp(&(N), grp));                       \
        INC_MUL_COUNT                                                   \
    } while (0)

static inline int mbedtls_mpi_mul_mod(const mbedtls_ecp_group *grp,
                                      mbedtls_mpi *X,
                                      const mbedtls_mpi *A,
                                      const mbedtls_mpi *B)
{
    int ret = MBEDTLS_ERR_ERROR_CORRUPTION_DETECTED;
    MBEDTLS_MPI_CHK(mbedtls_mpi_mul_mpi(X, A, B));
    MOD_MUL(*X);
cleanup:
    return ret;
}

/*
 * Reduce a mbedtls_mpi mod p in-place, to use after mbedtls_mpi_sub_mpi
 * N->s < 0 is a very fast test, which fails only if N is 0
 */
#define MOD_SUB(N)                                                          \
    do {                                                                      \
        while ((N)->s < 0 && mbedtls_mpi_cmp_int((N), 0) != 0)             \
        MBEDTLS_MPI_CHK(mbedtls_mpi_add_mpi((N), (N), &grp->P));      \
    } while (0)

#if (defined(MBEDTLS_ECP_SHORT_WEIERSTRASS_ENABLED) && \
    !(defined(MBEDTLS_ECP_NO_FALLBACK) && \
    defined(MBEDTLS_ECP_DOUBLE_JAC_ALT) && \
    defined(MBEDTLS_ECP_ADD_MIXED_ALT))) || \
    (defined(MBEDTLS_ECP_MONTGOMERY_ENABLED) && \
    !(defined(MBEDTLS_ECP_NO_FALLBACK) && \
    defined(MBEDTLS_ECP_DOUBLE_ADD_MXZ_ALT))) || \
    (defined(MBEDTLS_ECP_EDWARDS_ENABLED) && \
    !(defined(MBEDTLS_ECP_NO_FALLBACK) && \
    defined(MBEDTLS_ECP_DOUBLE_ADD_EDXYZ_ALT)))
static inline int mbedtls_mpi_sub_mod(const mbedtls_ecp_group *grp,
                                      mbedtls_mpi *X,
                                      const mbedtls_mpi *A,
                                      const mbedtls_mpi *B)
{
    int ret = MBEDTLS_ERR_ERROR_CORRUPTION_DETECTED;
    MBEDTLS_MPI_CHK(mbedtls_mpi_sub_mpi(X, A, B));
    MOD_SUB(X);
cleanup:
    return ret;
}
#endif /* All functions referencing mbedtls_mpi_sub_mod() are alt-implemented without fallback */

/*
 * Reduce a mbedtls_mpi mod p in-place, to use after mbedtls_mpi_add_mpi and mbedtls_mpi_mul_int.
 * We known P, N and the result are positive, so sub_abs is correct, and
 * a bit faster.
 */
#define MOD_ADD(N)                                                   \
    while (mbedtls_mpi_cmp_mpi((N), &grp->P) >= 0)                  \
    MBEDTLS_MPI_CHK(mbedtls_mpi_sub_abs((N), (N), &grp->P))

static inline int mbedtls_mpi_add_mod(const mbedtls_ecp_group *grp,
                                      mbedtls_mpi *X,
                                      const mbedtls_mpi *A,
                                      const mbedtls_mpi *B)
{
    int ret = MBEDTLS_ERR_ERROR_CORRUPTION_DETECTED;
    MBEDTLS_MPI_CHK(mbedtls_mpi_add_mpi(X, A, B));
    MOD_ADD(X);
cleanup:
    return ret;
}

#if defined(MBEDTLS_ECP_SHORT_WEIERSTRASS_ENABLED) || defined(MBEDTLS_ECP_EDWARDS_ENABLED)
#if defined(MBEDTLS_ECP_C)
#if defined(MBEDTLS_ECP_SHORT_WEIERSTRASS_ENABLED)
static inline int mbedtls_mpi_mul_int_mod(const mbedtls_ecp_group *grp,
                                          mbedtls_mpi *X,
                                          const mbedtls_mpi *A,
                                          mbedtls_mpi_uint c)
{
    int ret = MBEDTLS_ERR_ERROR_CORRUPTION_DETECTED;

    MBEDTLS_MPI_CHK(mbedtls_mpi_mul_int(X, A, c));
    MOD_ADD(X);
cleanup:
    return ret;
}
#endif /* MBEDTLS_ECP_SHORT_WEIERSTRASS_ENABLED */
#endif /* MBEDTLS_ECP_C */

static inline int mbedtls_mpi_sub_int_mod(const mbedtls_ecp_group *grp,
                                          mbedtls_mpi *X,
                                          const mbedtls_mpi *A,
                                          mbedtls_mpi_uint c)
{
    int ret = MBEDTLS_ERR_ERROR_CORRUPTION_DETECTED;

    MBEDTLS_MPI_CHK(mbedtls_mpi_sub_int(X, A, c));
    MOD_SUB(X);
cleanup:
    return ret;
}
#endif /* MBEDTLS_ECP_SHORT_WEIERSTRASS_ENABLED || MBEDTLS_ECP_EDWARDS_ENABLED */

#define MPI_ECP_SUB_INT(X, A, c)             \
    MBEDTLS_MPI_CHK(mbedtls_mpi_sub_int_mod(grp, X, A, c))

#if defined(MBEDTLS_ECP_C)
#if defined(MBEDTLS_ECP_SHORT_WEIERSTRASS_ENABLED) && \
    !(defined(MBEDTLS_ECP_NO_FALLBACK) && \
    defined(MBEDTLS_ECP_DOUBLE_JAC_ALT) && \
    defined(MBEDTLS_ECP_ADD_MIXED_ALT)) || \
    (defined(MBEDTLS_ECP_EDWARDS_ENABLED) && \
    !(defined(MBEDTLS_ECP_NO_FALLBACK) && \
    defined(MBEDTLS_ECP_ADD_MIXED_ALT)))
static inline int mbedtls_mpi_shift_l_mod(const mbedtls_ecp_group *grp,
                                          mbedtls_mpi *X,
                                          size_t count)
{
    int ret = MBEDTLS_ERR_ERROR_CORRUPTION_DETECTED;
    MBEDTLS_MPI_CHK(mbedtls_mpi_shift_l(X, count));
    MOD_ADD(X);
cleanup:
    return ret;
}
#endif \
    /* All functions referencing mbedtls_mpi_shift_l_mod() are alt-implemented without fallback */
#endif /* MBEDTLS_ECP_C */

/*
 * Macro wrappers around ECP modular arithmetic
 *
 * Currently, these wrappers are defined via the bignum module.
 */

#define MPI_ECP_ADD(X, A, B)                                                  \
    MBEDTLS_MPI_CHK(mbedtls_mpi_add_mod(grp, X, A, B))

#define MPI_ECP_SUB(X, A, B)                                                  \
    MBEDTLS_MPI_CHK(mbedtls_mpi_sub_mod(grp, X, A, B))

#define MPI_ECP_MUL(X, A, B)                                                  \
    MBEDTLS_MPI_CHK(mbedtls_mpi_mul_mod(grp, X, A, B))

#define MPI_ECP_SQR(X, A)                                                     \
    MBEDTLS_MPI_CHK(mbedtls_mpi_mul_mod(grp, X, A, A))

#define MPI_ECP_MUL_INT(X, A, c)                                              \
    MBEDTLS_MPI_CHK(mbedtls_mpi_mul_int_mod(grp, X, A, c))

#define MPI_ECP_INV(dst, src)                                                 \
    MBEDTLS_MPI_CHK(mbedtls_mpi_inv_mod((dst), (src), &grp->P))

#define MPI_ECP_MOV(X, A)                                                     \
    MBEDTLS_MPI_CHK(mbedtls_mpi_copy(X, A))

#define MPI_ECP_SHIFT_L(X, count)                                             \
    MBEDTLS_MPI_CHK(mbedtls_mpi_shift_l_mod(grp, X, count))

#define MPI_ECP_LSET(X, c)                                                    \
    MBEDTLS_MPI_CHK(mbedtls_mpi_lset(X, c))

#define MPI_ECP_CMP_INT(X, c)                                                 \
    mbedtls_mpi_cmp_int(X, c)

#define MPI_ECP_CMP(X, Y)                                                     \
    mbedtls_mpi_cmp_mpi(X, Y)

/* Needs f_rng, p_rng to be defined. */
#define MPI_ECP_RAND(X)                                                       \
    MBEDTLS_MPI_CHK(mbedtls_mpi_random((X), 2, &grp->P, f_rng, p_rng))

/* Conditional negation
 * Needs grp and a temporary MPI tmp to be defined. */
#define MPI_ECP_COND_NEG(X, cond)                                        \
    do                                                                     \
    {                                                                      \
        unsigned char nonzero = mbedtls_mpi_cmp_int((X), 0) != 0;        \
        MBEDTLS_MPI_CHK(mbedtls_mpi_sub_mpi(&tmp, &grp->P, (X)));      \
        MBEDTLS_MPI_CHK(mbedtls_mpi_safe_cond_assign((X), &tmp,          \
                                                     nonzero &cond)); \
    } while (0)

#define MPI_ECP_NEG(X) MPI_ECP_COND_NEG((X), 1)

#define MPI_ECP_VALID(X)                      \
    ((X)->p != NULL)

#define MPI_ECP_COND_ASSIGN(X, Y, cond)       \
    MBEDTLS_MPI_CHK(mbedtls_mpi_safe_cond_assign((X), (Y), (cond)))

#define MPI_ECP_COND_SWAP(X, Y, cond)       \
    MBEDTLS_MPI_CHK(mbedtls_mpi_safe_cond_swap((X), (Y), (cond)))

#if defined(MBEDTLS_ECP_SHORT_WEIERSTRASS_ENABLED)

/*
 * Computes the right-hand side of the Short Weierstrass equation
 * RHS = X^3 + A X + B
 */
static int ecp_sw_rhs(const mbedtls_ecp_group *grp,
                      mbedtls_mpi *rhs,
                      const mbedtls_mpi *X)
{
    int ret;

    /* Compute X^3 + A X + B as X (X^2 + A) + B */
    MPI_ECP_SQR(rhs, X);

    /* Special case for A = -3 */
    if (grp->A.p == NULL) {
        MPI_ECP_SUB_INT(rhs, rhs, 3);
    } else {
        MPI_ECP_ADD(rhs, rhs, &grp->A);
    }

    MPI_ECP_MUL(rhs, rhs, X);
    MPI_ECP_ADD(rhs, rhs, &grp->B);

cleanup:
    return ret;
}

/*
 * Derive Y from X and a parity bit
 */
static int mbedtls_ecp_sw_derive_y(const mbedtls_ecp_group *grp,
                                   const mbedtls_mpi *X,
                                   mbedtls_mpi *Y,
                                   int parity_bit)
{
    /* w = y^2 = x^3 + ax + b
     * y = sqrt(w) = w^((p+1)/4) mod p   (for prime p where p = 3 mod 4)
     *
     * Note: this method for extracting square root does not validate that w
     * was indeed a square so this function will return garbage in Y if X
     * does not correspond to a point on the curve.
     */

    /* Check prerequisite p = 3 mod 4 */
    if (mbedtls_mpi_get_bit(&grp->P, 0) != 1 ||
        mbedtls_mpi_get_bit(&grp->P, 1) != 1) {
        return MBEDTLS_ERR_ECP_FEATURE_UNAVAILABLE;
    }

    int ret;
    mbedtls_mpi exp;
    mbedtls_mpi_init(&exp);

    /* use Y to store intermediate result, actually w above */
    MBEDTLS_MPI_CHK(ecp_sw_rhs(grp, Y, X));

    /* w = y^2 */ /* Y contains y^2 intermediate result */
    /* exp = ((p+1)/4) */
    MBEDTLS_MPI_CHK(mbedtls_mpi_add_int(&exp, &grp->P, 1));
    MBEDTLS_MPI_CHK(mbedtls_mpi_shift_r(&exp, 2));
    /* sqrt(w) = w^((p+1)/4) mod p   (for prime p where p = 3 mod 4) */
    MBEDTLS_MPI_CHK(mbedtls_mpi_exp_mod(Y, Y /*y^2*/, &exp, &grp->P, NULL));

    /* check parity bit match or else invert Y */
    /* This quick inversion implementation is valid because Y != 0 for all
     * Short Weierstrass curves supported by mbedtls, as each supported curve
     * has an order that is a large prime, so each supported curve does not
     * have any point of order 2, and a point with Y == 0 would be of order 2 */
    if (mbedtls_mpi_get_bit(Y, 0) != parity_bit) {
        MBEDTLS_MPI_CHK(mbedtls_mpi_sub_mpi(Y, &grp->P, Y));
    }

cleanup:

    mbedtls_mpi_free(&exp);
    return ret;
}
#endif /* MBEDTLS_ECP_SHORT_WEIERSTRASS_ENABLED */

#if defined(MBEDTLS_ECP_EDWARDS_ENABLED)
/* sqrt(-1) aka 2^((p-1)/4) */
static const unsigned char ed25519_sqrt_m1[] = {
    0x2B, 0x83, 0x24, 0x80, 0x4F, 0xC1, 0xDF, 0x0B,
    0x2B, 0x4D, 0x00, 0x99, 0x3D, 0xFB, 0xD7, 0xA7,
    0x2F, 0x43, 0x18, 0x06, 0xAD, 0x2F, 0xE4, 0x78,
    0xC4, 0xEE, 0x1B, 0x27, 0x4A, 0x0E, 0xA0, 0xB0,
};

int mbedtls_ecp_point_encode(const mbedtls_ecp_group *grp,
                             mbedtls_mpi *q,
                             const mbedtls_ecp_point *pt)
{
    int ret = MBEDTLS_ERR_MPI_BAD_INPUT_DATA;

    if (mbedtls_ecp_get_type(grp) != MBEDTLS_ECP_TYPE_EDWARDS) {
        return MBEDTLS_ERR_ECP_FEATURE_UNAVAILABLE;
    }

    if (mbedtls_mpi_cmp_int(&pt->Z, 1) != 0) {
        return MBEDTLS_ERR_MPI_BAD_INPUT_DATA;
    }

    MBEDTLS_MPI_CHK(mbedtls_mpi_copy(q, &pt->Y));

    /* From 5.1.2, we shall copy LSB of x to the MSB of y */
    if (mbedtls_mpi_get_bit(&pt->X, 0)) {
        MBEDTLS_MPI_CHK(mbedtls_mpi_set_bit(q, grp->pbits, 1));
    }

cleanup:
    return ret;
}

int mbedtls_ecp_point_decode(const mbedtls_ecp_group *grp,
                             mbedtls_ecp_point *pt,
                             const mbedtls_mpi *q)
{
    int ret = MBEDTLS_ERR_ECP_BAD_INPUT_DATA;
    mbedtls_mpi u, v, t;
    mbedtls_mpi_uint r;
    size_t plen;
    int x_0;

    if (mbedtls_ecp_get_type(grp) != MBEDTLS_ECP_TYPE_EDWARDS) {
        return MBEDTLS_ERR_ECP_FEATURE_UNAVAILABLE;
    }

    mbedtls_mpi_init(&u);
    mbedtls_mpi_init(&v);
    mbedtls_mpi_init(&t);

    plen = (mbedtls_mpi_bitlen(&grp->P) + 1 + 7) >> 3;
    MBEDTLS_MPI_CHK(mbedtls_mpi_copy(&pt->Y, q));
    /* High bit of last digit is the least significant bit of the
     * x-coordinate. Save it and clear it. */
    x_0 = mbedtls_mpi_get_bit(&pt->Y, (plen * 8) - 1);
    MBEDTLS_MPI_CHK(mbedtls_mpi_set_bit(&pt->Y, (plen * 8) - 1, 0));

    /* If the resulting y-coordinate is >= p, decoding fails. */
    if (mbedtls_mpi_cmp_mpi(&pt->Y, &grp->P) >= 0) {
        ret = MBEDTLS_ERR_MPI_BAD_INPUT_DATA;
        goto cleanup;
    }

    /* To recover the x-coordinates, the curve equation implies
       x^2 = (y^2 - 1) / (d y^2 - a) (mod p). The denominator is always
       non-zero mod p. Let u = y^2 - 1 and v = d y^2 - a. */

    MPI_ECP_MUL(&u, &pt->Y,  &pt->Y);
    MPI_ECP_MUL(&v, &grp->B, &u);
    MPI_ECP_SUB(&v, &v,      &grp->A);
    MPI_ECP_SUB_INT(&u, &u, 1);

    /* We use different algorithm to compute the square root of (u/v)
     * depending on p (mod 8). */
    MBEDTLS_MPI_CHK(mbedtls_mpi_mod_int(&r, &grp->P, 8));

    if (r == 3 || r == 7) {
        /* This corresponds to p = 3 (mod 4) and for instance Ed448. *
         * The candidate root is x = sqrt(u/v) = u (u v)^((p-3)/4) */
        MPI_ECP_MUL(&pt->X,  &u, &v);
        MPI_ECP_SUB_INT(&t, &grp->P, 3);
        MBEDTLS_MPI_CHK(mbedtls_mpi_shift_r(&t, 2));
        MBEDTLS_MPI_CHK(mbedtls_mpi_exp_mod(&pt->X, &pt->X, &t, &grp->P, NULL));
        MPI_ECP_MUL(&pt->X, &pt->X, &u);

        /* If v * x^2 = u (mod p), the recovered x-coordinate is x. Otherwise,
         * no square root exists, and the decoding fails. */
        MPI_ECP_MUL(&t,   &pt->X,   &pt->X);
        MPI_ECP_MUL(&t,   &t,      &v);
        if (mbedtls_mpi_cmp_mpi(&t, &u) != 0) {
            ret = MBEDTLS_ERR_MPI_BAD_INPUT_DATA;
            goto cleanup;
        }
    } else if (r == 5) {
        /* This corresponds for instance to Ed25519. The candidate root is
         * x = sqrt(u/v) = u (u v)^((p-5)/8) */
        MPI_ECP_MUL(&pt->X,  &u, &v);
        MPI_ECP_SUB_INT(&t, &grp->P, 5);
        MBEDTLS_MPI_CHK(mbedtls_mpi_shift_r(&t, 3));
        MBEDTLS_MPI_CHK(mbedtls_mpi_exp_mod(&pt->X, &pt->X, &t, &grp->P, NULL));
        MPI_ECP_MUL(&pt->X, &pt->X, &u);

        /* If v * x^2 = u (mod p), x is a square root. */
        MPI_ECP_MUL(&t,   &pt->X,   &pt->X);
        MPI_ECP_MUL(&t,   &t,      &v);
        if (mbedtls_mpi_cmp_mpi(&t, &u) != 0) {
            /* Otherwise if v x^2 = -u (mod p), x * 2^((p-1)/4) is a square
             * root. */
            MBEDTLS_MPI_CHK(mbedtls_mpi_sub_mpi(&t, &grp->P, &t));
            if (mbedtls_mpi_cmp_mpi(&t, &u) != 0) {
                /* Otherwise decoding fails. */
                ret = MBEDTLS_ERR_MPI_BAD_INPUT_DATA;
                goto cleanup;
            }

            /* x *= 2^((p-1)/4) */
            MBEDTLS_MPI_CHK(mbedtls_mpi_read_binary(&t,
                                                    ed25519_sqrt_m1, sizeof(ed25519_sqrt_m1)));
            MPI_ECP_MUL(&pt->X, &pt->X, &t);
        }
    } else {
        /* Not implemented for p = 1 (mod 8). */
        ret = MBEDTLS_ERR_ECP_FEATURE_UNAVAILABLE;
        goto cleanup;
    }

    /* Use the x_0 bit to select the right square root. */
    if (mbedtls_mpi_cmp_int(&pt->X, 0) == 0 && x_0 == 1) {
        ret = MBEDTLS_ERR_MPI_BAD_INPUT_DATA;
        goto cleanup;
    }
    if (mbedtls_mpi_get_bit(&pt->X, 0) != x_0) {
        MBEDTLS_MPI_CHK(mbedtls_mpi_sub_mpi(&pt->X, &grp->P, &pt->X));
    }

    /* Set Z to 1 in projective coordinates. */
    MBEDTLS_MPI_CHK(mbedtls_mpi_lset(&pt->Z, 1));

cleanup:
    mbedtls_mpi_free(&u); mbedtls_mpi_free(&v); mbedtls_mpi_free(&t);
    return ret;
}
/*
 * Import and Edward point from binary data (RFC8032)
 */
static int mbedtls_ecp_point_read_binary_edwards(const mbedtls_ecp_group *grp,
                                                 mbedtls_ecp_point *pt,
                                                 const unsigned char *buf, size_t ilen)
{
    int ret = MBEDTLS_ERR_ECP_BAD_INPUT_DATA;
    size_t plen;
    mbedtls_mpi q;

    mbedtls_mpi_init(&q);

    /* We need to add an extra bit to store the least significant bit of X. */
    plen = (mbedtls_mpi_bitlen(&grp->P) + 1 + 7) >> 3;

    if (plen != ilen) {
        return MBEDTLS_ERR_ECP_BAD_INPUT_DATA;
    }

    /* Interpret the string as an integer in little-endian representation. */
    MBEDTLS_MPI_CHK(mbedtls_mpi_read_binary_le(&q, buf, plen));
    ret = mbedtls_ecp_point_decode(grp, pt, &q);

cleanup:
    mbedtls_mpi_free(&q);
    return ret;
}
#endif /* MBEDTLS_ECP_EDWARDS_ENABLED */

#if defined(MBEDTLS_ECP_C)
#if defined(MBEDTLS_ECP_SHORT_WEIERSTRASS_ENABLED)
/*
 * For curves in short Weierstrass form, we do all the internal operations in
 * Jacobian coordinates.
 *
 * For multiplication, we'll use a comb method with countermeasures against
 * SPA, hence timing attacks.
 */

/*
 * Normalize jacobian coordinates so that Z == 0 || Z == 1  (GECC 3.2.1)
 * Cost: 1N := 1I + 3M + 1S
 */
static int ecp_normalize_jac(const mbedtls_ecp_group *grp, mbedtls_ecp_point *pt)
{
    if (MPI_ECP_CMP_INT(&pt->Z, 0) == 0) {
        return 0;
    }

#if defined(MBEDTLS_ECP_NORMALIZE_JAC_ALT)
    if (mbedtls_internal_ecp_grp_capable(grp)) {
        return mbedtls_internal_ecp_normalize_jac(grp, pt);
    }
#endif /* MBEDTLS_ECP_NORMALIZE_JAC_ALT */

#if defined(MBEDTLS_ECP_NO_FALLBACK) && defined(MBEDTLS_ECP_NORMALIZE_JAC_ALT)
    return MBEDTLS_ERR_ECP_FEATURE_UNAVAILABLE;
#else
    int ret = MBEDTLS_ERR_ERROR_CORRUPTION_DETECTED;
    mbedtls_mpi T;
    mbedtls_mpi_init(&T);

    MPI_ECP_INV(&T,       &pt->Z);            /* T   <-          1 / Z   */
    MPI_ECP_MUL(&pt->Y,   &pt->Y,     &T);    /* Y'  <- Y*T    = Y / Z   */
    MPI_ECP_SQR(&T,       &T);                /* T   <- T^2    = 1 / Z^2 */
    MPI_ECP_MUL(&pt->X,   &pt->X,     &T);    /* X   <- X  * T = X / Z^2 */
    MPI_ECP_MUL(&pt->Y,   &pt->Y,     &T);    /* Y'' <- Y' * T = Y / Z^3 */

    MPI_ECP_LSET(&pt->Z, 1);

cleanup:

    mbedtls_mpi_free(&T);

    return ret;
#endif /* !defined(MBEDTLS_ECP_NO_FALLBACK) || !defined(MBEDTLS_ECP_NORMALIZE_JAC_ALT) */
}

/*
 * Normalize jacobian coordinates of an array of (pointers to) points,
 * using Montgomery's trick to perform only one inversion mod P.
 * (See for example Cohen's "A Course in Computational Algebraic Number
 * Theory", Algorithm 10.3.4.)
 *
 * Warning: fails (returning an error) if one of the points is zero!
 * This should never happen, see choice of w in ecp_mul_comb().
 *
 * Cost: 1N(t) := 1I + (6t - 3)M + 1S
 */
static int ecp_normalize_jac_many(const mbedtls_ecp_group *grp,
                                  mbedtls_ecp_point *T[], size_t T_size)
{
    if (T_size < 2) {
        return ecp_normalize_jac(grp, *T);
    }

#if defined(MBEDTLS_ECP_NORMALIZE_JAC_MANY_ALT)
    if (mbedtls_internal_ecp_grp_capable(grp)) {
        return mbedtls_internal_ecp_normalize_jac_many(grp, T, T_size);
    }
#endif

#if defined(MBEDTLS_ECP_NO_FALLBACK) && defined(MBEDTLS_ECP_NORMALIZE_JAC_MANY_ALT)
    return MBEDTLS_ERR_ECP_FEATURE_UNAVAILABLE;
#else
    int ret = MBEDTLS_ERR_ERROR_CORRUPTION_DETECTED;
    size_t i;
    mbedtls_mpi *c, t;

    if ((c = mbedtls_calloc(T_size, sizeof(mbedtls_mpi))) == NULL) {
        return MBEDTLS_ERR_ECP_ALLOC_FAILED;
    }

    mbedtls_mpi_init(&t);

    mpi_init_many(c, T_size);
    /*
     * c[i] = Z_0 * ... * Z_i,   i = 0,..,n := T_size-1
     */
    MPI_ECP_MOV(&c[0], &T[0]->Z);
    for (i = 1; i < T_size; i++) {
        MPI_ECP_MUL(&c[i], &c[i-1], &T[i]->Z);
    }

    /*
     * c[n] = 1 / (Z_0 * ... * Z_n) mod P
     */
    MPI_ECP_INV(&c[T_size-1], &c[T_size-1]);

    for (i = T_size - 1;; i--) {
        /* At the start of iteration i (note that i decrements), we have
         * - c[j] = Z_0 * .... * Z_j        for j  < i,
         * - c[j] = 1 / (Z_0 * .... * Z_j)  for j == i,
         *
         * This is maintained via
         * - c[i-1] <- c[i] * Z_i
         *
         * We also derive 1/Z_i = c[i] * c[i-1] for i>0 and use that
         * to do the actual normalization. For i==0, we already have
         * c[0] = 1 / Z_0.
         */

        if (i > 0) {
            /* Compute 1/Z_i and establish invariant for the next iteration. */
            MPI_ECP_MUL(&t,      &c[i], &c[i-1]);
            MPI_ECP_MUL(&c[i-1], &c[i], &T[i]->Z);
        } else {
            MPI_ECP_MOV(&t, &c[0]);
        }

        /* Now t holds 1 / Z_i; normalize as in ecp_normalize_jac() */
        MPI_ECP_MUL(&T[i]->Y, &T[i]->Y, &t);
        MPI_ECP_SQR(&t,       &t);
        MPI_ECP_MUL(&T[i]->X, &T[i]->X, &t);
        MPI_ECP_MUL(&T[i]->Y, &T[i]->Y, &t);

        /*
         * Post-precessing: reclaim some memory by shrinking coordinates
         * - not storing Z (always 1)
         * - shrinking other coordinates, but still keeping the same number of
         *   limbs as P, as otherwise it will too likely be regrown too fast.
         */
        MBEDTLS_MPI_CHK(mbedtls_mpi_shrink(&T[i]->X, grp->P.n));
        MBEDTLS_MPI_CHK(mbedtls_mpi_shrink(&T[i]->Y, grp->P.n));

        MPI_ECP_LSET(&T[i]->Z, 1);

        if (i == 0) {
            break;
        }
    }

cleanup:

    mbedtls_mpi_free(&t);
    mpi_free_many(c, T_size);
    mbedtls_free(c);

    return ret;
#endif /* !defined(MBEDTLS_ECP_NO_FALLBACK) || !defined(MBEDTLS_ECP_NORMALIZE_JAC_MANY_ALT) */
}

/*
 * Conditional point inversion: Q -> -Q = (Q.X, -Q.Y, Q.Z) without leak.
 * "inv" must be 0 (don't invert) or 1 (invert) or the result will be invalid
 */
static int ecp_safe_invert_jac(const mbedtls_ecp_group *grp,
                               mbedtls_ecp_point *Q,
                               unsigned char inv)
{
    int ret = MBEDTLS_ERR_ERROR_CORRUPTION_DETECTED;
    mbedtls_mpi tmp;
    mbedtls_mpi_init(&tmp);

    MPI_ECP_COND_NEG(&Q->Y, inv);

cleanup:
    mbedtls_mpi_free(&tmp);
    return ret;
}

/*
 * Point doubling R = 2 P, Jacobian coordinates
 *
 * Based on http://www.hyperelliptic.org/EFD/g1p/auto-shortw-jacobian.html#doubling-dbl-1998-cmo-2 .
 *
 * We follow the variable naming fairly closely. The formula variations that trade a MUL for a SQR
 * (plus a few ADDs) aren't useful as our bignum implementation doesn't distinguish squaring.
 *
 * Standard optimizations are applied when curve parameter A is one of { 0, -3 }.
 *
 * Cost: 1D := 3M + 4S          (A ==  0)
 *             4M + 4S          (A == -3)
 *             3M + 6S + 1a     otherwise
 */
static int ecp_double_jac(const mbedtls_ecp_group *grp, mbedtls_ecp_point *R,
                          const mbedtls_ecp_point *P,
                          mbedtls_mpi tmp[4])
{
#if defined(MBEDTLS_SELF_TEST)
    dbl_count++;
#endif

#if defined(MBEDTLS_ECP_DOUBLE_JAC_ALT)
    if (mbedtls_internal_ecp_grp_capable(grp)) {
        return mbedtls_internal_ecp_double_jac(grp, R, P);
    }
#endif /* MBEDTLS_ECP_DOUBLE_JAC_ALT */

#if defined(MBEDTLS_ECP_NO_FALLBACK) && defined(MBEDTLS_ECP_DOUBLE_JAC_ALT)
    return MBEDTLS_ERR_ECP_FEATURE_UNAVAILABLE;
#else
    int ret = MBEDTLS_ERR_ERROR_CORRUPTION_DETECTED;

    /* Special case for A = -3 */
    if (grp->A.p == NULL) {
        /* tmp[0] <- M = 3(X + Z^2)(X - Z^2) */
        MPI_ECP_SQR(&tmp[1],  &P->Z);
        MPI_ECP_ADD(&tmp[2],  &P->X,  &tmp[1]);
        MPI_ECP_SUB(&tmp[3],  &P->X,  &tmp[1]);
        MPI_ECP_MUL(&tmp[1],  &tmp[2],     &tmp[3]);
        MPI_ECP_MUL_INT(&tmp[0],  &tmp[1],     3);
    } else {
        /* tmp[0] <- M = 3.X^2 + A.Z^4 */
        MPI_ECP_SQR(&tmp[1],  &P->X);
        MPI_ECP_MUL_INT(&tmp[0],  &tmp[1],  3);

        /* Optimize away for "koblitz" curves with A = 0 */
        if (MPI_ECP_CMP_INT(&grp->A, 0) != 0) {
            /* M += A.Z^4 */
            MPI_ECP_SQR(&tmp[1],  &P->Z);
            MPI_ECP_SQR(&tmp[2],  &tmp[1]);
            MPI_ECP_MUL(&tmp[1],  &tmp[2],     &grp->A);
            MPI_ECP_ADD(&tmp[0],  &tmp[0],     &tmp[1]);
        }
    }

    /* tmp[1] <- S = 4.X.Y^2 */
    MPI_ECP_SQR(&tmp[2],  &P->Y);
    MPI_ECP_SHIFT_L(&tmp[2],  1);
    MPI_ECP_MUL(&tmp[1],  &P->X, &tmp[2]);
    MPI_ECP_SHIFT_L(&tmp[1],  1);

    /* tmp[3] <- U = 8.Y^4 */
    MPI_ECP_SQR(&tmp[3],  &tmp[2]);
    MPI_ECP_SHIFT_L(&tmp[3],  1);

    /* tmp[2] <- T = M^2 - 2.S */
    MPI_ECP_SQR(&tmp[2],  &tmp[0]);
    MPI_ECP_SUB(&tmp[2],  &tmp[2], &tmp[1]);
    MPI_ECP_SUB(&tmp[2],  &tmp[2], &tmp[1]);

    /* tmp[1] <- S = M(S - T) - U */
    MPI_ECP_SUB(&tmp[1],  &tmp[1],     &tmp[2]);
    MPI_ECP_MUL(&tmp[1],  &tmp[1],     &tmp[0]);
    MPI_ECP_SUB(&tmp[1],  &tmp[1],     &tmp[3]);

    /* tmp[3] <- U = 2.Y.Z */
    MPI_ECP_MUL(&tmp[3],  &P->Y,  &P->Z);
    MPI_ECP_SHIFT_L(&tmp[3],  1);

    /* Store results */
    MPI_ECP_MOV(&R->X, &tmp[2]);
    MPI_ECP_MOV(&R->Y, &tmp[1]);
    MPI_ECP_MOV(&R->Z, &tmp[3]);

cleanup:

    return ret;
#endif /* !defined(MBEDTLS_ECP_NO_FALLBACK) || !defined(MBEDTLS_ECP_DOUBLE_JAC_ALT) */
}

/*
 * Addition: R = P + Q, mixed affine-Jacobian coordinates (GECC 3.22)
 *
 * The coordinates of Q must be normalized (= affine),
 * but those of P don't need to. R is not normalized.
 *
 * P,Q,R may alias, but only at the level of EC points: they must be either
 * equal as pointers, or disjoint (including the coordinate data buffers).
 * Fine-grained aliasing at the level of coordinates is not supported.
 *
 * Special cases: (1) P or Q is zero, (2) R is zero, (3) P == Q.
 * None of these cases can happen as intermediate step in ecp_mul_comb():
 * - at each step, P, Q and R are multiples of the base point, the factor
 *   being less than its order, so none of them is zero;
 * - Q is an odd multiple of the base point, P an even multiple,
 *   due to the choice of precomputed points in the modified comb method.
 * So branches for these cases do not leak secret information.
 *
 * Cost: 1A := 8M + 3S
 */
static int ecp_add_mixed(const mbedtls_ecp_group *grp, mbedtls_ecp_point *R,
                         const mbedtls_ecp_point *P, const mbedtls_ecp_point *Q,
                         mbedtls_mpi tmp[4])
{
#if defined(MBEDTLS_SELF_TEST)
    add_count++;
#endif

#if defined(MBEDTLS_ECP_ADD_MIXED_ALT)
    if (mbedtls_internal_ecp_grp_capable(grp)) {
        return mbedtls_internal_ecp_add_mixed(grp, R, P, Q);
    }
#endif /* MBEDTLS_ECP_ADD_MIXED_ALT */

#if defined(MBEDTLS_ECP_NO_FALLBACK) && defined(MBEDTLS_ECP_ADD_MIXED_ALT)
    return MBEDTLS_ERR_ECP_FEATURE_UNAVAILABLE;
#else
    int ret = MBEDTLS_ERR_ERROR_CORRUPTION_DETECTED;

    /* NOTE: Aliasing between input and output is allowed, so one has to make
     *       sure that at the point X,Y,Z are written, {P,Q}->{X,Y,Z} are no
     *       longer read from. */
    mbedtls_mpi * const X = &R->X;
    mbedtls_mpi * const Y = &R->Y;
    mbedtls_mpi * const Z = &R->Z;

    if (!MPI_ECP_VALID(&Q->Z)) {
        return MBEDTLS_ERR_ECP_BAD_INPUT_DATA;
    }

    /*
     * Trivial cases: P == 0 or Q == 0 (case 1)
     */
    if (MPI_ECP_CMP_INT(&P->Z, 0) == 0) {
        return mbedtls_ecp_copy(R, Q);
    }

    if (MPI_ECP_CMP_INT(&Q->Z, 0) == 0) {
        return mbedtls_ecp_copy(R, P);
    }

    /*
     * Make sure Q coordinates are normalized
     */
    if (MPI_ECP_CMP_INT(&Q->Z, 1) != 0) {
        return MBEDTLS_ERR_ECP_BAD_INPUT_DATA;
    }

    MPI_ECP_SQR(&tmp[0], &P->Z);
    MPI_ECP_MUL(&tmp[1], &tmp[0], &P->Z);
    MPI_ECP_MUL(&tmp[0], &tmp[0], &Q->X);
    MPI_ECP_MUL(&tmp[1], &tmp[1], &Q->Y);
    MPI_ECP_SUB(&tmp[0], &tmp[0], &P->X);
    MPI_ECP_SUB(&tmp[1], &tmp[1], &P->Y);

    /* Special cases (2) and (3) */
    if (MPI_ECP_CMP_INT(&tmp[0], 0) == 0) {
        if (MPI_ECP_CMP_INT(&tmp[1], 0) == 0) {
            ret = ecp_double_jac(grp, R, P, tmp);
            goto cleanup;
        } else {
            ret = mbedtls_ecp_set_zero_ext(grp, R);
            goto cleanup;
        }
    }

    /* {P,Q}->Z no longer used, so OK to write to Z even if there's aliasing. */
    MPI_ECP_MUL(Z,        &P->Z,    &tmp[0]);
    MPI_ECP_SQR(&tmp[2],  &tmp[0]);
    MPI_ECP_MUL(&tmp[3],  &tmp[2],  &tmp[0]);
    MPI_ECP_MUL(&tmp[2],  &tmp[2],  &P->X);

    MPI_ECP_MOV(&tmp[0], &tmp[2]);
    MPI_ECP_SHIFT_L(&tmp[0], 1);

    /* {P,Q}->X no longer used, so OK to write to X even if there's aliasing. */
    MPI_ECP_SQR(X,        &tmp[1]);
    MPI_ECP_SUB(X,        X,        &tmp[0]);
    MPI_ECP_SUB(X,        X,        &tmp[3]);
    MPI_ECP_SUB(&tmp[2],  &tmp[2],  X);
    MPI_ECP_MUL(&tmp[2],  &tmp[2],  &tmp[1]);
    MPI_ECP_MUL(&tmp[3],  &tmp[3],  &P->Y);
    /* {P,Q}->Y no longer used, so OK to write to Y even if there's aliasing. */
    MPI_ECP_SUB(Y,     &tmp[2],     &tmp[3]);

cleanup:

    return ret;
#endif /* !defined(MBEDTLS_ECP_NO_FALLBACK) || !defined(MBEDTLS_ECP_ADD_MIXED_ALT) */
}

/*
 * Randomize jacobian coordinates:
 * (X, Y, Z) -> (l^2 X, l^3 Y, l Z) for random l
 * This is sort of the reverse operation of ecp_normalize_jac().
 *
 * This countermeasure was first suggested in [2].
 */
static int ecp_randomize_jac(const mbedtls_ecp_group *grp, mbedtls_ecp_point *pt,
                             int (*f_rng)(void *, unsigned char *, size_t), void *p_rng)
{
#if defined(MBEDTLS_ECP_RANDOMIZE_JAC_ALT)
    if (mbedtls_internal_ecp_grp_capable(grp)) {
        return mbedtls_internal_ecp_randomize_jac(grp, pt, f_rng, p_rng);
    }
#endif /* MBEDTLS_ECP_RANDOMIZE_JAC_ALT */

#if defined(MBEDTLS_ECP_NO_FALLBACK) && defined(MBEDTLS_ECP_RANDOMIZE_JAC_ALT)
    return MBEDTLS_ERR_ECP_FEATURE_UNAVAILABLE;
#else
    int ret = MBEDTLS_ERR_ERROR_CORRUPTION_DETECTED;
    mbedtls_mpi l;

    mbedtls_mpi_init(&l);

    /* Generate l such that 1 < l < p */
    MPI_ECP_RAND(&l);

    /* Z' = l * Z */
    MPI_ECP_MUL(&pt->Z,   &pt->Z,     &l);

    /* Y' = l * Y */
    MPI_ECP_MUL(&pt->Y,   &pt->Y,     &l);

    /* X' = l^2 * X */
    MPI_ECP_SQR(&l,       &l);
    MPI_ECP_MUL(&pt->X,   &pt->X,     &l);

    /* Y'' = l^2 * Y' = l^3 * Y */
    MPI_ECP_MUL(&pt->Y,   &pt->Y,     &l);

cleanup:
    mbedtls_mpi_free(&l);

    if (ret == MBEDTLS_ERR_MPI_NOT_ACCEPTABLE) {
        ret = MBEDTLS_ERR_ECP_RANDOM_FAILED;
    }
    return ret;
#endif /* !defined(MBEDTLS_ECP_NO_FALLBACK) || !defined(MBEDTLS_ECP_RANDOMIZE_JAC_ALT) */
}

/*
 * Check and define parameters used by the comb method (see below for details)
 */
#if MBEDTLS_ECP_WINDOW_SIZE < 2 || MBEDTLS_ECP_WINDOW_SIZE > 7
#error "MBEDTLS_ECP_WINDOW_SIZE out of bounds"
#endif

/* d = ceil( n / w ) */
#define COMB_MAX_D      (MBEDTLS_ECP_MAX_BITS + 1) / 2

/* number of precomputed points */
#define COMB_MAX_PRE    (1 << (MBEDTLS_ECP_WINDOW_SIZE - 1))

/*
 * Compute the representation of m that will be used with our comb method.
 *
 * The basic comb method is described in GECC 3.44 for example. We use a
 * modified version that provides resistance to SPA by avoiding zero
 * digits in the representation as in [3]. We modify the method further by
 * requiring that all K_i be odd, which has the small cost that our
 * representation uses one more K_i, due to carries, but saves on the size of
 * the precomputed table.
 *
 * Summary of the comb method and its modifications:
 *
 * - The goal is to compute m*P for some w*d-bit integer m.
 *
 * - The basic comb method splits m into the w-bit integers
 *   x[0] .. x[d-1] where x[i] consists of the bits in m whose
 *   index has residue i modulo d, and computes m * P as
 *   S[x[0]] + 2 * S[x[1]] + .. + 2^(d-1) S[x[d-1]], where
 *   S[i_{w-1} .. i_0] := i_{w-1} 2^{(w-1)d} P + ... + i_1 2^d P + i_0 P.
 *
 * - If it happens that, say, x[i+1]=0 (=> S[x[i+1]]=0), one can replace the sum by
 *    .. + 2^{i-1} S[x[i-1]] - 2^i S[x[i]] + 2^{i+1} S[x[i]] + 2^{i+2} S[x[i+2]] ..,
 *   thereby successively converting it into a form where all summands
 *   are nonzero, at the cost of negative summands. This is the basic idea of [3].
 *
 * - More generally, even if x[i+1] != 0, we can first transform the sum as
 *   .. - 2^i S[x[i]] + 2^{i+1} ( S[x[i]] + S[x[i+1]] ) + 2^{i+2} S[x[i+2]] ..,
 *   and then replace S[x[i]] + S[x[i+1]] = S[x[i] ^ x[i+1]] + 2 S[x[i] & x[i+1]].
 *   Performing and iterating this procedure for those x[i] that are even
 *   (keeping track of carry), we can transform the original sum into one of the form
 *   S[x'[0]] +- 2 S[x'[1]] +- .. +- 2^{d-1} S[x'[d-1]] + 2^d S[x'[d]]
 *   with all x'[i] odd. It is therefore only necessary to know S at odd indices,
 *   which is why we are only computing half of it in the first place in
 *   ecp_precompute_comb and accessing it with index abs(i) / 2 in ecp_select_comb.
 *
 * - For the sake of compactness, only the seven low-order bits of x[i]
 *   are used to represent its absolute value (K_i in the paper), and the msb
 *   of x[i] encodes the sign (s_i in the paper): it is set if and only if
 *   if s_i == -1;
 *
 * Calling conventions:
 * - x is an array of size d + 1
 * - w is the size, ie number of teeth, of the comb, and must be between
 *   2 and 7 (in practice, between 2 and MBEDTLS_ECP_WINDOW_SIZE)
 * - m is the MPI, expected to be odd and such that bitlength(m) <= w * d
 *   (the result will be incorrect if these assumptions are not satisfied)
 */
static void ecp_comb_recode_core(unsigned char x[], size_t d,
                                 unsigned char w, const mbedtls_mpi *m)
{
    size_t i, j;
    unsigned char c, cc, adjust;

    memset(x, 0, d+1);

    /* First get the classical comb values (except for x_d = 0) */
    for (i = 0; i < d; i++) {
        for (j = 0; j < w; j++) {
            x[i] |= mbedtls_mpi_get_bit(m, i + d * j) << j;
        }
    }

    /* Now make sure x_1 .. x_d are odd */
    c = 0;
    for (i = 1; i <= d; i++) {
        /* Add carry and update it */
        cc   = x[i] & c;
        x[i] = x[i] ^ c;
        c = cc;

        /* Adjust if needed, avoiding branches */
        adjust = 1 - (x[i] & 0x01);
        c   |= x[i] & (x[i-1] * adjust);
        x[i] = x[i] ^ (x[i-1] * adjust);
        x[i-1] |= adjust << 7;
    }
}

/*
 * Precompute points for the adapted comb method
 *
 * Assumption: T must be able to hold 2^{w - 1} elements.
 *
 * Operation: If i = i_{w-1} ... i_1 is the binary representation of i,
 *            sets T[i] = i_{w-1} 2^{(w-1)d} P + ... + i_1 2^d P + P.
 *
 * Cost: d(w-1) D + (2^{w-1} - 1) A + 1 N(w-1) + 1 N(2^{w-1} - 1)
 *
 * Note: Even comb values (those where P would be omitted from the
 *       sum defining T[i] above) are not needed in our adaption
 *       the comb method. See ecp_comb_recode_core().
 *
 * This function currently works in four steps:
 * (1) [dbl]      Computation of intermediate T[i] for 2-power values of i
 * (2) [norm_dbl] Normalization of coordinates of these T[i]
 * (3) [add]      Computation of all T[i]
 * (4) [norm_add] Normalization of all T[i]
 *
 * Step 1 can be interrupted but not the others; together with the final
 * coordinate normalization they are the largest steps done at once, depending
 * on the window size. Here are operation counts for P-256:
 *
 * step     (2)     (3)     (4)
 * w = 5    142     165     208
 * w = 4    136      77     160
 * w = 3    130      33     136
 * w = 2    124      11     124
 *
 * So if ECC operations are blocking for too long even with a low max_ops
 * value, it's useful to set MBEDTLS_ECP_WINDOW_SIZE to a lower value in order
 * to minimize maximum blocking time.
 */
static int ecp_precompute_comb(const mbedtls_ecp_group *grp,
                               mbedtls_ecp_point T[], const mbedtls_ecp_point *P,
                               unsigned char w, size_t d,
                               mbedtls_ecp_restart_ctx *rs_ctx)
{
    int ret = MBEDTLS_ERR_ERROR_CORRUPTION_DETECTED;
    unsigned char i;
    size_t j = 0;
    const unsigned char T_size = 1U << (w - 1);
    mbedtls_ecp_point *cur, *TT[COMB_MAX_PRE - 1] = { NULL };

    mbedtls_mpi tmp[4];

    mpi_init_many(tmp, sizeof(tmp) / sizeof(mbedtls_mpi));

#if defined(MBEDTLS_ECP_RESTARTABLE)
    if (rs_ctx != NULL && rs_ctx->rsm != NULL) {
        if (rs_ctx->rsm->state == ecp_rsm_pre_dbl) {
            goto dbl;
        }
        if (rs_ctx->rsm->state == ecp_rsm_pre_norm_dbl) {
            goto norm_dbl;
        }
        if (rs_ctx->rsm->state == ecp_rsm_pre_add) {
            goto add;
        }
        if (rs_ctx->rsm->state == ecp_rsm_pre_norm_add) {
            goto norm_add;
        }
    }
#else
    (void) rs_ctx;
#endif

#if defined(MBEDTLS_ECP_RESTARTABLE)
    if (rs_ctx != NULL && rs_ctx->rsm != NULL) {
        rs_ctx->rsm->state = ecp_rsm_pre_dbl;

        /* initial state for the loop */
        rs_ctx->rsm->i = 0;
    }

dbl:
#endif
    /*
     * Set T[0] = P and
     * T[2^{l-1}] = 2^{dl} P for l = 1 .. w-1 (this is not the final value)
     */
    MBEDTLS_MPI_CHK(mbedtls_ecp_copy(&T[0], P));

#if defined(MBEDTLS_ECP_RESTARTABLE)
    if (rs_ctx != NULL && rs_ctx->rsm != NULL && rs_ctx->rsm->i != 0) {
        j = rs_ctx->rsm->i;
    } else
#endif
    j = 0;

    for (; j < d * (w - 1); j++) {
        MBEDTLS_ECP_BUDGET(MBEDTLS_ECP_OPS_DBL);

        i = 1U << (j / d);
        cur = T + i;

        if (j % d == 0) {
            MBEDTLS_MPI_CHK(mbedtls_ecp_copy(cur, T + (i >> 1)));
        }

        MBEDTLS_MPI_CHK(ecp_double_jac(grp, cur, cur, tmp));
    }

#if defined(MBEDTLS_ECP_RESTARTABLE)
    if (rs_ctx != NULL && rs_ctx->rsm != NULL) {
        rs_ctx->rsm->state = ecp_rsm_pre_norm_dbl;
    }

norm_dbl:
#endif
    /*
     * Normalize current elements in T to allow them to be used in
     * ecp_add_mixed() below, which requires one normalized input.
     *
     * As T has holes, use an auxiliary array of pointers to elements in T.
     *
     */
    j = 0;
    for (i = 1; i < T_size; i <<= 1) {
        TT[j++] = T + i;
    }

    MBEDTLS_ECP_BUDGET(MBEDTLS_ECP_OPS_INV + 6 * j - 2);

    MBEDTLS_MPI_CHK(ecp_normalize_jac_many(grp, TT, j));

#if defined(MBEDTLS_ECP_RESTARTABLE)
    if (rs_ctx != NULL && rs_ctx->rsm != NULL) {
        rs_ctx->rsm->state = ecp_rsm_pre_add;
    }

add:
#endif
    /*
     * Compute the remaining ones using the minimal number of additions
     * Be careful to update T[2^l] only after using it!
     */
    MBEDTLS_ECP_BUDGET((T_size - 1) * MBEDTLS_ECP_OPS_ADD);

    for (i = 1; i < T_size; i <<= 1) {
        j = i;
        while (j--) {
            MBEDTLS_MPI_CHK(ecp_add_mixed(grp, &T[i + j], &T[j], &T[i], tmp));
        }
    }

#if defined(MBEDTLS_ECP_RESTARTABLE)
    if (rs_ctx != NULL && rs_ctx->rsm != NULL) {
        rs_ctx->rsm->state = ecp_rsm_pre_norm_add;
    }

norm_add:
#endif
    /*
     * Normalize final elements in T. Even though there are no holes now, we
     * still need the auxiliary array for homogeneity with the previous
     * call. Also, skip T[0] which is already normalised, being a copy of P.
     */
    for (j = 0; j + 1 < T_size; j++) {
        TT[j] = T + j + 1;
    }

    MBEDTLS_ECP_BUDGET(MBEDTLS_ECP_OPS_INV + 6 * j - 2);

    MBEDTLS_MPI_CHK(ecp_normalize_jac_many(grp, TT, j));

    /* Free Z coordinate (=1 after normalization) to save RAM.
     * This makes T[i] invalid as mbedtls_ecp_points, but this is OK
     * since from this point onwards, they are only accessed indirectly
     * via the getter function ecp_select_comb() which does set the
     * target's Z coordinate to 1. */
    for (i = 0; i < T_size; i++) {
        mbedtls_mpi_free(&T[i].Z);
    }

cleanup:

    mpi_free_many(tmp, sizeof(tmp) / sizeof(mbedtls_mpi));

#if defined(MBEDTLS_ECP_RESTARTABLE)
    if (rs_ctx != NULL && rs_ctx->rsm != NULL &&
        ret == MBEDTLS_ERR_ECP_IN_PROGRESS) {
        if (rs_ctx->rsm->state == ecp_rsm_pre_dbl) {
            rs_ctx->rsm->i = j;
        }
    }
#endif

    return ret;
}

/*
 * Select precomputed point: R = sign(i) * T[ abs(i) / 2 ]
 *
 * See ecp_comb_recode_core() for background
 */
static int ecp_select_comb(const mbedtls_ecp_group *grp, mbedtls_ecp_point *R,
                           const mbedtls_ecp_point T[], unsigned char T_size,
                           unsigned char i)
{
    int ret = MBEDTLS_ERR_ERROR_CORRUPTION_DETECTED;
    unsigned char ii, j;

    /* Ignore the "sign" bit and scale down */
    ii =  (i & 0x7Fu) >> 1;

    /* Read the whole table to thwart cache-based timing attacks */
    for (j = 0; j < T_size; j++) {
        MPI_ECP_COND_ASSIGN(&R->X, &T[j].X, j == ii);
        MPI_ECP_COND_ASSIGN(&R->Y, &T[j].Y, j == ii);
    }

    /* Safely invert result if i is "negative" */
    MBEDTLS_MPI_CHK(ecp_safe_invert_jac(grp, R, i >> 7));

    MPI_ECP_LSET(&R->Z, 1);

cleanup:
    return ret;
}

/*
 * Core multiplication algorithm for the (modified) comb method.
 * This part is actually common with the basic comb method (GECC 3.44)
 *
 * Cost: d A + d D + 1 R
 */
static int ecp_mul_comb_core(const mbedtls_ecp_group *grp, mbedtls_ecp_point *R,
                             const mbedtls_ecp_point T[], unsigned char T_size,
                             const unsigned char x[], size_t d,
                             int (*f_rng)(void *, unsigned char *, size_t),
                             void *p_rng,
                             mbedtls_ecp_restart_ctx *rs_ctx)
{
    int ret = MBEDTLS_ERR_ERROR_CORRUPTION_DETECTED;
    mbedtls_ecp_point Txi;
    mbedtls_mpi tmp[4];
    size_t i;

    mbedtls_ecp_point_init(&Txi);
    mpi_init_many(tmp, sizeof(tmp) / sizeof(mbedtls_mpi));

#if !defined(MBEDTLS_ECP_RESTARTABLE)
    (void) rs_ctx;
#endif

#if defined(MBEDTLS_ECP_RESTARTABLE)
    if (rs_ctx != NULL && rs_ctx->rsm != NULL &&
        rs_ctx->rsm->state != ecp_rsm_comb_core) {
        rs_ctx->rsm->i = 0;
        rs_ctx->rsm->state = ecp_rsm_comb_core;
    }

    /* new 'if' instead of nested for the sake of the 'else' branch */
    if (rs_ctx != NULL && rs_ctx->rsm != NULL && rs_ctx->rsm->i != 0) {
        /* restore current index (R already pointing to rs_ctx->rsm->R) */
        i = rs_ctx->rsm->i;
    } else
#endif
    {
        /* Start with a non-zero point and randomize its coordinates */
        i = d;
        MBEDTLS_MPI_CHK(ecp_select_comb(grp, R, T, T_size, x[i]));
        if (f_rng != 0) {
            MBEDTLS_MPI_CHK(ecp_randomize_jac(grp, R, f_rng, p_rng));
        }
    }

    while (i != 0) {
        MBEDTLS_ECP_BUDGET(MBEDTLS_ECP_OPS_DBL + MBEDTLS_ECP_OPS_ADD);
        --i;

        MBEDTLS_MPI_CHK(ecp_double_jac(grp, R, R, tmp));
        MBEDTLS_MPI_CHK(ecp_select_comb(grp, &Txi, T, T_size, x[i]));
        MBEDTLS_MPI_CHK(ecp_add_mixed(grp, R, R, &Txi, tmp));
    }

cleanup:

    mbedtls_ecp_point_free(&Txi);
    mpi_free_many(tmp, sizeof(tmp) / sizeof(mbedtls_mpi));

#if defined(MBEDTLS_ECP_RESTARTABLE)
    if (rs_ctx != NULL && rs_ctx->rsm != NULL &&
        ret == MBEDTLS_ERR_ECP_IN_PROGRESS) {
        rs_ctx->rsm->i = i;
        /* no need to save R, already pointing to rs_ctx->rsm->R */
    }
#endif

    return ret;
}

/*
 * Recode the scalar to get constant-time comb multiplication
 *
 * As the actual scalar recoding needs an odd scalar as a starting point,
 * this wrapper ensures that by replacing m by N - m if necessary, and
 * informs the caller that the result of multiplication will be negated.
 *
 * This works because we only support large prime order for Short Weierstrass
 * curves, so N is always odd hence either m or N - m is.
 *
 * See ecp_comb_recode_core() for background.
 */
static int ecp_comb_recode_scalar(const mbedtls_ecp_group *grp,
                                  const mbedtls_mpi *m,
                                  unsigned char k[COMB_MAX_D + 1],
                                  size_t d,
                                  unsigned char w,
                                  unsigned char *parity_trick)
{
    int ret = MBEDTLS_ERR_ERROR_CORRUPTION_DETECTED;
    mbedtls_mpi M, mm;

    mbedtls_mpi_init(&M);
    mbedtls_mpi_init(&mm);

    /* N is always odd (see above), just make extra sure */
    if (mbedtls_mpi_get_bit(&grp->N, 0) != 1) {
        return MBEDTLS_ERR_ECP_BAD_INPUT_DATA;
    }

    /* do we need the parity trick? */
    *parity_trick = (mbedtls_mpi_get_bit(m, 0) == 0);

    /* execute parity fix in constant time */
    MBEDTLS_MPI_CHK(mbedtls_mpi_copy(&M, m));
    MBEDTLS_MPI_CHK(mbedtls_mpi_sub_mpi(&mm, &grp->N, m));
    MBEDTLS_MPI_CHK(mbedtls_mpi_safe_cond_assign(&M, &mm, *parity_trick));

    /* actual scalar recoding */
    ecp_comb_recode_core(k, d, w, &M);

cleanup:
    mbedtls_mpi_free(&mm);
    mbedtls_mpi_free(&M);

    return ret;
}

/*
 * Perform comb multiplication (for short Weierstrass curves)
 * once the auxiliary table has been pre-computed.
 *
 * Scalar recoding may use a parity trick that makes us compute -m * P,
 * if that is the case we'll need to recover m * P at the end.
 */
static int ecp_mul_comb_after_precomp(const mbedtls_ecp_group *grp,
                                      mbedtls_ecp_point *R,
                                      const mbedtls_mpi *m,
                                      const mbedtls_ecp_point *T,
                                      unsigned char T_size,
                                      unsigned char w,
                                      size_t d,
                                      int (*f_rng)(void *, unsigned char *, size_t),
                                      void *p_rng,
                                      mbedtls_ecp_restart_ctx *rs_ctx)
{
    int ret = MBEDTLS_ERR_ERROR_CORRUPTION_DETECTED;
    unsigned char parity_trick;
    unsigned char k[COMB_MAX_D + 1];
    mbedtls_ecp_point *RR = R;

#if defined(MBEDTLS_ECP_RESTARTABLE)
    if (rs_ctx != NULL && rs_ctx->rsm != NULL) {
        RR = &rs_ctx->rsm->R;

        if (rs_ctx->rsm->state == ecp_rsm_final_norm) {
            goto final_norm;
        }
    }
#endif

    MBEDTLS_MPI_CHK(ecp_comb_recode_scalar(grp, m, k, d, w,
                                           &parity_trick));
    MBEDTLS_MPI_CHK(ecp_mul_comb_core(grp, RR, T, T_size, k, d,
                                      f_rng, p_rng, rs_ctx));
    MBEDTLS_MPI_CHK(ecp_safe_invert_jac(grp, RR, parity_trick));

#if defined(MBEDTLS_ECP_RESTARTABLE)
    if (rs_ctx != NULL && rs_ctx->rsm != NULL) {
        rs_ctx->rsm->state = ecp_rsm_final_norm;
    }

final_norm:
    MBEDTLS_ECP_BUDGET(MBEDTLS_ECP_OPS_INV);
#endif
    /*
     * Knowledge of the jacobian coordinates may leak the last few bits of the
     * scalar [1], and since our MPI implementation isn't constant-flow,
     * inversion (used for coordinate normalization) may leak the full value
     * of its input via side-channels [2].
     *
     * [1] https://eprint.iacr.org/2003/191
     * [2] https://eprint.iacr.org/2020/055
     *
     * Avoid the leak by randomizing coordinates before we normalize them.
     */
    if (f_rng != 0) {
        MBEDTLS_MPI_CHK(ecp_randomize_jac(grp, RR, f_rng, p_rng));
    }

    MBEDTLS_MPI_CHK(ecp_normalize_jac(grp, RR));

#if defined(MBEDTLS_ECP_RESTARTABLE)
    if (rs_ctx != NULL && rs_ctx->rsm != NULL) {
        MBEDTLS_MPI_CHK(mbedtls_ecp_copy(R, RR));
    }
#endif

cleanup:
    return ret;
}

/*
 * Pick window size based on curve size and whether we optimize for base point
 */
static unsigned char ecp_pick_window_size(const mbedtls_ecp_group *grp,
                                          unsigned char p_eq_g)
{
    unsigned char w;

    /*
     * Minimize the number of multiplications, that is minimize
     * 10 * d * w + 18 * 2^(w-1) + 11 * d + 7 * w, with d = ceil( nbits / w )
     * (see costs of the various parts, with 1S = 1M)
     */
    w = grp->nbits >= 384 ? 5 : 4;

    /*
     * If P == G, pre-compute a bit more, since this may be re-used later.
     * Just adding one avoids upping the cost of the first mul too much,
     * and the memory cost too.
     */
    if (p_eq_g) {
        w++;
    }

    /*
     * If static comb table may not be used (!p_eq_g) or static comb table does
     * not exists, make sure w is within bounds.
     * (The last test is useful only for very small curves in the test suite.)
     *
     * The user reduces MBEDTLS_ECP_WINDOW_SIZE does not changes the size of
     * static comb table, because the size of static comb table is fixed when
     * it is generated.
     */
#if (MBEDTLS_ECP_WINDOW_SIZE < 6)
    if ((!p_eq_g || !ecp_group_is_static_comb_table(grp)) && w > MBEDTLS_ECP_WINDOW_SIZE) {
        w = MBEDTLS_ECP_WINDOW_SIZE;
    }
#endif
    if (w >= grp->nbits) {
        w = 2;
    }

    return w;
}

/*
 * Multiplication using the comb method - for curves in short Weierstrass form
 *
 * This function is mainly responsible for administrative work:
 * - managing the restart context if enabled
 * - managing the table of precomputed points (passed between the below two
 *   functions): allocation, computation, ownership transfer, freeing.
 *
 * It delegates the actual arithmetic work to:
 *      ecp_precompute_comb() and ecp_mul_comb_with_precomp()
 *
 * See comments on ecp_comb_recode_core() regarding the computation strategy.
 */
static int ecp_mul_comb(mbedtls_ecp_group *grp, mbedtls_ecp_point *R,
                        const mbedtls_mpi *m, const mbedtls_ecp_point *P,
                        int (*f_rng)(void *, unsigned char *, size_t),
                        void *p_rng,
                        mbedtls_ecp_restart_ctx *rs_ctx)
{
    int ret = MBEDTLS_ERR_ERROR_CORRUPTION_DETECTED;
    unsigned char w, p_eq_g, i;
    size_t d;
    unsigned char T_size = 0, T_ok = 0;
    mbedtls_ecp_point *T = NULL;

    ECP_RS_ENTER(rsm);

    /* Is P the base point ? */
#if MBEDTLS_ECP_FIXED_POINT_OPTIM == 1
    p_eq_g = (MPI_ECP_CMP(&P->Y, &grp->G.Y) == 0 &&
              MPI_ECP_CMP(&P->X, &grp->G.X) == 0);
#else
    p_eq_g = 0;
#endif

    /* Pick window size and deduce related sizes */
    w = ecp_pick_window_size(grp, p_eq_g);
    T_size = 1U << (w - 1);
    d = (grp->nbits + w - 1) / w;

    /* Pre-computed table: do we have it already for the base point? */
    if (p_eq_g && grp->T != NULL) {
        /* second pointer to the same table, will be deleted on exit */
        T = grp->T;
        T_ok = 1;
    } else
#if defined(MBEDTLS_ECP_RESTARTABLE)
    /* Pre-computed table: do we have one in progress? complete? */
    if (rs_ctx != NULL && rs_ctx->rsm != NULL && rs_ctx->rsm->T != NULL) {
        /* transfer ownership of T from rsm to local function */
        T = rs_ctx->rsm->T;
        rs_ctx->rsm->T = NULL;
        rs_ctx->rsm->T_size = 0;

        /* This effectively jumps to the call to mul_comb_after_precomp() */
        T_ok = rs_ctx->rsm->state >= ecp_rsm_comb_core;
    } else
#endif
    /* Allocate table if we didn't have any */
    {
        T = mbedtls_calloc(T_size, sizeof(mbedtls_ecp_point));
        if (T == NULL) {
            ret = MBEDTLS_ERR_ECP_ALLOC_FAILED;
            goto cleanup;
        }

        for (i = 0; i < T_size; i++) {
            mbedtls_ecp_point_init(&T[i]);
        }

        T_ok = 0;
    }

    /* Compute table (or finish computing it) if not done already */
    if (!T_ok) {
        MBEDTLS_MPI_CHK(ecp_precompute_comb(grp, T, P, w, d, rs_ctx));

        if (p_eq_g) {
            /* almost transfer ownership of T to the group, but keep a copy of
             * the pointer to use for calling the next function more easily */
            grp->T = T;
            grp->T_size = T_size;
        }
    }

    /* Actual comb multiplication using precomputed points */
    MBEDTLS_MPI_CHK(ecp_mul_comb_after_precomp(grp, R, m,
                                               T, T_size, w, d,
                                               f_rng, p_rng, rs_ctx));

cleanup:

    /* does T belong to the group? */
    if (T == grp->T) {
        T = NULL;
    }

    /* does T belong to the restart context? */
#if defined(MBEDTLS_ECP_RESTARTABLE)
    if (rs_ctx != NULL && rs_ctx->rsm != NULL && ret == MBEDTLS_ERR_ECP_IN_PROGRESS && T != NULL) {
        /* transfer ownership of T from local function to rsm */
        rs_ctx->rsm->T_size = T_size;
        rs_ctx->rsm->T = T;
        T = NULL;
    }
#endif

    /* did T belong to us? then let's destroy it! */
    if (T != NULL) {
        for (i = 0; i < T_size; i++) {
            mbedtls_ecp_point_free(&T[i]);
        }
        mbedtls_free(T);
    }

    /* prevent caller from using invalid value */
    int should_free_R = (ret != 0);
#if defined(MBEDTLS_ECP_RESTARTABLE)
    /* don't free R while in progress in case R == P */
    if (ret == MBEDTLS_ERR_ECP_IN_PROGRESS) {
        should_free_R = 0;
    }
#endif
    if (should_free_R) {
        mbedtls_ecp_point_free(R);
    }

    ECP_RS_LEAVE(rsm);

    return ret;
}

#endif /* MBEDTLS_ECP_SHORT_WEIERSTRASS_ENABLED */

#if defined(MBEDTLS_ECP_MONTGOMERY_ENABLED)
/*
 * For Montgomery curves, we do all the internal arithmetic in projective
 * coordinates. Import/export of points uses only the x coordinates, which is
 * internally represented as X / Z.
 *
 * For scalar multiplication, we'll use a Montgomery ladder.
 */

/*
 * Normalize Montgomery x/z coordinates: X = X/Z, Z = 1
 * Cost: 1M + 1I
 */
static int ecp_normalize_mxz(const mbedtls_ecp_group *grp, mbedtls_ecp_point *P)
{
#if defined(MBEDTLS_ECP_NORMALIZE_MXZ_ALT)
    if (mbedtls_internal_ecp_grp_capable(grp)) {
        return mbedtls_internal_ecp_normalize_mxz(grp, P);
    }
#endif /* MBEDTLS_ECP_NORMALIZE_MXZ_ALT */

#if defined(MBEDTLS_ECP_NO_FALLBACK) && defined(MBEDTLS_ECP_NORMALIZE_MXZ_ALT)
    return MBEDTLS_ERR_ECP_FEATURE_UNAVAILABLE;
#else
    int ret = MBEDTLS_ERR_ERROR_CORRUPTION_DETECTED;
    MPI_ECP_INV(&P->Z, &P->Z);
    MPI_ECP_MUL(&P->X, &P->X, &P->Z);
    MPI_ECP_LSET(&P->Z, 1);

cleanup:
    return ret;
#endif /* !defined(MBEDTLS_ECP_NO_FALLBACK) || !defined(MBEDTLS_ECP_NORMALIZE_MXZ_ALT) */
}

/*
 * Randomize projective x/z coordinates:
 * (X, Z) -> (l X, l Z) for random l
 * This is sort of the reverse operation of ecp_normalize_mxz().
 *
 * This countermeasure was first suggested in [2].
 * Cost: 2M
 */
static int ecp_randomize_mxz(const mbedtls_ecp_group *grp, mbedtls_ecp_point *P,
                             int (*f_rng)(void *, unsigned char *, size_t), void *p_rng)
{
#if defined(MBEDTLS_ECP_RANDOMIZE_MXZ_ALT)
    if (mbedtls_internal_ecp_grp_capable(grp)) {
        return mbedtls_internal_ecp_randomize_mxz(grp, P, f_rng, p_rng);
    }
#endif /* MBEDTLS_ECP_RANDOMIZE_MXZ_ALT */

#if defined(MBEDTLS_ECP_NO_FALLBACK) && defined(MBEDTLS_ECP_RANDOMIZE_MXZ_ALT)
    return MBEDTLS_ERR_ECP_FEATURE_UNAVAILABLE;
#else
    int ret = MBEDTLS_ERR_ERROR_CORRUPTION_DETECTED;
    mbedtls_mpi l;
    mbedtls_mpi_init(&l);

    /* Generate l such that 1 < l < p */
    MPI_ECP_RAND(&l);

    MPI_ECP_MUL(&P->X, &P->X, &l);
    MPI_ECP_MUL(&P->Z, &P->Z, &l);

cleanup:
    mbedtls_mpi_free(&l);

    if (ret == MBEDTLS_ERR_MPI_NOT_ACCEPTABLE) {
        ret = MBEDTLS_ERR_ECP_RANDOM_FAILED;
    }
    return ret;
#endif /* !defined(MBEDTLS_ECP_NO_FALLBACK) || !defined(MBEDTLS_ECP_RANDOMIZE_MXZ_ALT) */
}

/*
 * Double-and-add: R = 2P, S = P + Q, with d = X(P - Q),
 * for Montgomery curves in x/z coordinates.
 *
 * http://www.hyperelliptic.org/EFD/g1p/auto-code/montgom/xz/ladder/mladd-1987-m.op3
 * with
 * d =  X1
 * P = (X2, Z2)
 * Q = (X3, Z3)
 * R = (X4, Z4)
 * S = (X5, Z5)
 * and eliminating temporary variables tO, ..., t4.
 *
 * Cost: 5M + 4S
 */
static int ecp_double_add_mxz(const mbedtls_ecp_group *grp,
                              mbedtls_ecp_point *R, mbedtls_ecp_point *S,
                              const mbedtls_ecp_point *P, const mbedtls_ecp_point *Q,
                              const mbedtls_mpi *d,
                              mbedtls_mpi T[4])
{
#if defined(MBEDTLS_ECP_DOUBLE_ADD_MXZ_ALT)
    if (mbedtls_internal_ecp_grp_capable(grp)) {
        return mbedtls_internal_ecp_double_add_mxz(grp, R, S, P, Q, d);
    }
#endif /* MBEDTLS_ECP_DOUBLE_ADD_MXZ_ALT */

#if defined(MBEDTLS_ECP_NO_FALLBACK) && defined(MBEDTLS_ECP_DOUBLE_ADD_MXZ_ALT)
    return MBEDTLS_ERR_ECP_FEATURE_UNAVAILABLE;
#else
    int ret = MBEDTLS_ERR_ERROR_CORRUPTION_DETECTED;

    MPI_ECP_ADD(&T[0], &P->X,   &P->Z);   /* Pp := PX + PZ                    */
    MPI_ECP_SUB(&T[1], &P->X,   &P->Z);   /* Pm := PX - PZ                    */
    MPI_ECP_ADD(&T[2], &Q->X,   &Q->Z);   /* Qp := QX + XZ                    */
    MPI_ECP_SUB(&T[3], &Q->X,   &Q->Z);   /* Qm := QX - QZ                    */
    MPI_ECP_MUL(&T[3], &T[3],   &T[0]);   /* Qm * Pp                          */
    MPI_ECP_MUL(&T[2], &T[2],   &T[1]);   /* Qp * Pm                          */
    MPI_ECP_SQR(&T[0], &T[0]);            /* Pp^2                             */
    MPI_ECP_SQR(&T[1], &T[1]);            /* Pm^2                             */
    MPI_ECP_MUL(&R->X, &T[0],   &T[1]);   /* Pp^2 * Pm^2                      */
    MPI_ECP_SUB(&T[0], &T[0],   &T[1]);   /* Pp^2 - Pm^2                      */
    MPI_ECP_MUL(&R->Z, &grp->A, &T[0]);   /* A * (Pp^2 - Pm^2)                */
    MPI_ECP_ADD(&R->Z, &T[1],   &R->Z);   /* [ A * (Pp^2-Pm^2) ] + Pm^2       */
    MPI_ECP_ADD(&S->X, &T[3],   &T[2]);   /* Qm*Pp + Qp*Pm                    */
    MPI_ECP_SQR(&S->X, &S->X);            /* (Qm*Pp + Qp*Pm)^2                */
    MPI_ECP_SUB(&S->Z, &T[3],   &T[2]);   /* Qm*Pp - Qp*Pm                    */
    MPI_ECP_SQR(&S->Z, &S->Z);            /* (Qm*Pp - Qp*Pm)^2                */
    MPI_ECP_MUL(&S->Z, d,       &S->Z);   /* d * ( Qm*Pp - Qp*Pm )^2          */
    MPI_ECP_MUL(&R->Z, &T[0],   &R->Z);   /* [A*(Pp^2-Pm^2)+Pm^2]*(Pp^2-Pm^2) */

cleanup:

    return ret;
#endif /* !defined(MBEDTLS_ECP_NO_FALLBACK) || !defined(MBEDTLS_ECP_DOUBLE_ADD_MXZ_ALT) */
}

/*
 * Multiplication with Montgomery ladder in x/z coordinates,
 * for curves in Montgomery form
 */
static int ecp_mul_mxz(mbedtls_ecp_group *grp, mbedtls_ecp_point *R,
                       const mbedtls_mpi *m, const mbedtls_ecp_point *P,
                       int (*f_rng)(void *, unsigned char *, size_t),
                       void *p_rng)
{
    int ret = MBEDTLS_ERR_ERROR_CORRUPTION_DETECTED;
    size_t i;
    unsigned char b;
    mbedtls_ecp_point RP;
    mbedtls_mpi PX;
    mbedtls_mpi tmp[4];
    mbedtls_ecp_point_init(&RP); mbedtls_mpi_init(&PX);

    mpi_init_many(tmp, sizeof(tmp) / sizeof(mbedtls_mpi));

    if (f_rng == NULL) {
        return MBEDTLS_ERR_ECP_BAD_INPUT_DATA;
    }

    /* Save PX and read from P before writing to R, in case P == R */
    MPI_ECP_MOV(&PX, &P->X);
    MBEDTLS_MPI_CHK(mbedtls_ecp_copy(&RP, P));

    /* Set R to zero in modified x/z coordinates */
    MPI_ECP_LSET(&R->X, 1);
    MPI_ECP_LSET(&R->Z, 0);
    mbedtls_mpi_free(&R->Y);

    /* RP.X might be slightly larger than P, so reduce it */
    MOD_ADD(&RP.X);

    /* Randomize coordinates of the starting point */
    MBEDTLS_MPI_CHK(ecp_randomize_mxz(grp, &RP, f_rng, p_rng));

    /* Loop invariant: R = result so far, RP = R + P */
    i = grp->nbits + 1; /* one past the (zero-based) required msb for private keys */
    while (i-- > 0) {
        b = mbedtls_mpi_get_bit(m, i);
        /*
         *  if (b) R = 2R + P else R = 2R,
         * which is:
         *  if (b) double_add( RP, R, RP, R )
         *  else   double_add( R, RP, R, RP )
         * but using safe conditional swaps to avoid leaks
         */
        MPI_ECP_COND_SWAP(&R->X, &RP.X, b);
        MPI_ECP_COND_SWAP(&R->Z, &RP.Z, b);
        MBEDTLS_MPI_CHK(ecp_double_add_mxz(grp, R, &RP, R, &RP, &PX, tmp));
        MPI_ECP_COND_SWAP(&R->X, &RP.X, b);
        MPI_ECP_COND_SWAP(&R->Z, &RP.Z, b);
    }

    /*
     * Knowledge of the projective coordinates may leak the last few bits of the
     * scalar [1], and since our MPI implementation isn't constant-flow,
     * inversion (used for coordinate normalization) may leak the full value
     * of its input via side-channels [2].
     *
     * [1] https://eprint.iacr.org/2003/191
     * [2] https://eprint.iacr.org/2020/055
     *
     * Avoid the leak by randomizing coordinates before we normalize them.
     */
    MBEDTLS_MPI_CHK(ecp_randomize_mxz(grp, R, f_rng, p_rng));
    MBEDTLS_MPI_CHK(ecp_normalize_mxz(grp, R));

cleanup:
    mbedtls_ecp_point_free(&RP); mbedtls_mpi_free(&PX);

    mpi_free_many(tmp, sizeof(tmp) / sizeof(mbedtls_mpi));
    return ret;
}

#endif /* MBEDTLS_ECP_MONTGOMERY_ENABLED */
<<<<<<< HEAD
#if defined(MBEDTLS_ECP_EDWARDS_ENABLED)
/* sqrt(-1) aka 2^((p-1)/4) */
static const unsigned char ed25519_sqrt_m1[] = {
    0x2B, 0x83, 0x24, 0x80, 0x4F, 0xC1, 0xDF, 0x0B,
    0x2B, 0x4D, 0x00, 0x99, 0x3D, 0xFB, 0xD7, 0xA7,
    0x2F, 0x43, 0x18, 0x06, 0xAD, 0x2F, 0xE4, 0x78,
    0xC4, 0xEE, 0x1B, 0x27, 0x4A, 0x0E, 0xA0, 0xB0,
};

int mbedtls_ecp_point_encode(const mbedtls_ecp_group *grp,
                             mbedtls_mpi *q,
                             const mbedtls_ecp_point *pt)
{
    int ret = MBEDTLS_ERR_MPI_BAD_INPUT_DATA;

    if (mbedtls_ecp_get_type(grp) != MBEDTLS_ECP_TYPE_EDWARDS) {
        return MBEDTLS_ERR_ECP_FEATURE_UNAVAILABLE;
    }

    if (mbedtls_mpi_cmp_int(&pt->Z, 1) != 0) {
        return MBEDTLS_ERR_MPI_BAD_INPUT_DATA;
    }

    MBEDTLS_MPI_CHK(mbedtls_mpi_copy(q, &pt->Y));

    /* From 5.1.2, we shall copy LSB of x to the MSB of y */
    if (mbedtls_mpi_get_bit(&pt->X, 0)) {
        switch (grp->id) {
#if defined(MBEDTLS_ECP_DP_ED25519_ENABLED)
            case MBEDTLS_ECP_DP_ED25519:
                MBEDTLS_MPI_CHK(mbedtls_mpi_set_bit(q, grp->pbits, 1));
                break;
#endif
#if defined(MBEDTLS_ECP_DP_ED448_ENABLED)
            case MBEDTLS_ECP_DP_ED448:
                MBEDTLS_MPI_CHK(mbedtls_mpi_set_bit(q, grp->pbits + 7, 1));
                break;
#endif
            default:
                break;
        }
    }

cleanup:
    return ret;
}

int mbedtls_ecp_point_decode(const mbedtls_ecp_group *grp,
                             mbedtls_ecp_point *pt,
                             const mbedtls_mpi *q)
{
    int ret = MBEDTLS_ERR_ECP_BAD_INPUT_DATA;
    mbedtls_mpi u, v, t;
    mbedtls_mpi_uint r;
    size_t plen;
    int x_0;

    if (mbedtls_ecp_get_type(grp) != MBEDTLS_ECP_TYPE_EDWARDS) {
        return MBEDTLS_ERR_ECP_FEATURE_UNAVAILABLE;
    }

    mbedtls_mpi_init(&u);
    mbedtls_mpi_init(&v);
    mbedtls_mpi_init(&t);

    plen = (mbedtls_mpi_bitlen(&grp->P) + 1 + 7) >> 3;
    MBEDTLS_MPI_CHK(mbedtls_mpi_copy(&pt->Y, q));
    /* High bit of last digit is the least significant bit of the
     * x-coordinate. Save it and clear it. */
    x_0 = mbedtls_mpi_get_bit(&pt->Y, (plen * 8) - 1);
    MBEDTLS_MPI_CHK(mbedtls_mpi_set_bit(&pt->Y, (plen * 8) - 1, 0));

    /* If the resulting y-coordinate is >= p, decoding fails. */
    if (mbedtls_mpi_cmp_mpi(&pt->Y, &grp->P) >= 0) {
        ret = MBEDTLS_ERR_MPI_BAD_INPUT_DATA;
        goto cleanup;
    }

    /* To recover the x-coordinates, the curve equation implies
       x^2 = (y^2 - 1) / (d y^2 - a) (mod p). The denominator is always
       non-zero mod p. Let u = y^2 - 1 and v = d y^2 - a. */

    MPI_ECP_MUL(&u, &pt->Y,  &pt->Y);
    MPI_ECP_MUL(&v, &grp->B, &u);
    MPI_ECP_SUB(&v, &v,      &grp->A);
    MPI_ECP_SUB_INT(&u, &u, 1);

    /* We use different algorithm to compute the square root of (u/v)
     * depending on p (mod 8). */
    MBEDTLS_MPI_CHK(mbedtls_mpi_mod_int(&r, &grp->P, 8));

    if (r == 3 || r == 7) {
        /* This corresponds to p = 3 (mod 4) and for instance Ed448. *
         * The candidate root is x = sqrt(u/v) = u (u v)^((p-3)/4) */
        MPI_ECP_MUL(&pt->X,  &u, &v);
        MPI_ECP_SUB_INT(&t, &grp->P, 3);
        MBEDTLS_MPI_CHK(mbedtls_mpi_shift_r(&t, 2));
        MBEDTLS_MPI_CHK(mbedtls_mpi_exp_mod(&pt->X, &pt->X, &t, &grp->P, NULL));
        MPI_ECP_MUL(&pt->X, &pt->X, &u);
=======
>>>>>>> 4bcb3f2a

#if defined(MBEDTLS_ECP_EDWARDS_ENABLED)

/*
 * For Edwards curves, we do all the internal arithmetic in projective
 * coordinates. Import/export of points uses only the x and y coordinates,
 * which are internally represented as X/Z and Y/Z.
 *
 * For scalar multiplication, we'll use a Montgomery ladder.
 */

/*
 * Normalize Edwards x/y/z coordinates: X = X/Z, Y = Y/Z, Z = 1
 * Cost: 2M + 1I
 */
static int ecp_normalize_edxyz(const mbedtls_ecp_group *grp, mbedtls_ecp_point *P)
{
    mbedtls_mpi Zi;
    int ret = MBEDTLS_ERR_ERROR_CORRUPTION_DETECTED;

    mbedtls_mpi_init(&Zi);

    MPI_ECP_INV(&Zi, &P->Z);
    MPI_ECP_MUL(&P->X, &P->X, &Zi);
    MPI_ECP_MUL(&P->Y, &P->Y, &Zi);
    MBEDTLS_MPI_CHK(mbedtls_mpi_lset(&P->Z, 1));

cleanup:
    mbedtls_mpi_free(&Zi);

    return ret;
}

/*
 * Randomize projective x/y/z coordinates:
 * (X, Y, Z) -> (l X, l Y, l Z) for random l
 * This is sort of the reverse operation of ecp_normalize_edxyz().
 *
 * This countermeasure was first suggested in [2].
 * Cost: 3M
 */
static int ecp_randomize_edxyz(const mbedtls_ecp_group *grp, mbedtls_ecp_point *P,
                               int (*f_rng)(void *, unsigned char *, size_t), void *p_rng)
{
    int ret = MBEDTLS_ERR_ERROR_CORRUPTION_DETECTED;
    mbedtls_mpi l;
    size_t p_size;
    int count = 0;

    p_size = (grp->pbits + 7) / 8;
    mbedtls_mpi_init(&l);

    /* Generate l such that 1 < l < p */
    do {
        MBEDTLS_MPI_CHK(mbedtls_mpi_fill_random(&l, p_size, f_rng, p_rng));

        while (mbedtls_mpi_cmp_mpi(&l, &grp->P) >= 0) {
            MBEDTLS_MPI_CHK(mbedtls_mpi_shift_r(&l, 1));
        }

        if (count++ > 10) {
            return MBEDTLS_ERR_ECP_RANDOM_FAILED;
        }
    } while (mbedtls_mpi_cmp_int(&l, 1) <= 0);

    MPI_ECP_MUL(&P->X, &P->X, &l);
    MPI_ECP_MUL(&P->Y, &P->Y, &l);
    MPI_ECP_MUL(&P->Z, &P->Z, &l);

cleanup:
    mbedtls_mpi_free(&l);

    return ret;
}

/*
 * Add for: R = P + Q for both Edwards and Twisted Edwards curves in projective
 * coordinates.
 *
 * https://hyperelliptic.org/EFD/g1p/auto-code/twisted/projective/addition/add-2008-bbjlp.op3
 * with
 * P = (X1, Z1)
 * Q = (X2, Z2)
 * R = (X3, Z3)
 * and eliminating temporary variables t0, t3, ..., t9.
 *
 * Cost: 10M + 1S
 */
static int ecp_add_edxyz(mbedtls_ecp_group *grp, mbedtls_ecp_point *R,
                         const mbedtls_ecp_point *P, const mbedtls_ecp_point *Q)
{
#if defined(MBEDTLS_ECP_DOUBLE_ADD_EDXYZ_ALT)
    if (mbedtls_internal_ecp_grp_capable(grp)) {
        return mbedtls_internal_ecp_double_add_edxyz(grp, R, S, P, Q, d);
    }
#endif /* MBEDTLS_ECP_DOUBLE_ADD_MXZ_ALT */

#if defined(MBEDTLS_ECP_NO_FALLBACK) && defined(MBEDTLS_ECP_DOUBLE_ADD_EDXYZ_ALT)
    return MBEDTLS_ERR_ECP_FEATURE_UNAVAILABLE;
#else
    int ret = MBEDTLS_ERR_ERROR_CORRUPTION_DETECTED;
    mbedtls_mpi A, B, C, D, E, F, G, t1, t2;

    mbedtls_mpi_init(&A); mbedtls_mpi_init(&B); mbedtls_mpi_init(&C);
    mbedtls_mpi_init(&D); mbedtls_mpi_init(&E); mbedtls_mpi_init(&F);
    mbedtls_mpi_init(&G); mbedtls_mpi_init(&t1); mbedtls_mpi_init(&t2);

    /* A = Z1*Z2 */
    MPI_ECP_MUL(&A,    &P->Z,   &Q->Z);
    /* B = A^2 */
    MPI_ECP_MUL(&B,    &A,      &A);
    /* C = X1*X2 */
    MPI_ECP_MUL(&C,    &P->X,   &Q->X);
    /* D = Y1*Y2 */
    MPI_ECP_MUL(&D,    &P->Y,   &Q->Y);
    /* E = d*C*D */
    MPI_ECP_MUL(&E,    &C,      &D);
    MPI_ECP_MUL(&E,    &E,      &grp->B);
    /* F = B-E */
    MPI_ECP_SUB(&F,    &B,      &E);
    /* G = B+E */
    MPI_ECP_ADD(&G,    &B,      &E);
    /* X3 = A*F*((X1+Y1)*(X2+Y2)-C-D) */
    MPI_ECP_ADD(&t1,   &P->X,   &P->Y);
    MPI_ECP_ADD(&t2,   &Q->X,   &Q->Y);
    MPI_ECP_MUL(&R->X, &t1,     &t2);
    MPI_ECP_SUB(&R->X, &R->X,   &C);
    MPI_ECP_SUB(&R->X, &R->X,   &D);
    MPI_ECP_MUL(&R->X, &R->X,   &F);
    MPI_ECP_MUL(&R->X, &R->X,   &A);
    /* Y3 = A*G*(D-a*C) */
    MPI_ECP_MUL(&R->Y, &grp->A, &C);
    MPI_ECP_SUB(&R->Y, &D,      &R->Y);
    MPI_ECP_MUL(&R->Y, &R->Y,   &G);
    MPI_ECP_MUL(&R->Y, &R->Y,   &A);
    /* Z3 = F*G */
    MPI_ECP_MUL(&R->Z, &F,      &G);

cleanup:
    mbedtls_mpi_free(&A); mbedtls_mpi_free(&B); mbedtls_mpi_free(&C);
    mbedtls_mpi_free(&D); mbedtls_mpi_free(&E); mbedtls_mpi_free(&F);
    mbedtls_mpi_free(&G); mbedtls_mpi_free(&t1); mbedtls_mpi_free(&t2);

    return ret;
#endif /* defined(MBEDTLS_ECP_NO_FALLBACK) && defined(MBEDTLS_ECP_DOUBLE_ADD_EDXYZ_ALT) */
}

/*
 * Double for: R = 2 * P for both Edwards and Twisted Edwards curves in projective
 * coordinates.
 *
 * https://hyperelliptic.org/EFD/g1p/auto-code/twisted/projective/doubling/dbl-2008-bbjlp.op3
 * with
 * P = (X1, Z1)
 * R = (X3, Z3)
 * and eliminating H and temporary variables t0, ..., t4.
 *
 * Cost: 3M + 4S
 */
static int ecp_double_edxyz(mbedtls_ecp_group *grp, mbedtls_ecp_point *R,
                            const mbedtls_ecp_point *P)
{
    int ret = MBEDTLS_ERR_ERROR_CORRUPTION_DETECTED;
    mbedtls_mpi A, B, C, D, E, F, J;

    mbedtls_mpi_init(&A); mbedtls_mpi_init(&B); mbedtls_mpi_init(&C);
    mbedtls_mpi_init(&D); mbedtls_mpi_init(&E); mbedtls_mpi_init(&F);
    mbedtls_mpi_init(&J);

    /* B = (X1+Y1)^2 */
    MPI_ECP_ADD(&B,    &P->X,   &P->Y);
    MPI_ECP_MUL(&B,    &B,      &B);
    /* C = X1^2 */
    MPI_ECP_MUL(&C,    &P->X,   &P->X);
    /* D = Y1^2 */
    MPI_ECP_MUL(&D,    &P->Y,   &P->Y);
    /* E = a*C */
    MPI_ECP_MUL(&E,    &grp->A, &C);
    /* F = E+D */
    MPI_ECP_ADD(&F,    &E,      &D);
    /* J = F-2*(Z1^2) */
    MPI_ECP_MUL(&J,    &P->Z,   &P->Z);
    MPI_ECP_SHIFT_L(&J, 1);
    MPI_ECP_SUB(&J,    &F,      &J);
    /* X3 = (B-C-D)*J */
    MPI_ECP_SUB(&R->X, &B,      &C);
    MPI_ECP_SUB(&R->X, &R->X,   &D);
    MPI_ECP_MUL(&R->X, &R->X,   &J);
    /* Y3 = F*(E-D) */
    MPI_ECP_SUB(&R->Y, &E,      &D);
    MPI_ECP_MUL(&R->Y, &R->Y,   &F);
    /* Z3 = F*J */
    MPI_ECP_MUL(&R->Z, &F,      &J);

cleanup:
    mbedtls_mpi_free(&A); mbedtls_mpi_free(&B); mbedtls_mpi_free(&C);
    mbedtls_mpi_free(&D); mbedtls_mpi_free(&E); mbedtls_mpi_free(&F);
    mbedtls_mpi_free(&J);

    return ret;
}

/*
 * Multiplication with Montgomery ladder in x/y/z coordinates,
 * for curves in Edwards form.
 */
static int ecp_mul_edxyz(mbedtls_ecp_group *grp, mbedtls_ecp_point *R,
                         const mbedtls_mpi *m, const mbedtls_ecp_point *P,
                         int (*f_rng)(void *, unsigned char *, size_t),
                         void *p_rng)
{
    int ret = MBEDTLS_ERR_ERROR_CORRUPTION_DETECTED;
    size_t i;
    unsigned char b;
    mbedtls_ecp_point RP;

    mbedtls_ecp_point_init(&RP);

    /* Read from P before writing to R, in case P == R */
    MBEDTLS_MPI_CHK(mbedtls_ecp_copy(&RP, P));

    /* Set R to zero */
    MBEDTLS_MPI_CHK(mbedtls_ecp_set_zero_ext(grp, R));

    /* RP.X and RP.Y might be slightly larger than P, so reduce them */
    MOD_ADD(&RP.X);
    MOD_ADD(&RP.Y);

    /* Randomize coordinates of the starting point */
    if (f_rng != NULL) {
        MBEDTLS_MPI_CHK(ecp_randomize_edxyz(grp, &RP, f_rng, p_rng));
    }

    /* Loop invariant: R = result so far, RP = R + P */
    i = grp->pbits; /* one past the (zero-based) most significant bit */
    while (i-- > 0) {
        b = mbedtls_mpi_get_bit(m, i);
        /*
         *  if (b) R = 2R + P else R = 2R,
         * which is:
         *  if (b) add( R, R, RP )
         *         double( RP )
         *  else   add( RP, RP, R )
         *         double( R )
         * but using safe conditional swaps to avoid leaks
         */
        MBEDTLS_MPI_CHK(mbedtls_mpi_safe_cond_swap(&R->X, &RP.X, b));
        MBEDTLS_MPI_CHK(mbedtls_mpi_safe_cond_swap(&R->Y, &RP.Y, b));
        MBEDTLS_MPI_CHK(mbedtls_mpi_safe_cond_swap(&R->Z, &RP.Z, b));
        MBEDTLS_MPI_CHK(ecp_add_edxyz(grp, &RP, &RP, R));
        MBEDTLS_MPI_CHK(ecp_double_edxyz(grp, R,   R));
        MBEDTLS_MPI_CHK(mbedtls_mpi_safe_cond_swap(&R->X, &RP.X, b));
        MBEDTLS_MPI_CHK(mbedtls_mpi_safe_cond_swap(&R->Y, &RP.Y, b));
        MBEDTLS_MPI_CHK(mbedtls_mpi_safe_cond_swap(&R->Z, &RP.Z, b));
    }

    /*
     * Knowledge of the projective coordinates may leak the last few bits of the
     * scalar [1], and since our MPI implementation isn't constant-flow,
     * inversion (used for coordinate normalization) may leak the full value
     * of its input via side-channels [2].
     *
     * [1] https://eprint.iacr.org/2003/191
     * [2] https://eprint.iacr.org/2020/055
     *
     * Avoid the leak by randomizing coordinates before we normalize them.
     */
    if (f_rng != NULL) {
        MBEDTLS_MPI_CHK(ecp_randomize_edxyz(grp, R, f_rng, p_rng));
    }

    MBEDTLS_MPI_CHK(ecp_normalize_edxyz(grp, R));

cleanup:
    mbedtls_ecp_point_free(&RP);

    return ret;
}
#endif /* MBEDTLS_ECP_EDWARDS_ENABLED */

/*
 * Restartable multiplication R = m * P
 *
 * This internal function can be called without an RNG in case where we know
 * the inputs are not sensitive.
 */
static int ecp_mul_restartable_internal(mbedtls_ecp_group *grp, mbedtls_ecp_point *R,
                                        const mbedtls_mpi *m, const mbedtls_ecp_point *P,
                                        int (*f_rng)(void *, unsigned char *, size_t), void *p_rng,
                                        mbedtls_ecp_restart_ctx *rs_ctx)
{
    int ret = MBEDTLS_ERR_ECP_BAD_INPUT_DATA;
#if defined(MBEDTLS_ECP_INTERNAL_ALT)
    char is_grp_capable = 0;
#endif

#if defined(MBEDTLS_ECP_RESTARTABLE)
    /* reset ops count for this call if top-level */
    if (rs_ctx != NULL && rs_ctx->depth++ == 0) {
        rs_ctx->ops_done = 0;
    }
#else
    (void) rs_ctx;
#endif

#if defined(MBEDTLS_ECP_INTERNAL_ALT)
    if ((is_grp_capable = mbedtls_internal_ecp_grp_capable(grp))) {
        MBEDTLS_MPI_CHK(mbedtls_internal_ecp_init(grp));
    }
#endif /* MBEDTLS_ECP_INTERNAL_ALT */

    int restarting = 0;
#if defined(MBEDTLS_ECP_RESTARTABLE)
    restarting = (rs_ctx != NULL && rs_ctx->rsm != NULL);
#endif
    /* skip argument check when restarting */
    if (!restarting) {
        /* check_privkey is free */
        MBEDTLS_ECP_BUDGET(MBEDTLS_ECP_OPS_CHK);

        /* Common sanity checks */
        MBEDTLS_MPI_CHK(mbedtls_ecp_check_privkey(grp, m));
        MBEDTLS_MPI_CHK(mbedtls_ecp_check_pubkey(grp, P));
    }

    ret = MBEDTLS_ERR_ECP_BAD_INPUT_DATA;
    switch (mbedtls_ecp_get_type(grp)) {
#if defined(MBEDTLS_ECP_MONTGOMERY_ENABLED)
        case MBEDTLS_ECP_TYPE_MONTGOMERY:
            MBEDTLS_MPI_CHK(ecp_mul_mxz(grp, R, m, P, f_rng, p_rng));
            break;
#endif
#if defined(MBEDTLS_ECP_SHORT_WEIERSTRASS_ENABLED)
        case MBEDTLS_ECP_TYPE_SHORT_WEIERSTRASS:
            MBEDTLS_MPI_CHK(ecp_mul_comb(grp, R, m, P, f_rng, p_rng, rs_ctx));
            break;
#endif
#if defined(MBEDTLS_ECP_EDWARDS_ENABLED)
        case MBEDTLS_ECP_TYPE_EDWARDS:
            MBEDTLS_MPI_CHK(ecp_mul_edxyz(grp, R, m, P, f_rng, p_rng));
            break;
#endif
        default:
            break;
    }

cleanup:

#if defined(MBEDTLS_ECP_INTERNAL_ALT)
    if (is_grp_capable) {
        mbedtls_internal_ecp_free(grp);
    }
#endif /* MBEDTLS_ECP_INTERNAL_ALT */

#if defined(MBEDTLS_ECP_RESTARTABLE)
    if (rs_ctx != NULL) {
        rs_ctx->depth--;
    }
#endif

    return ret;
}

/*
 * Restartable multiplication R = m * P
 */
int mbedtls_ecp_mul_restartable(mbedtls_ecp_group *grp, mbedtls_ecp_point *R,
                                const mbedtls_mpi *m, const mbedtls_ecp_point *P,
                                int (*f_rng)(void *, unsigned char *, size_t), void *p_rng,
                                mbedtls_ecp_restart_ctx *rs_ctx)
{
    if (f_rng == NULL) {
        return MBEDTLS_ERR_ECP_BAD_INPUT_DATA;
    }

    return ecp_mul_restartable_internal(grp, R, m, P, f_rng, p_rng, rs_ctx);
}

/*
 * Multiplication R = m * P
 */
int mbedtls_ecp_mul(mbedtls_ecp_group *grp, mbedtls_ecp_point *R,
                    const mbedtls_mpi *m, const mbedtls_ecp_point *P,
                    int (*f_rng)(void *, unsigned char *, size_t), void *p_rng)
{
    return mbedtls_ecp_mul_restartable(grp, R, m, P, f_rng, p_rng, NULL);
}
#endif /* MBEDTLS_ECP_C */

#if defined(MBEDTLS_ECP_SHORT_WEIERSTRASS_ENABLED)
/*
 * Check that an affine point is valid as a public key,
 * short weierstrass curves (SEC1 3.2.3.1)
 */
static int ecp_check_pubkey_sw(const mbedtls_ecp_group *grp, const mbedtls_ecp_point *pt)
{
    int ret = MBEDTLS_ERR_ERROR_CORRUPTION_DETECTED;
    mbedtls_mpi YY, RHS;

    /* pt coordinates must be normalized for our checks */
    if (mbedtls_mpi_cmp_int(&pt->X, 0) < 0 ||
        mbedtls_mpi_cmp_int(&pt->Y, 0) < 0 ||
        mbedtls_mpi_cmp_mpi(&pt->X, &grp->P) >= 0 ||
        mbedtls_mpi_cmp_mpi(&pt->Y, &grp->P) >= 0) {
        return MBEDTLS_ERR_ECP_INVALID_KEY;
    }

    mbedtls_mpi_init(&YY); mbedtls_mpi_init(&RHS);

    /*
     * YY = Y^2
     * RHS = X^3 + A X + B
     */
    MPI_ECP_SQR(&YY,  &pt->Y);
    MBEDTLS_MPI_CHK(ecp_sw_rhs(grp, &RHS, &pt->X));

    if (MPI_ECP_CMP(&YY, &RHS) != 0) {
        ret = MBEDTLS_ERR_ECP_INVALID_KEY;
    }

cleanup:

    mbedtls_mpi_free(&YY); mbedtls_mpi_free(&RHS);

    return ret;
}
#endif /* MBEDTLS_ECP_SHORT_WEIERSTRASS_ENABLED */

#if defined(MBEDTLS_ECP_C)
#if defined(MBEDTLS_ECP_SHORT_WEIERSTRASS_ENABLED)
/*
 * R = m * P with shortcuts for m == 0, m == 1 and m == -1
 * NOT constant-time - ONLY for short Weierstrass!
 */
static int mbedtls_ecp_mul_shortcuts(mbedtls_ecp_group *grp,
                                     mbedtls_ecp_point *R,
                                     const mbedtls_mpi *m,
                                     const mbedtls_ecp_point *P,
                                     mbedtls_ecp_restart_ctx *rs_ctx)
{
    int ret = MBEDTLS_ERR_ERROR_CORRUPTION_DETECTED;
    mbedtls_mpi tmp;
    mbedtls_mpi_init(&tmp);

    if (mbedtls_mpi_cmp_int(m, 0) == 0) {
        MBEDTLS_MPI_CHK(mbedtls_ecp_check_pubkey(grp, P));
        MBEDTLS_MPI_CHK(mbedtls_ecp_set_zero_ext(grp, R));
    } else if (mbedtls_mpi_cmp_int(m, 1) == 0) {
        MBEDTLS_MPI_CHK(mbedtls_ecp_check_pubkey(grp, P));
        MBEDTLS_MPI_CHK(mbedtls_ecp_copy(R, P));
    } else if (mbedtls_mpi_cmp_int(m, -1) == 0) {
        MBEDTLS_MPI_CHK(mbedtls_ecp_check_pubkey(grp, P));
        MBEDTLS_MPI_CHK(mbedtls_ecp_copy(R, P));
        MPI_ECP_NEG(&R->Y);
    } else {
        MBEDTLS_MPI_CHK(ecp_mul_restartable_internal(grp, R, m, P,
                                                     NULL, NULL, rs_ctx));
    }

cleanup:
    mbedtls_mpi_free(&tmp);

    return ret;
}

/*
 * Restartable linear combination
 * NOT constant-time - ONLY for short Weierstrass!
 */
static int mbedtls_ecp_muladd_restartable_sw(
    mbedtls_ecp_group *grp, mbedtls_ecp_point *R,
    const mbedtls_mpi *m, const mbedtls_ecp_point *P,
    const mbedtls_mpi *n, const mbedtls_ecp_point *Q,
    mbedtls_ecp_restart_ctx *rs_ctx)
{
    int ret = MBEDTLS_ERR_ERROR_CORRUPTION_DETECTED;
    mbedtls_ecp_point mP;
    mbedtls_ecp_point *pmP = &mP;
    mbedtls_ecp_point *pR = R;
    mbedtls_mpi tmp[4];
#if defined(MBEDTLS_ECP_INTERNAL_ALT)
    char is_grp_capable = 0;
#endif

#if defined(MBEDTLS_ECP_SHORT_WEIERSTRASS_ENABLED)
    if (mbedtls_ecp_get_type(grp) != MBEDTLS_ECP_TYPE_SHORT_WEIERSTRASS) {
        return MBEDTLS_ERR_ECP_FEATURE_UNAVAILABLE;
    }
#endif

    mbedtls_ecp_point_init(&mP);
    mpi_init_many(tmp, sizeof(tmp) / sizeof(mbedtls_mpi));

    ECP_RS_ENTER(ma);

#if defined(MBEDTLS_ECP_RESTARTABLE)
    if (rs_ctx != NULL && rs_ctx->ma != NULL) {
        /* redirect intermediate results to restart context */
        pmP = &rs_ctx->ma->mP;
        pR  = &rs_ctx->ma->R;

        /* jump to next operation */
        if (rs_ctx->ma->state == ecp_rsma_mul2) {
            goto mul2;
        }
        if (rs_ctx->ma->state == ecp_rsma_add) {
            goto add;
        }
        if (rs_ctx->ma->state == ecp_rsma_norm) {
            goto norm;
        }
    }
#endif /* MBEDTLS_ECP_RESTARTABLE */

    MBEDTLS_MPI_CHK(mbedtls_ecp_mul_shortcuts(grp, pmP, m, P, rs_ctx));
#if defined(MBEDTLS_ECP_RESTARTABLE)
    if (rs_ctx != NULL && rs_ctx->ma != NULL) {
        rs_ctx->ma->state = ecp_rsma_mul2;
    }

mul2:
#endif
    MBEDTLS_MPI_CHK(mbedtls_ecp_mul_shortcuts(grp, pR,  n, Q, rs_ctx));

#if defined(MBEDTLS_ECP_INTERNAL_ALT)
    if ((is_grp_capable = mbedtls_internal_ecp_grp_capable(grp))) {
        MBEDTLS_MPI_CHK(mbedtls_internal_ecp_init(grp));
    }
#endif /* MBEDTLS_ECP_INTERNAL_ALT */

#if defined(MBEDTLS_ECP_RESTARTABLE)
    if (rs_ctx != NULL && rs_ctx->ma != NULL) {
        rs_ctx->ma->state = ecp_rsma_add;
    }

add:
#endif
    MBEDTLS_ECP_BUDGET(MBEDTLS_ECP_OPS_ADD);
    MBEDTLS_MPI_CHK(ecp_add_mixed(grp, pR, pmP, pR, tmp));
#if defined(MBEDTLS_ECP_RESTARTABLE)
    if (rs_ctx != NULL && rs_ctx->ma != NULL) {
        rs_ctx->ma->state = ecp_rsma_norm;
    }

norm:
#endif
    MBEDTLS_ECP_BUDGET(MBEDTLS_ECP_OPS_INV);
    MBEDTLS_MPI_CHK(ecp_normalize_jac(grp, pR));

#if defined(MBEDTLS_ECP_RESTARTABLE)
    if (rs_ctx != NULL && rs_ctx->ma != NULL) {
        MBEDTLS_MPI_CHK(mbedtls_ecp_copy(R, pR));
    }
#endif

cleanup:

    mpi_free_many(tmp, sizeof(tmp) / sizeof(mbedtls_mpi));

#if defined(MBEDTLS_ECP_INTERNAL_ALT)
    if (is_grp_capable) {
        mbedtls_internal_ecp_free(grp);
    }
#endif /* MBEDTLS_ECP_INTERNAL_ALT */

    mbedtls_ecp_point_free(&mP);

    ECP_RS_LEAVE(ma);

    return ret;
}
#endif /* MBEDTLS_ECP_SHORT_WEIERSTRASS_ENABLED */

#if defined(MBEDTLS_ECP_EDWARDS_ENABLED)
/*
 * Restartable linear combination
 * NOT constant-time - ONLY for Edwards!
 */
static int mbedtls_ecp_muladd_edwards(
    mbedtls_ecp_group *grp, mbedtls_ecp_point *R,
    const mbedtls_mpi *m, const mbedtls_ecp_point *P,
    const mbedtls_mpi *n, const mbedtls_ecp_point *Q)
{
    int ret = MBEDTLS_ERR_ERROR_CORRUPTION_DETECTED;
    size_t i;
    unsigned char bm, bn;
    mbedtls_ecp_point RP, RQ, RPQ;

    mbedtls_ecp_point_init(&RP);
    mbedtls_ecp_point_init(&RQ);
    mbedtls_ecp_point_init(&RPQ);

    /* Read from P and Q before writing to R, in case P == R or Q == R */
    MBEDTLS_MPI_CHK(mbedtls_ecp_copy(&RP, P));
    MBEDTLS_MPI_CHK(mbedtls_ecp_copy(&RQ, Q));

    /* Set R to zero */
    MBEDTLS_MPI_CHK(mbedtls_ecp_set_zero_ext(grp, R));

    /* RP.X, RP.Y, RQ.X, RQ.Y might be slightly larger than P, so reduce them */
    MOD_ADD(&RP.X);
    MOD_ADD(&RP.Y);
    MOD_ADD(&RQ.X);
    MOD_ADD(&RQ.Y);

    /* Compute RPQ = RP + RQ */
    MBEDTLS_MPI_CHK(ecp_add_edxyz(grp, &RPQ, &RP, &RQ));

    /*
     * Compute mP + nQ using Shamir's trick
     * Loop invariant: R = result so far
     */
    i = grp->pbits; /* one past the (zero-based) most significant bit */
    while (i-- > 0) {
        MBEDTLS_MPI_CHK(ecp_double_edxyz(grp, R, R));

        bm = mbedtls_mpi_get_bit(m, i);
        bn = mbedtls_mpi_get_bit(n, i);
        if (bm && bn) {
            MBEDTLS_MPI_CHK(ecp_add_edxyz(grp, R, R, &RPQ));
        } else if (bm) {
            MBEDTLS_MPI_CHK(ecp_add_edxyz(grp, R, R, &RP));
        } else if (bn) {
            MBEDTLS_MPI_CHK(ecp_add_edxyz(grp, R, R, &RQ));
        }
    }

    MBEDTLS_MPI_CHK(ecp_normalize_edxyz(grp, R));

cleanup:
    mbedtls_ecp_point_free(&RP);
    mbedtls_ecp_point_free(&RQ);
    mbedtls_ecp_point_free(&RPQ);

    return ret;
}
#endif /* MBEDTLS_ECP_EDWARDS_ENABLED */

#if defined(MBEDTLS_ECP_EDWARDS_ENABLED) || defined(MBEDTLS_ECP_SHORT_WEIERSTRASS_ENABLED)
/*
 * Restartable linear combination
 * NOT constant-time - ONLY for short Weierstrass and Edwards!
 */
int mbedtls_ecp_muladd_restartable(
    mbedtls_ecp_group *grp, mbedtls_ecp_point *R,
    const mbedtls_mpi *m, const mbedtls_ecp_point *P,
    const mbedtls_mpi *n, const mbedtls_ecp_point *Q,
    mbedtls_ecp_restart_ctx *rs_ctx)
{
    switch (mbedtls_ecp_get_type(grp)) {
#if defined(MBEDTLS_ECP_EDWARDS_ENABLED)
        case MBEDTLS_ECP_TYPE_EDWARDS:
            (void) rs_ctx;
            return mbedtls_ecp_muladd_edwards(grp, R, m, P, n, Q);
#endif
#if defined(MBEDTLS_ECP_SHORT_WEIERSTRASS_ENABLED)
        case MBEDTLS_ECP_TYPE_SHORT_WEIERSTRASS:
            return mbedtls_ecp_muladd_restartable_sw(grp, R, m, P, n, Q, rs_ctx);
#endif
        default:
            return MBEDTLS_ERR_ECP_FEATURE_UNAVAILABLE;
    }
}

/*
 * Linear combination
 * NOT constant-time - ONLY for short Weierstrass and Edwards!
 */
int mbedtls_ecp_muladd(mbedtls_ecp_group *grp, mbedtls_ecp_point *R,
                       const mbedtls_mpi *m, const mbedtls_ecp_point *P,
                       const mbedtls_mpi *n, const mbedtls_ecp_point *Q)
{
    return mbedtls_ecp_muladd_restartable(grp, R, m, P, n, Q, NULL);
}
#endif /* MBEDTLS_ECP_EDWARDS_ENABLED || MBEDTLS_ECP_SHORT_WEIERSTRASS_ENABLED */
#endif /* MBEDTLS_ECP_C */

#if defined(MBEDTLS_ECP_MONTGOMERY_ENABLED)
#if defined(MBEDTLS_ECP_DP_CURVE25519_ENABLED)
#define ECP_MPI_INIT(s, n, p) { s, (n), (mbedtls_mpi_uint *) (p) }
#define ECP_MPI_INIT_ARRAY(x)   \
    ECP_MPI_INIT(1, sizeof(x) / sizeof(mbedtls_mpi_uint), x)
/*
 * Constants for the two points other than 0, 1, -1 (mod p) in
 * https://cr.yp.to/ecdh.html#validate
 * See ecp_check_pubkey_x25519().
 */
static const mbedtls_mpi_uint x25519_bad_point_1[] = {
    MBEDTLS_BYTES_TO_T_UINT_8(0xe0, 0xeb, 0x7a, 0x7c, 0x3b, 0x41, 0xb8, 0xae),
    MBEDTLS_BYTES_TO_T_UINT_8(0x16, 0x56, 0xe3, 0xfa, 0xf1, 0x9f, 0xc4, 0x6a),
    MBEDTLS_BYTES_TO_T_UINT_8(0xda, 0x09, 0x8d, 0xeb, 0x9c, 0x32, 0xb1, 0xfd),
    MBEDTLS_BYTES_TO_T_UINT_8(0x86, 0x62, 0x05, 0x16, 0x5f, 0x49, 0xb8, 0x00),
};
static const mbedtls_mpi_uint x25519_bad_point_2[] = {
    MBEDTLS_BYTES_TO_T_UINT_8(0x5f, 0x9c, 0x95, 0xbc, 0xa3, 0x50, 0x8c, 0x24),
    MBEDTLS_BYTES_TO_T_UINT_8(0xb1, 0xd0, 0xb1, 0x55, 0x9c, 0x83, 0xef, 0x5b),
    MBEDTLS_BYTES_TO_T_UINT_8(0x04, 0x44, 0x5c, 0xc4, 0x58, 0x1c, 0x8e, 0x86),
    MBEDTLS_BYTES_TO_T_UINT_8(0xd8, 0x22, 0x4e, 0xdd, 0xd0, 0x9f, 0x11, 0x57),
};
static const mbedtls_mpi ecp_x25519_bad_point_1 = ECP_MPI_INIT_ARRAY(
    x25519_bad_point_1);
static const mbedtls_mpi ecp_x25519_bad_point_2 = ECP_MPI_INIT_ARRAY(
    x25519_bad_point_2);
#endif /* MBEDTLS_ECP_DP_CURVE25519_ENABLED */

/*
 * Check that the input point is not one of the low-order points.
 * This is recommended by the "May the Fourth" paper:
 * https://eprint.iacr.org/2017/806.pdf
 * Those points are never sent by an honest peer.
 */
static int ecp_check_bad_points_mx(const mbedtls_mpi *X, const mbedtls_mpi *P,
                                   const mbedtls_ecp_group_id grp_id)
{
    int ret;
    mbedtls_mpi XmP;

    mbedtls_mpi_init(&XmP);

    /* Reduce X mod P so that we only need to check values less than P.
     * We know X < 2^256 so we can proceed by subtraction. */
    MBEDTLS_MPI_CHK(mbedtls_mpi_copy(&XmP, X));
    while (mbedtls_mpi_cmp_mpi(&XmP, P) >= 0) {
        MBEDTLS_MPI_CHK(mbedtls_mpi_sub_mpi(&XmP, &XmP, P));
    }

    /* Check against the known bad values that are less than P. For Curve448
     * these are 0, 1 and -1. For Curve25519 we check the values less than P
     * from the following list: https://cr.yp.to/ecdh.html#validate */
    if (mbedtls_mpi_cmp_int(&XmP, 1) <= 0) {  /* takes care of 0 and 1 */
        ret = MBEDTLS_ERR_ECP_INVALID_KEY;
        goto cleanup;
    }

#if defined(MBEDTLS_ECP_DP_CURVE25519_ENABLED)
    if (grp_id == MBEDTLS_ECP_DP_CURVE25519) {
        if (mbedtls_mpi_cmp_mpi(&XmP, &ecp_x25519_bad_point_1) == 0) {
            ret = MBEDTLS_ERR_ECP_INVALID_KEY;
            goto cleanup;
        }

        if (mbedtls_mpi_cmp_mpi(&XmP, &ecp_x25519_bad_point_2) == 0) {
            ret = MBEDTLS_ERR_ECP_INVALID_KEY;
            goto cleanup;
        }
    }
#else
    (void) grp_id;
#endif

    /* Final check: check if XmP + 1 is P (final because it changes XmP!) */
    MBEDTLS_MPI_CHK(mbedtls_mpi_add_int(&XmP, &XmP, 1));
    if (mbedtls_mpi_cmp_mpi(&XmP, P) == 0) {
        ret = MBEDTLS_ERR_ECP_INVALID_KEY;
        goto cleanup;
    }

    ret = 0;

cleanup:
    mbedtls_mpi_free(&XmP);

    return ret;
}

/*
 * Check validity of a public key for Montgomery curves with x-only schemes
 */
static int ecp_check_pubkey_mx(const mbedtls_ecp_group *grp, const mbedtls_ecp_point *pt)
{
    /* [Curve25519 p. 5] Just check X is the correct number of bytes */
    /* Allow any public value, if it's too big then we'll just reduce it mod p
     * (RFC 7748 sec. 5 para. 3). */
    if (mbedtls_mpi_size(&pt->X) > (grp->nbits + 7) / 8) {
        return MBEDTLS_ERR_ECP_INVALID_KEY;
    }

    /* Implicit in all standards (as they don't consider negative numbers):
     * X must be non-negative. This is normally ensured by the way it's
     * encoded for transmission, but let's be extra sure. */
    if (mbedtls_mpi_cmp_int(&pt->X, 0) < 0) {
        return MBEDTLS_ERR_ECP_INVALID_KEY;
    }

    return ecp_check_bad_points_mx(&pt->X, &grp->P, grp->id);
}
#endif /* MBEDTLS_ECP_MONTGOMERY_ENABLED */
#if defined(MBEDTLS_ECP_EDWARDS_ENABLED)
/*
 * Check that a point is valid as a public key, i.e. it is actually on
 * the curve.
 */
static int ecp_check_pubkey_ed(const mbedtls_ecp_group *grp, const mbedtls_ecp_point *pt)
{
    int ret = MBEDTLS_ERR_ERROR_CORRUPTION_DETECTED;
    mbedtls_mpi LHS, RHS, X2, Y2;

    /* pt coordinates must be normalized for our checks */
    if (mbedtls_mpi_cmp_int(&pt->X, 0) < 0 ||
        mbedtls_mpi_cmp_int(&pt->Y, 0) < 0 ||
        mbedtls_mpi_cmp_mpi(&pt->X, &grp->P) >= 0 ||
        mbedtls_mpi_cmp_mpi(&pt->Y, &grp->P) >= 0) {
        return MBEDTLS_ERR_ECP_INVALID_KEY;
    }

    mbedtls_mpi_init(&LHS); mbedtls_mpi_init(&RHS);
    mbedtls_mpi_init(&X2); mbedtls_mpi_init(&Y2);

    /* X2 = X^2, Y2 = Y^2 */
    MPI_ECP_MUL(&X2,  &pt->X, &pt->X);
    MPI_ECP_MUL(&Y2,  &pt->Y, &pt->Y);

    /* LHS = a X^2 + Y^2 */
    MPI_ECP_MUL(&LHS, &X2,    &grp->A);
    MPI_ECP_ADD(&LHS, &LHS,   &Y2);

    /* RHS = 1 + d X^2 Y^2 */
    MPI_ECP_MUL(&RHS, &X2,    &Y2);
    MPI_ECP_MUL(&RHS, &RHS,   &grp->B);
    MBEDTLS_MPI_CHK(mbedtls_mpi_add_int(&RHS, &RHS, 1)); MOD_ADD(&RHS);

    if (mbedtls_mpi_cmp_mpi(&LHS, &RHS) != 0) {
        ret = MBEDTLS_ERR_ECP_INVALID_KEY;
    }

cleanup:

    mbedtls_mpi_free(&LHS); mbedtls_mpi_free(&RHS);
    mbedtls_mpi_free(&X2); mbedtls_mpi_free(&Y2);

    return ret;
}

#endif /* MBEDTLS_ECP_EDWARDS_ENABLED */

/*
 * Check that a point is valid as a public key
 */
int mbedtls_ecp_check_pubkey(const mbedtls_ecp_group *grp,
                             const mbedtls_ecp_point *pt)
{
    /* Must use affine coordinates */
    if (mbedtls_mpi_cmp_int(&pt->Z, 1) != 0) {
        return MBEDTLS_ERR_ECP_INVALID_KEY;
    }

    switch (mbedtls_ecp_get_type(grp)) {
#if defined(MBEDTLS_ECP_MONTGOMERY_ENABLED)
        case MBEDTLS_ECP_TYPE_MONTGOMERY:
            return ecp_check_pubkey_mx(grp, pt);
#endif
#if defined(MBEDTLS_ECP_SHORT_WEIERSTRASS_ENABLED)
        case MBEDTLS_ECP_TYPE_SHORT_WEIERSTRASS:
            return ecp_check_pubkey_sw(grp, pt);
#endif
#if defined(MBEDTLS_ECP_EDWARDS_ENABLED)
        case MBEDTLS_ECP_TYPE_EDWARDS:
            return ecp_check_pubkey_ed(grp, pt);
#endif
        default:
            break;
    }
    return MBEDTLS_ERR_ECP_BAD_INPUT_DATA;
}

/*
 * Check that an mbedtls_mpi is valid as a private key
 */
int mbedtls_ecp_check_privkey(const mbedtls_ecp_group *grp,
                              const mbedtls_mpi *d)
{
    switch (mbedtls_ecp_get_type(grp)) {
#if defined(MBEDTLS_ECP_MONTGOMERY_ENABLED)
        case MBEDTLS_ECP_TYPE_MONTGOMERY:
            /* see RFC 7748 sec. 5 para. 5 */
            if (mbedtls_mpi_get_bit(d, 0) != 0 ||
                mbedtls_mpi_get_bit(d, 1) != 0 ||
                mbedtls_mpi_bitlen(d) - 1 != grp->nbits) {  /* mbedtls_mpi_bitlen is one-based! */
                return MBEDTLS_ERR_ECP_INVALID_KEY;
            }

            /* see [Curve25519] page 5 */
            if (grp->nbits == 254 && mbedtls_mpi_get_bit(d, 2) != 0) {
                return MBEDTLS_ERR_ECP_INVALID_KEY;
            }

            return 0;
#endif /* MBEDTLS_ECP_MONTGOMERY_ENABLED */
#if defined(MBEDTLS_ECP_SHORT_WEIERSTRASS_ENABLED)
        case MBEDTLS_ECP_TYPE_SHORT_WEIERSTRASS:
            /* see SEC1 3.2 */
            if (mbedtls_mpi_cmp_int(d, 1) < 0 ||
                mbedtls_mpi_cmp_mpi(d, &grp->N) >= 0) {
                return MBEDTLS_ERR_ECP_INVALID_KEY;
            } else {
                return 0;
            }
#endif /* MBEDTLS_ECP_SHORT_WEIERSTRASS_ENABLED */
#if defined(MBEDTLS_ECP_EDWARDS_ENABLED)
        /* FIXME: add a check for Edwards */
        case MBEDTLS_ECP_TYPE_EDWARDS:
            (void) d;
            return 0;
#endif
        default:
            break;
    }

    return MBEDTLS_ERR_ECP_BAD_INPUT_DATA;
}

#if defined(MBEDTLS_ECP_MONTGOMERY_ENABLED)
MBEDTLS_STATIC_TESTABLE
int mbedtls_ecp_gen_privkey_mx(size_t high_bit,
                               mbedtls_mpi *d,
                               int (*f_rng)(void *, unsigned char *, size_t),
                               void *p_rng)
{
    int ret = MBEDTLS_ERR_ECP_BAD_INPUT_DATA;
    size_t n_random_bytes = high_bit / 8 + 1;

    /* [Curve25519] page 5 */
    /* Generate a (high_bit+1)-bit random number by generating just enough
     * random bytes, then shifting out extra bits from the top (necessary
     * when (high_bit+1) is not a multiple of 8). */
    MBEDTLS_MPI_CHK(mbedtls_mpi_fill_random(d, n_random_bytes,
                                            f_rng, p_rng));
    MBEDTLS_MPI_CHK(mbedtls_mpi_shift_r(d, 8 * n_random_bytes - high_bit - 1));

    MBEDTLS_MPI_CHK(mbedtls_mpi_set_bit(d, high_bit, 1));

    /* Make sure the last two bits are unset for Curve448, three bits for
       Curve25519 */
    MBEDTLS_MPI_CHK(mbedtls_mpi_set_bit(d, 0, 0));
    MBEDTLS_MPI_CHK(mbedtls_mpi_set_bit(d, 1, 0));
    if (high_bit == 254) {
        MBEDTLS_MPI_CHK(mbedtls_mpi_set_bit(d, 2, 0));
    }

cleanup:
    return ret;
}
#endif /* MBEDTLS_ECP_MONTGOMERY_ENABLED */

#if defined(MBEDTLS_ECP_SHORT_WEIERSTRASS_ENABLED)
static int mbedtls_ecp_gen_privkey_sw(
    const mbedtls_mpi *N, mbedtls_mpi *d,
    int (*f_rng)(void *, unsigned char *, size_t), void *p_rng)
{
    int ret = mbedtls_mpi_random(d, 1, N, f_rng, p_rng);
    switch (ret) {
        case MBEDTLS_ERR_MPI_NOT_ACCEPTABLE:
            return MBEDTLS_ERR_ECP_RANDOM_FAILED;
        default:
            return ret;
    }
}
#endif /* MBEDTLS_ECP_SHORT_WEIERSTRASS_ENABLED */

/*
 * Generate a private key
 */
int mbedtls_ecp_gen_privkey(const mbedtls_ecp_group *grp,
                            mbedtls_mpi *d,
                            int (*f_rng)(void *, unsigned char *, size_t),
                            void *p_rng)
{

    switch (mbedtls_ecp_get_type(grp)) {
#if defined(MBEDTLS_ECP_MONTGOMERY_ENABLED)
        case MBEDTLS_ECP_TYPE_MONTGOMERY:
            return mbedtls_ecp_gen_privkey_mx(grp->nbits, d, f_rng, p_rng);
#endif /* MBEDTLS_ECP_MONTGOMERY_ENABLED */

#if defined(MBEDTLS_ECP_SHORT_WEIERSTRASS_ENABLED)
        case MBEDTLS_ECP_TYPE_SHORT_WEIERSTRASS:
            return mbedtls_ecp_gen_privkey_sw(&grp->N, d, f_rng, p_rng);
#endif /* MBEDTLS_ECP_SHORT_WEIERSTRASS_ENABLED */
#if defined(MBEDTLS_ECP_EDWARDS_ENABLED)
        case MBEDTLS_ECP_TYPE_EDWARDS:
            return mbedtls_mpi_fill_random(d, grp->pbits / 8 + 1, f_rng, p_rng);
#endif /* MBEDTLS_ECP_EDWARDS_ENABLED */
        default:
            break;
    }

    return MBEDTLS_ERR_ECP_BAD_INPUT_DATA;
}

#if defined(MBEDTLS_ECP_C)
#if defined(MBEDTLS_ECP_EDWARDS_ENABLED)
#if defined(MBEDTLS_ECP_DP_ED25519_ENABLED)
static int mbedtls_ecp_expand_ed25519(const mbedtls_mpi *d,
                                      mbedtls_mpi *q, mbedtls_mpi *prefix)
{
    int ret = 0;

    if (mbedtls_mpi_size(d) != 32) {
        return MBEDTLS_ERR_ECP_INVALID_KEY;
    }

    unsigned char key_buf[32], sha_buf[64];
    MBEDTLS_MPI_CHK(mbedtls_mpi_write_binary_le(d, key_buf, sizeof(key_buf)));

    mbedtls_sha512(key_buf, sizeof(key_buf), sha_buf, 0);

    mbedtls_platform_zeroize(key_buf, sizeof(key_buf));

    sha_buf[0] &= ~0x7;
    sha_buf[31] &= ~0x80;
    sha_buf[31] |= 0x40;

    MBEDTLS_MPI_CHK(mbedtls_mpi_read_binary_le(q, sha_buf, 32));
    if (prefix) {
        MBEDTLS_MPI_CHK(mbedtls_mpi_read_binary_le(prefix, sha_buf + 32, 32));
    }

cleanup:

    mbedtls_platform_zeroize(sha_buf, sizeof(sha_buf));
    return ret;
}
#endif /* MBEDTLS_ECP_DP_ED25519_ENABLED */


#if defined(MBEDTLS_ECP_DP_ED448_ENABLED)
static int mbedtls_ecp_expand_ed448(const mbedtls_mpi *d,
                                    mbedtls_mpi *q, mbedtls_mpi *prefix)
{
    int ret = 0;

    if (mbedtls_mpi_size(d) != 57) {
        return MBEDTLS_ERR_ECP_INVALID_KEY;
    }

    unsigned char key_buf[57], sha_buf[114];
    MBEDTLS_MPI_CHK(mbedtls_mpi_write_binary_le(d, key_buf, sizeof(key_buf)));

    mbedtls_sha3(MBEDTLS_SHA3_SHAKE256, key_buf, sizeof(key_buf), sha_buf, 114);

    sha_buf[0] &= ~0x3;
    sha_buf[56] = 0;
    sha_buf[55] |= 0x80;

    MBEDTLS_MPI_CHK(mbedtls_mpi_read_binary_le(q, sha_buf, 57));
    if (prefix) {
        MBEDTLS_MPI_CHK(mbedtls_mpi_read_binary_le(prefix, sha_buf + 57, 57));
    }

cleanup:
    return ret;
}
#endif /* MBEDTLS_ECP_DP_ED448_ENABLED */

int mbedtls_ecp_expand_edwards(mbedtls_ecp_group *grp,
                               const mbedtls_mpi *d, mbedtls_mpi *q,
                               mbedtls_mpi *prefix)
{
    int ret = MBEDTLS_ERR_ECP_BAD_INPUT_DATA;

#if defined(MBEDTLS_ECP_DP_ED25519_ENABLED)
    if (grp->id == MBEDTLS_ECP_DP_ED25519) {
        ret = mbedtls_ecp_expand_ed25519(d, q, prefix);
    }
#endif
#if defined(MBEDTLS_ECP_DP_ED448_ENABLED)
    if (grp->id == MBEDTLS_ECP_DP_ED448) {
        ret = mbedtls_ecp_expand_ed448(d, q, prefix);
    }
#endif
    return ret;
}
int mbedtls_ecp_point_edwards(mbedtls_ecp_group *grp,
                              mbedtls_ecp_point *Q,
                              const mbedtls_mpi *d,
                              int (*f_rng)(void *, unsigned char *, size_t),
                              void *p_rng)
{
    int ret = 0;
    mbedtls_mpi q;
    mbedtls_mpi_init(&q);

    MBEDTLS_MPI_CHK(mbedtls_ecp_expand_edwards(grp, d, &q, NULL));

    MBEDTLS_MPI_CHK(mbedtls_ecp_mul(grp, Q, &q, &grp->G, f_rng, p_rng));

cleanup:
    mbedtls_mpi_free(&q);
    return ret;
}
#endif /* MBEDTLS_ECP_EDWARDS_ENABLED */

/*
 * Generate a keypair with configurable base point
 */
int mbedtls_ecp_gen_keypair_base(mbedtls_ecp_group *grp,
                                 const mbedtls_ecp_point *G,
                                 mbedtls_mpi *d, mbedtls_ecp_point *Q,
                                 int (*f_rng)(void *, unsigned char *, size_t),
                                 void *p_rng)
{
    int ret = MBEDTLS_ERR_ERROR_CORRUPTION_DETECTED;
    MBEDTLS_MPI_CHK(mbedtls_ecp_gen_privkey(grp, d, f_rng, p_rng));
#ifdef MBEDTLS_ECP_EDWARDS_ENABLED
    if (mbedtls_ecp_get_type(grp) == MBEDTLS_ECP_TYPE_EDWARDS) {
        MBEDTLS_MPI_CHK(mbedtls_ecp_point_edwards(grp, Q, d, f_rng, p_rng));
    } else
#endif
    MBEDTLS_MPI_CHK(mbedtls_ecp_mul(grp, Q, d, G, f_rng, p_rng));

cleanup:
    return ret;
}

/*
 * Generate key pair, wrapper for conventional base point
 */
int mbedtls_ecp_gen_keypair(mbedtls_ecp_group *grp,
                            mbedtls_mpi *d, mbedtls_ecp_point *Q,
                            int (*f_rng)(void *, unsigned char *, size_t),
                            void *p_rng)
{
    return mbedtls_ecp_gen_keypair_base(grp, &grp->G, d, Q, f_rng, p_rng);
}

/*
 * Generate a keypair, prettier wrapper
 */
int mbedtls_ecp_gen_key(mbedtls_ecp_group_id grp_id, mbedtls_ecp_keypair *key,
                        int (*f_rng)(void *, unsigned char *, size_t), void *p_rng)
{
    int ret = MBEDTLS_ERR_ERROR_CORRUPTION_DETECTED;
    if ((ret = mbedtls_ecp_group_load(&key->grp, grp_id)) != 0) {
        return ret;
    }

    return mbedtls_ecp_gen_keypair(&key->grp, &key->d, &key->Q, f_rng, p_rng);
}
#endif /* MBEDTLS_ECP_C */

#define ECP_CURVE25519_KEY_SIZE 32
#define ECP_CURVE448_KEY_SIZE   56
#define ECP_ED25519_KEY_SIZE    32
#define ECP_ED448_KEY_SIZE      57

/*
 * Read a private key.
 */
int mbedtls_ecp_read_key(mbedtls_ecp_group_id grp_id, mbedtls_ecp_keypair *key,
                         const unsigned char *buf, size_t buflen)
{
    int ret = 0;

    if ((ret = mbedtls_ecp_group_load(&key->grp, grp_id)) != 0) {
        return ret;
    }

    ret = MBEDTLS_ERR_ECP_FEATURE_UNAVAILABLE;

#if defined(MBEDTLS_ECP_MONTGOMERY_ENABLED)
    if (mbedtls_ecp_get_type(&key->grp) == MBEDTLS_ECP_TYPE_MONTGOMERY) {
        /*
         * Mask the key as mandated by RFC7748 for Curve25519 and Curve448.
         */
        if (grp_id == MBEDTLS_ECP_DP_CURVE25519) {
            if (buflen != ECP_CURVE25519_KEY_SIZE) {
                return MBEDTLS_ERR_ECP_INVALID_KEY;
            }

            MBEDTLS_MPI_CHK(mbedtls_mpi_read_binary_le(&key->d, buf, buflen));

            /* Set the three least significant bits to 0 */
            MBEDTLS_MPI_CHK(mbedtls_mpi_set_bit(&key->d, 0, 0));
            MBEDTLS_MPI_CHK(mbedtls_mpi_set_bit(&key->d, 1, 0));
            MBEDTLS_MPI_CHK(mbedtls_mpi_set_bit(&key->d, 2, 0));

            /* Set the most significant bit to 0 */
            MBEDTLS_MPI_CHK(
                mbedtls_mpi_set_bit(&key->d,
                                    ECP_CURVE25519_KEY_SIZE * 8 - 1, 0)
                );

            /* Set the second most significant bit to 1 */
            MBEDTLS_MPI_CHK(
                mbedtls_mpi_set_bit(&key->d,
                                    ECP_CURVE25519_KEY_SIZE * 8 - 2, 1)
                );
        } else if (grp_id == MBEDTLS_ECP_DP_CURVE448) {
            if (buflen != ECP_CURVE448_KEY_SIZE) {
                return MBEDTLS_ERR_ECP_INVALID_KEY;
            }

            MBEDTLS_MPI_CHK(mbedtls_mpi_read_binary_le(&key->d, buf, buflen));

            /* Set the two least significant bits to 0 */
            MBEDTLS_MPI_CHK(mbedtls_mpi_set_bit(&key->d, 0, 0));
            MBEDTLS_MPI_CHK(mbedtls_mpi_set_bit(&key->d, 1, 0));

            /* Set the most significant bit to 1 */
            MBEDTLS_MPI_CHK(
                mbedtls_mpi_set_bit(&key->d,
                                    ECP_CURVE448_KEY_SIZE * 8 - 1, 1)
                );
        }
    }

#endif
#if defined(MBEDTLS_ECP_SHORT_WEIERSTRASS_ENABLED)
    if (mbedtls_ecp_get_type(&key->grp) == MBEDTLS_ECP_TYPE_SHORT_WEIERSTRASS) {
        MBEDTLS_MPI_CHK(mbedtls_mpi_read_binary(&key->d, buf, buflen));

        MBEDTLS_MPI_CHK(mbedtls_ecp_check_privkey(&key->grp, &key->d));
    }

#endif
#if defined(MBEDTLS_ECP_EDWARDS_ENABLED)
    if (mbedtls_ecp_get_type(&key->grp) == MBEDTLS_ECP_TYPE_EDWARDS) {
        MBEDTLS_MPI_CHK(mbedtls_mpi_read_binary_le(&key->d, buf, buflen));
        MBEDTLS_MPI_CHK(mbedtls_ecp_check_privkey(&key->grp, &key->d));
    }
#endif
cleanup:

    if (ret != 0) {
        mbedtls_mpi_free(&key->d);
    }

    return ret;
}

/*
 * Write a private key.
 */
int mbedtls_ecp_write_key(mbedtls_ecp_keypair *key,
                          unsigned char *buf, size_t buflen)
{
    int ret = MBEDTLS_ERR_ECP_FEATURE_UNAVAILABLE;

#if defined(MBEDTLS_ECP_MONTGOMERY_ENABLED)
    if (mbedtls_ecp_get_type(&key->grp) == MBEDTLS_ECP_TYPE_MONTGOMERY) {
        if (key->grp.id == MBEDTLS_ECP_DP_CURVE25519) {
            if (buflen < ECP_CURVE25519_KEY_SIZE) {
                return MBEDTLS_ERR_ECP_BUFFER_TOO_SMALL;
            }

        } else if (key->grp.id == MBEDTLS_ECP_DP_CURVE448) {
            if (buflen < ECP_CURVE448_KEY_SIZE) {
                return MBEDTLS_ERR_ECP_BUFFER_TOO_SMALL;
            }
        }
        MBEDTLS_MPI_CHK(mbedtls_mpi_write_binary_le(&key->d, buf, buflen));
    }
#endif
#if defined(MBEDTLS_ECP_SHORT_WEIERSTRASS_ENABLED)
    if (mbedtls_ecp_get_type(&key->grp) == MBEDTLS_ECP_TYPE_SHORT_WEIERSTRASS) {
        MBEDTLS_MPI_CHK(mbedtls_mpi_write_binary(&key->d, buf, buflen));
    }
#endif
#if defined(MBEDTLS_ECP_EDWARDS_ENABLED)
    if (mbedtls_ecp_get_type(&key->grp) == MBEDTLS_ECP_TYPE_EDWARDS) {
#if defined(MBEDTLS_ECP_DP_ED25519_ENABLED)
        if (key->grp.id == MBEDTLS_ECP_DP_ED25519) {
            if (buflen < ECP_ED25519_KEY_SIZE) {
                return MBEDTLS_ERR_ECP_BUFFER_TOO_SMALL;
            }
        }
#endif /* MBEDTLS_ECP_DP_ED25519_ENABLED */
#if defined(MBEDTLS_ECP_DP_ED448_ENABLED)
        if (key->grp.id == MBEDTLS_ECP_DP_ED448) {
            if (buflen < ECP_ED448_KEY_SIZE) {
                return MBEDTLS_ERR_ECP_BUFFER_TOO_SMALL;
            }
        }
#endif /* MBEDTLS_ECP_DP_ED448_ENABLED */
        MBEDTLS_MPI_CHK(mbedtls_mpi_write_binary_le(&key->d, buf, buflen));
    }
#endif
cleanup:

    return ret;
}

#if defined(MBEDTLS_ECP_C)
/*
 * Check a public-private key pair
 */
int mbedtls_ecp_check_pub_priv(
    const mbedtls_ecp_keypair *pub, const mbedtls_ecp_keypair *prv,
    int (*f_rng)(void *, unsigned char *, size_t), void *p_rng)
{
    int ret = MBEDTLS_ERR_ERROR_CORRUPTION_DETECTED;
    mbedtls_ecp_point Q;
    mbedtls_ecp_group grp;
    if (pub->grp.id == MBEDTLS_ECP_DP_NONE ||
        pub->grp.id != prv->grp.id ||
        mbedtls_mpi_cmp_mpi(&pub->Q.X, &prv->Q.X) ||
        mbedtls_mpi_cmp_mpi(&pub->Q.Y, &prv->Q.Y) ||
        mbedtls_mpi_cmp_mpi(&pub->Q.Z, &prv->Q.Z)) {
        return MBEDTLS_ERR_ECP_BAD_INPUT_DATA;
    }

    mbedtls_ecp_point_init(&Q);
    mbedtls_ecp_group_init(&grp);

    /* mbedtls_ecp_mul() needs a non-const group... */
    mbedtls_ecp_group_copy(&grp, &prv->grp);

    /* Also checks d is valid */
    MBEDTLS_MPI_CHK(mbedtls_ecp_mul(&grp, &Q, &prv->d, &prv->grp.G, f_rng, p_rng));

    if (mbedtls_mpi_cmp_mpi(&Q.X, &prv->Q.X) ||
        mbedtls_mpi_cmp_mpi(&Q.Y, &prv->Q.Y) ||
        mbedtls_mpi_cmp_mpi(&Q.Z, &prv->Q.Z)) {
        ret = MBEDTLS_ERR_ECP_BAD_INPUT_DATA;
        goto cleanup;
    }

cleanup:
    mbedtls_ecp_point_free(&Q);
    mbedtls_ecp_group_free(&grp);

    return ret;
}
#endif /* MBEDTLS_ECP_C */

/*
 * Export generic key-pair parameters.
 */
int mbedtls_ecp_export(const mbedtls_ecp_keypair *key, mbedtls_ecp_group *grp,
                       mbedtls_mpi *d, mbedtls_ecp_point *Q)
{
    int ret = MBEDTLS_ERR_ERROR_CORRUPTION_DETECTED;

    if ((ret = mbedtls_ecp_group_copy(grp, &key->grp)) != 0) {
        return ret;
    }

    if ((ret = mbedtls_mpi_copy(d, &key->d)) != 0) {
        return ret;
    }

    if ((ret = mbedtls_ecp_copy(Q, &key->Q)) != 0) {
        return ret;
    }

    return 0;
}

#if defined(MBEDTLS_SELF_TEST)

#if defined(MBEDTLS_ECP_C)

#if defined(MBEDTLS_ECP_SHORT_WEIERSTRASS_ENABLED) || defined(MBEDTLS_ECP_MONTGOMERY_ENABLED)
/*
 * PRNG for test - !!!INSECURE NEVER USE IN PRODUCTION!!!
 *
 * This is the linear congruential generator from numerical recipes,
 * except we only use the low byte as the output. See
 * https://en.wikipedia.org/wiki/Linear_congruential_generator#Parameters_in_common_use
 */
static int self_test_rng(void *ctx, unsigned char *out, size_t len)
{
    static uint32_t state = 42;

    (void) ctx;

    for (size_t i = 0; i < len; i++) {
        state = state * 1664525u + 1013904223u;
        out[i] = (unsigned char) state;
    }

    return 0;
}

/* Adjust the exponent to be a valid private point for the specified curve.
 * This is sometimes necessary because we use a single set of exponents
 * for all curves but the validity of values depends on the curve. */
static int self_test_adjust_exponent(const mbedtls_ecp_group *grp,
                                     mbedtls_mpi *m)
{
    int ret = 0;
    switch (grp->id) {
    /* If Curve25519 is available, then that's what we use for the
     * Montgomery test, so we don't need the adjustment code. */
#if !defined(MBEDTLS_ECP_DP_CURVE25519_ENABLED)
#if defined(MBEDTLS_ECP_DP_CURVE448_ENABLED)
        case MBEDTLS_ECP_DP_CURVE448:
            /* Move highest bit from 254 to N-1. Setting bit N-1 is
             * necessary to enforce the highest-bit-set constraint. */
            MBEDTLS_MPI_CHK(mbedtls_mpi_set_bit(m, 254, 0));
            MBEDTLS_MPI_CHK(mbedtls_mpi_set_bit(m, grp->nbits, 1));
            /* Copy second-highest bit from 253 to N-2. This is not
             * necessary but improves the test variety a bit. */
            MBEDTLS_MPI_CHK(
                mbedtls_mpi_set_bit(m, grp->nbits - 1,
                                    mbedtls_mpi_get_bit(m, 253)));
            break;
#endif
#endif /* ! defined(MBEDTLS_ECP_DP_CURVE25519_ENABLED) */
        default:
            /* Non-Montgomery curves and Curve25519 need no adjustment. */
            (void) grp;
            (void) m;
            goto cleanup;
    }
cleanup:
    return ret;
}

/* Calculate R = m.P for each m in exponents. Check that the number of
 * basic operations doesn't depend on the value of m. */
static int self_test_point(int verbose,
                           mbedtls_ecp_group *grp,
                           mbedtls_ecp_point *R,
                           mbedtls_mpi *m,
                           const mbedtls_ecp_point *P,
                           const char *const *exponents,
                           size_t n_exponents)
{
    int ret = 0;
    size_t i = 0;
    unsigned long add_c_prev, dbl_c_prev, mul_c_prev;
    add_count = 0;
    dbl_count = 0;
    mul_count = 0;

    MBEDTLS_MPI_CHK(mbedtls_mpi_read_string(m, 16, exponents[0]));
    MBEDTLS_MPI_CHK(self_test_adjust_exponent(grp, m));
    MBEDTLS_MPI_CHK(mbedtls_ecp_mul(grp, R, m, P, self_test_rng, NULL));

    for (i = 1; i < n_exponents; i++) {
        add_c_prev = add_count;
        dbl_c_prev = dbl_count;
        mul_c_prev = mul_count;
        add_count = 0;
        dbl_count = 0;
        mul_count = 0;

        MBEDTLS_MPI_CHK(mbedtls_mpi_read_string(m, 16, exponents[i]));
        MBEDTLS_MPI_CHK(self_test_adjust_exponent(grp, m));
        MBEDTLS_MPI_CHK(mbedtls_ecp_mul(grp, R, m, P, self_test_rng, NULL));

        if (add_count != add_c_prev ||
            dbl_count != dbl_c_prev ||
            mul_count != mul_c_prev) {
            ret = 1;
            break;
        }
    }

cleanup:
    if (verbose != 0) {
        if (ret != 0) {
            mbedtls_printf("failed (%u)\n", (unsigned int) i);
        } else {
            mbedtls_printf("passed\n");
        }
    }
    return ret;
}
#endif /* MBEDTLS_ECP_SHORT_WEIERSTRASS_ENABLED || MBEDTLS_ECP_MONTGOMERY_ENABLED */

#endif /* MBEDTLS_ECP_C */

/*
 * Checkup routine
 */
int mbedtls_ecp_self_test(int verbose)
{
#if defined(MBEDTLS_ECP_C)
    int ret = MBEDTLS_ERR_ERROR_CORRUPTION_DETECTED;
    mbedtls_ecp_group grp;
    mbedtls_ecp_point R, P;
    mbedtls_mpi m;

#if defined(MBEDTLS_ECP_SHORT_WEIERSTRASS_ENABLED)
    /* Exponents especially adapted for secp192k1, which has the lowest
     * order n of all supported curves (secp192r1 is in a slightly larger
     * field but the order of its base point is slightly smaller). */
    const char *sw_exponents[] =
    {
        "000000000000000000000000000000000000000000000001", /* one */
        "FFFFFFFFFFFFFFFFFFFFFFFE26F2FC170F69466A74DEFD8C", /* n - 1 */
        "5EA6F389A38B8BC81E767753B15AA5569E1782E30ABE7D25", /* random */
        "400000000000000000000000000000000000000000000000", /* one and zeros */
        "7FFFFFFFFFFFFFFFFFFFFFFFFFFFFFFFFFFFFFFFFFFFFFFF", /* all ones */
        "555555555555555555555555555555555555555555555555", /* 101010... */
    };
#endif /* MBEDTLS_ECP_SHORT_WEIERSTRASS_ENABLED */
#if defined(MBEDTLS_ECP_MONTGOMERY_ENABLED)
    const char *m_exponents[] =
    {
        /* Valid private values for Curve25519. In a build with Curve448
         * but not Curve25519, they will be adjusted in
         * self_test_adjust_exponent(). */
        "4000000000000000000000000000000000000000000000000000000000000000",
        "5C3C3C3C3C3C3C3C3C3C3C3C3C3C3C3C3C3C3C3C3C3C3C3C3C3C3C3C3C3C3C30",
        "5715ECCE24583F7A7023C24164390586842E816D7280A49EF6DF4EAE6B280BF8",
        "41A2B017516F6D254E1F002BCCBADD54BE30F8CEC737A0E912B4963B6BA74460",
        "5555555555555555555555555555555555555555555555555555555555555550",
        "7FFFFFFFFFFFFFFFFFFFFFFFFFFFFFFFFFFFFFFFFFFFFFFFFFFFFFFFFFFFFFF8",
    };
#endif /* MBEDTLS_ECP_MONTGOMERY_ENABLED */

    mbedtls_ecp_group_init(&grp);
    mbedtls_ecp_point_init(&R);
    mbedtls_ecp_point_init(&P);
    mbedtls_mpi_init(&m);

#if defined(MBEDTLS_ECP_SHORT_WEIERSTRASS_ENABLED)
    /* Use secp192r1 if available, or any available curve */
#if defined(MBEDTLS_ECP_DP_SECP192R1_ENABLED)
    MBEDTLS_MPI_CHK(mbedtls_ecp_group_load(&grp, MBEDTLS_ECP_DP_SECP192R1));
#else
    MBEDTLS_MPI_CHK(mbedtls_ecp_group_load(&grp, mbedtls_ecp_curve_list()->grp_id));
#endif

    if (verbose != 0) {
        mbedtls_printf("  ECP SW test #1 (constant op_count, base point G): ");
    }
    /* Do a dummy multiplication first to trigger precomputation */
    MBEDTLS_MPI_CHK(mbedtls_mpi_lset(&m, 2));
    MBEDTLS_MPI_CHK(mbedtls_ecp_mul(&grp, &P, &m, &grp.G, self_test_rng, NULL));
    ret = self_test_point(verbose,
                          &grp, &R, &m, &grp.G,
                          sw_exponents,
                          sizeof(sw_exponents) / sizeof(sw_exponents[0]));
    if (ret != 0) {
        goto cleanup;
    }

    if (verbose != 0) {
        mbedtls_printf("  ECP SW test #2 (constant op_count, other point): ");
    }
    /* We computed P = 2G last time, use it */
    ret = self_test_point(verbose,
                          &grp, &R, &m, &P,
                          sw_exponents,
                          sizeof(sw_exponents) / sizeof(sw_exponents[0]));
    if (ret != 0) {
        goto cleanup;
    }

    mbedtls_ecp_group_free(&grp);
    mbedtls_ecp_point_free(&R);
#endif /* MBEDTLS_ECP_SHORT_WEIERSTRASS_ENABLED */

#if defined(MBEDTLS_ECP_MONTGOMERY_ENABLED)
    if (verbose != 0) {
        mbedtls_printf("  ECP Montgomery test (constant op_count): ");
    }
#if defined(MBEDTLS_ECP_DP_CURVE25519_ENABLED)
    MBEDTLS_MPI_CHK(mbedtls_ecp_group_load(&grp, MBEDTLS_ECP_DP_CURVE25519));
#elif defined(MBEDTLS_ECP_DP_CURVE448_ENABLED)
    MBEDTLS_MPI_CHK(mbedtls_ecp_group_load(&grp, MBEDTLS_ECP_DP_CURVE448));
#else
#error "MBEDTLS_ECP_MONTGOMERY_ENABLED is defined, but no curve is supported for self-test"
#endif
    ret = self_test_point(verbose,
                          &grp, &R, &m, &grp.G,
                          m_exponents,
                          sizeof(m_exponents) / sizeof(m_exponents[0]));
    if (ret != 0) {
        goto cleanup;
    }
#endif /* MBEDTLS_ECP_MONTGOMERY_ENABLED */

#if defined(MBEDTLS_ECP_SHORT_WEIERSTRASS_ENABLED) || defined(MBEDTLS_ECP_MONTGOMERY_ENABLED)
cleanup:
#endif

#if defined(MBEDTLS_ECP_EDWARDS_ENABLED) /* No self test at the moment */
    ret = 0;
#endif

    if (ret < 0 && verbose != 0) {
        mbedtls_printf("Unexpected error, return code = %08X\n", (unsigned int) ret);
    }

    mbedtls_ecp_group_free(&grp);
    mbedtls_ecp_point_free(&R);
    mbedtls_ecp_point_free(&P);
    mbedtls_mpi_free(&m);

    if (verbose != 0) {
        mbedtls_printf("\n");
    }

    return ret;
#else /* MBEDTLS_ECP_C */
    (void) verbose;
    return 0;
#endif /* MBEDTLS_ECP_C */
}

#endif /* MBEDTLS_SELF_TEST */

#endif /* !MBEDTLS_ECP_ALT */

#endif /* MBEDTLS_ECP_LIGHT */<|MERGE_RESOLUTION|>--- conflicted
+++ resolved
@@ -2969,108 +2969,6 @@
 }
 
 #endif /* MBEDTLS_ECP_MONTGOMERY_ENABLED */
-<<<<<<< HEAD
-#if defined(MBEDTLS_ECP_EDWARDS_ENABLED)
-/* sqrt(-1) aka 2^((p-1)/4) */
-static const unsigned char ed25519_sqrt_m1[] = {
-    0x2B, 0x83, 0x24, 0x80, 0x4F, 0xC1, 0xDF, 0x0B,
-    0x2B, 0x4D, 0x00, 0x99, 0x3D, 0xFB, 0xD7, 0xA7,
-    0x2F, 0x43, 0x18, 0x06, 0xAD, 0x2F, 0xE4, 0x78,
-    0xC4, 0xEE, 0x1B, 0x27, 0x4A, 0x0E, 0xA0, 0xB0,
-};
-
-int mbedtls_ecp_point_encode(const mbedtls_ecp_group *grp,
-                             mbedtls_mpi *q,
-                             const mbedtls_ecp_point *pt)
-{
-    int ret = MBEDTLS_ERR_MPI_BAD_INPUT_DATA;
-
-    if (mbedtls_ecp_get_type(grp) != MBEDTLS_ECP_TYPE_EDWARDS) {
-        return MBEDTLS_ERR_ECP_FEATURE_UNAVAILABLE;
-    }
-
-    if (mbedtls_mpi_cmp_int(&pt->Z, 1) != 0) {
-        return MBEDTLS_ERR_MPI_BAD_INPUT_DATA;
-    }
-
-    MBEDTLS_MPI_CHK(mbedtls_mpi_copy(q, &pt->Y));
-
-    /* From 5.1.2, we shall copy LSB of x to the MSB of y */
-    if (mbedtls_mpi_get_bit(&pt->X, 0)) {
-        switch (grp->id) {
-#if defined(MBEDTLS_ECP_DP_ED25519_ENABLED)
-            case MBEDTLS_ECP_DP_ED25519:
-                MBEDTLS_MPI_CHK(mbedtls_mpi_set_bit(q, grp->pbits, 1));
-                break;
-#endif
-#if defined(MBEDTLS_ECP_DP_ED448_ENABLED)
-            case MBEDTLS_ECP_DP_ED448:
-                MBEDTLS_MPI_CHK(mbedtls_mpi_set_bit(q, grp->pbits + 7, 1));
-                break;
-#endif
-            default:
-                break;
-        }
-    }
-
-cleanup:
-    return ret;
-}
-
-int mbedtls_ecp_point_decode(const mbedtls_ecp_group *grp,
-                             mbedtls_ecp_point *pt,
-                             const mbedtls_mpi *q)
-{
-    int ret = MBEDTLS_ERR_ECP_BAD_INPUT_DATA;
-    mbedtls_mpi u, v, t;
-    mbedtls_mpi_uint r;
-    size_t plen;
-    int x_0;
-
-    if (mbedtls_ecp_get_type(grp) != MBEDTLS_ECP_TYPE_EDWARDS) {
-        return MBEDTLS_ERR_ECP_FEATURE_UNAVAILABLE;
-    }
-
-    mbedtls_mpi_init(&u);
-    mbedtls_mpi_init(&v);
-    mbedtls_mpi_init(&t);
-
-    plen = (mbedtls_mpi_bitlen(&grp->P) + 1 + 7) >> 3;
-    MBEDTLS_MPI_CHK(mbedtls_mpi_copy(&pt->Y, q));
-    /* High bit of last digit is the least significant bit of the
-     * x-coordinate. Save it and clear it. */
-    x_0 = mbedtls_mpi_get_bit(&pt->Y, (plen * 8) - 1);
-    MBEDTLS_MPI_CHK(mbedtls_mpi_set_bit(&pt->Y, (plen * 8) - 1, 0));
-
-    /* If the resulting y-coordinate is >= p, decoding fails. */
-    if (mbedtls_mpi_cmp_mpi(&pt->Y, &grp->P) >= 0) {
-        ret = MBEDTLS_ERR_MPI_BAD_INPUT_DATA;
-        goto cleanup;
-    }
-
-    /* To recover the x-coordinates, the curve equation implies
-       x^2 = (y^2 - 1) / (d y^2 - a) (mod p). The denominator is always
-       non-zero mod p. Let u = y^2 - 1 and v = d y^2 - a. */
-
-    MPI_ECP_MUL(&u, &pt->Y,  &pt->Y);
-    MPI_ECP_MUL(&v, &grp->B, &u);
-    MPI_ECP_SUB(&v, &v,      &grp->A);
-    MPI_ECP_SUB_INT(&u, &u, 1);
-
-    /* We use different algorithm to compute the square root of (u/v)
-     * depending on p (mod 8). */
-    MBEDTLS_MPI_CHK(mbedtls_mpi_mod_int(&r, &grp->P, 8));
-
-    if (r == 3 || r == 7) {
-        /* This corresponds to p = 3 (mod 4) and for instance Ed448. *
-         * The candidate root is x = sqrt(u/v) = u (u v)^((p-3)/4) */
-        MPI_ECP_MUL(&pt->X,  &u, &v);
-        MPI_ECP_SUB_INT(&t, &grp->P, 3);
-        MBEDTLS_MPI_CHK(mbedtls_mpi_shift_r(&t, 2));
-        MBEDTLS_MPI_CHK(mbedtls_mpi_exp_mod(&pt->X, &pt->X, &t, &grp->P, NULL));
-        MPI_ECP_MUL(&pt->X, &pt->X, &u);
-=======
->>>>>>> 4bcb3f2a
 
 #if defined(MBEDTLS_ECP_EDWARDS_ENABLED)
 
