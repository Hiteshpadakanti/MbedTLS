--- conflicted
+++ resolved
@@ -244,13 +244,10 @@
             mbedtls_snprintf( buf, buflen, "DHM - Allocation of memory failed" );
         if( use_ret == -(MBEDTLS_ERR_DHM_FILE_IO_ERROR) )
             mbedtls_snprintf( buf, buflen, "DHM - Read/write of file failed" );
-<<<<<<< HEAD
+        if( use_ret == -(MBEDTLS_ERR_DHM_HW_ACCEL_FAILED) )
+            mbedtls_snprintf( buf, buflen, "DHM - DHM hardware accelerator failed" );
         if( use_ret == -(MBEDTLS_ERR_DHM_SET_GROUP_FAILED) )
             mbedtls_snprintf( buf, buflen, "DHM - Setting the modulus and generator failed" );
-=======
-        if( use_ret == -(MBEDTLS_ERR_DHM_HW_ACCEL_FAILED) )
-            mbedtls_snprintf( buf, buflen, "DHM - DHM hardware accelerator failed" );
->>>>>>> 751aa510
 #endif /* MBEDTLS_DHM_C */
 
 #if defined(MBEDTLS_ECP_C)
