
# Also see "include/mbedtls/mbedtls_config.h"

CFLAGS	?= -O2
WARNING_CFLAGS ?=  -Wall -Wextra -Wformat=2 -Wno-format-nonliteral
LDFLAGS ?=

# Include ../include for public headers and . for private headers.
# Note that . needs to be included explicitly for the sake of library
# files that are not in the /library directory (which currently means
# under /3rdparty).
LOCAL_CFLAGS = $(WARNING_CFLAGS) -I. -I../include -D_FILE_OFFSET_BITS=64
LOCAL_LDFLAGS =

ifdef DEBUG
LOCAL_CFLAGS += -g3
endif

# MicroBlaze specific options:
# CFLAGS += -mno-xl-soft-mul -mxl-barrel-shift

# To compile on Plan9:
# CFLAGS += -D_BSD_EXTENSION

PERL ?= perl

ifdef WINDOWS
PYTHON ?= python
else
PYTHON ?= $(shell if type python3 >/dev/null 2>/dev/null; then echo python3; else echo python; fi)
endif

# if were running on Windows build for Windows
ifdef WINDOWS
WINDOWS_BUILD=1
else ifeq ($(shell uname -s),Darwin)
ifeq ($(AR),ar)
APPLE_BUILD ?= 1
endif
endif

# To compile as a shared library:
ifdef SHARED
# all code is position-indep with mingw, avoid warning about useless flag
ifndef WINDOWS_BUILD
LOCAL_CFLAGS += -fPIC -fpic
endif
endif

SOEXT_TLS?=so.19
SOEXT_X509?=so.4
SOEXT_CRYPTO?=so.13

# Set AR_DASH= (empty string) to use an ar implementation that does not accept
# the - prefix for command line options (e.g. llvm-ar)
AR_DASH ?= -

ARFLAGS = $(AR_DASH)src
ifdef APPLE_BUILD
ifneq ($(APPLE_BUILD),0)
ARFLAGS = $(AR_DASH)Src
RLFLAGS = -no_warning_for_no_symbols -c
RL ?= ranlib
endif
endif

DLEXT ?= so
ifdef WINDOWS_BUILD
# Windows shared library extension:
DLEXT = dll
else ifdef APPLE_BUILD
ifneq ($(APPLE_BUILD),0)
# Mac OS X shared library extension:
DLEXT = dylib
endif
endif

OBJS_CRYPTO= \
	     aes.o \
	     aesni.o \
	     aria.o \
	     asn1parse.o \
	     asn1write.o \
	     base64.o \
	     bignum.o \
	     bignum_core.o \
	     bignum_mod.o \
	     bignum_mod_raw.o \
	     camellia.o \
	     ccm.o \
	     chacha20.o \
	     chachapoly.o \
	     cipher.o \
	     cipher_wrap.o \
	     cmac.o \
	     constant_time.o \
	     ctr_drbg.o \
	     des.o \
	     dhm.o \
	     ecdh.o \
	     ecdsa.o \
	     ecjpake.o \
	     ecp.o \
	     ecp_curves.o \
	     eddsa.o \
	     entropy.o \
	     entropy_poll.o \
	     error.o \
	     gcm.o \
	     hash_info.o \
	     hkdf.o \
	     hmac_drbg.o \
	     lmots.o \
	     lms.o \
	     md.o \
	     md5.o \
	     memory_buffer_alloc.o \
	     nist_kw.o \
	     oid.o \
	     padlock.o \
	     pem.o \
	     pk.o \
	     pk_wrap.o \
	     pkcs12.o \
	     pkcs5.o \
	     pkparse.o \
	     pkwrite.o \
	     platform.o \
	     platform_util.o \
	     poly1305.o \
	     psa_crypto.o \
	     psa_crypto_aead.o \
	     psa_crypto_cipher.o \
	     psa_crypto_client.o \
	     psa_crypto_driver_wrappers.o \
	     psa_crypto_ecp.o \
	     psa_crypto_hash.o \
	     psa_crypto_mac.o \
	     psa_crypto_pake.o \
	     psa_crypto_rsa.o \
	     psa_crypto_se.o \
	     psa_crypto_slot_management.o \
	     psa_crypto_storage.o \
	     psa_its_file.o \
	     ripemd160.o \
	     rsa.o \
	     rsa_alt_helpers.o \
	     sha1.o \
	     sha256.o \
	     sha512.o \
<<<<<<< HEAD
	     sha3.o \
	     ssl_debug_helpers_generated.o \
=======
>>>>>>> dadb5609
	     threading.o \
	     timing.o \
	     version.o \
	     version_features.o \
	     # This line is intentionally left blank

include ../3rdparty/Makefile.inc
LOCAL_CFLAGS+=$(THIRDPARTY_INCLUDES)
OBJS_CRYPTO+=$(THIRDPARTY_CRYPTO_OBJECTS)

OBJS_X509= \
	   x509.o \
	   x509_create.o \
	   x509_crl.o \
	   x509_crt.o \
	   x509_csr.o \
	   x509write_crt.o \
	   x509write_csr.o \
	   pkcs7.o \
	   # This line is intentionally left blank

OBJS_TLS= \
	  debug.o \
	  mps_reader.o \
	  mps_trace.o \
	  net_sockets.o \
	  ssl_cache.o \
	  ssl_ciphersuites.o \
	  ssl_client.o \
	  ssl_cookie.o \
	  ssl_debug_helpers_generated.o \
	  ssl_msg.o \
	  ssl_ticket.o \
	  ssl_tls.o \
	  ssl_tls12_client.o \
	  ssl_tls12_server.o \
	  ssl_tls13_keys.o \
	  ssl_tls13_client.o \
	  ssl_tls13_server.o \
	  ssl_tls13_generic.o \
	  # This line is intentionally left blank

.SILENT:

.PHONY: all static shared clean

ifndef SHARED
all: static
else
all: shared static
endif

static: libmbedcrypto.a libmbedx509.a libmbedtls.a
	cd ../tests && echo "This is a seedfile that contains 64 bytes (65 on Windows)......" > seedfile

shared: libmbedcrypto.$(DLEXT) libmbedx509.$(DLEXT) libmbedtls.$(DLEXT)

# Windows builds under Mingw can fail if make tries to create archives in the same
# directory at the same time - see https://bugs.launchpad.net/gcc-arm-embedded/+bug/1848002.
# This forces builds of the .a files to be serialised.
ifdef WINDOWS
libmbedtls.a: | libmbedx509.a
libmbedx509.a: | libmbedcrypto.a
endif

# tls
libmbedtls.a: $(OBJS_TLS)
	echo "  AR    $@"
	$(AR) $(ARFLAGS) $@ $(OBJS_TLS)
ifdef APPLE_BUILD
ifneq ($(APPLE_BUILD),0)
	echo "  RL    $@"
	$(RL) $(RLFLAGS) $@
endif
endif

libmbedtls.$(SOEXT_TLS): $(OBJS_TLS) libmbedx509.so
	echo "  LD    $@"
	$(CC) -shared -Wl,-soname,$@ -o $@ $(OBJS_TLS) -L. -lmbedx509 -lmbedcrypto $(LOCAL_LDFLAGS) $(LDFLAGS)

ifneq ($(SOEXT_TLS),so)
libmbedtls.so: libmbedtls.$(SOEXT_TLS)
	echo "  LN    $@ -> $<"
	ln -sf $< $@
endif

libmbedtls.dylib: $(OBJS_TLS) libmbedx509.dylib
	echo "  LD    $@"
	$(CC) -dynamiclib -o $@ $(OBJS_TLS) -L. -lmbedx509 -lmbedcrypto $(LOCAL_LDFLAGS) $(LDFLAGS)

libmbedtls.dll: $(OBJS_TLS) libmbedx509.dll
	echo "  LD    $@"
	$(CC) -shared -Wl,-soname,$@ -Wl,--out-implib,$@.a -o $@ $(OBJS_TLS) -lws2_32 -lwinmm -lgdi32 -L. -lmbedx509 -lmbedcrypto -static-libgcc $(LOCAL_LDFLAGS) $(LDFLAGS)

# x509
libmbedx509.a: $(OBJS_X509)
	echo "  AR    $@"
	$(AR) $(ARFLAGS) $@ $(OBJS_X509)
ifdef APPLE_BUILD
ifneq ($(APPLE_BUILD),0)
	echo "  RL    $@"
	$(RL) $(RLFLAGS) $@
endif
endif

libmbedx509.$(SOEXT_X509): $(OBJS_X509) libmbedcrypto.so
	echo "  LD    $@"
	$(CC) -shared -Wl,-soname,$@ -o $@ $(OBJS_X509) -L. -lmbedcrypto $(LOCAL_LDFLAGS) $(LDFLAGS)

ifneq ($(SOEXT_X509),so)
libmbedx509.so: libmbedx509.$(SOEXT_X509)
	echo "  LN    $@ -> $<"
	ln -sf $< $@
endif

libmbedx509.dylib: $(OBJS_X509) libmbedcrypto.dylib
	echo "  LD    $@"
	$(CC) -dynamiclib -o $@ $(OBJS_X509) -L. -lmbedcrypto  $(LOCAL_LDFLAGS) $(LDFLAGS)

libmbedx509.dll: $(OBJS_X509) libmbedcrypto.dll
	echo "  LD    $@"
	$(CC) -shared -Wl,-soname,$@ -Wl,--out-implib,$@.a -o $@ $(OBJS_X509) -lws2_32 -lwinmm -lgdi32 -L. -lmbedcrypto -static-libgcc $(LOCAL_LDFLAGS) $(LDFLAGS)

# crypto
libmbedcrypto.a: $(OBJS_CRYPTO)
	echo "  AR    $@"
	$(AR) $(ARFLAGS) $@ $(OBJS_CRYPTO)
ifdef APPLE_BUILD
ifneq ($(APPLE_BUILD),0)
	echo "  RL    $@"
	$(RL) $(RLFLAGS) $@
endif
endif

libmbedcrypto.$(SOEXT_CRYPTO): $(OBJS_CRYPTO)
	echo "  LD    $@"
	$(CC) -shared -Wl,-soname,$@ -o $@ $(OBJS_CRYPTO) $(LOCAL_LDFLAGS) $(LDFLAGS)

ifneq ($(SOEXT_CRYPTO),so)
libmbedcrypto.so: libmbedcrypto.$(SOEXT_CRYPTO)
	echo "  LN    $@ -> $<"
	ln -sf $< $@
endif

libmbedcrypto.dylib: $(OBJS_CRYPTO)
	echo "  LD    $@"
	$(CC) -dynamiclib -o $@ $(OBJS_CRYPTO) $(LOCAL_LDFLAGS) $(LDFLAGS)

libmbedcrypto.dll: $(OBJS_CRYPTO)
	echo "  LD    $@"
	$(CC) -shared -Wl,-soname,$@ -Wl,--out-implib,$@.a -o $@ $(OBJS_CRYPTO) -lws2_32 -lwinmm -lgdi32 -static-libgcc $(LOCAL_LDFLAGS) $(LDFLAGS)

.c.o:
	echo "  CC    $<"
	$(CC) $(LOCAL_CFLAGS) $(CFLAGS) -o $@ -c $<

.PHONY: generated_files
GENERATED_FILES = \
	error.c version_features.c \
	ssl_debug_helpers_generated.c \
        psa_crypto_driver_wrappers.c
generated_files: $(GENERATED_FILES)

error.c: ../scripts/generate_errors.pl
error.c: ../scripts/data_files/error.fmt
error.c: $(filter-out %config%,$(wildcard ../include/mbedtls/*.h))
error.c:
	echo "  Gen   $@"
	$(PERL) ../scripts/generate_errors.pl

ssl_debug_helpers_generated.c: ../scripts/generate_ssl_debug_helpers.py
ssl_debug_helpers_generated.c: $(filter-out %config%,$(wildcard ../include/mbedtls/*.h))
ssl_debug_helpers_generated.c:
	echo "  Gen   $@"
	$(PYTHON) ../scripts/generate_ssl_debug_helpers.py --mbedtls-root .. .

version_features.c: ../scripts/generate_features.pl
version_features.c: ../scripts/data_files/version_features.fmt
## The generated file only depends on the options that are present in mbedtls_config.h,
## not on which options are set. To avoid regenerating this file all the time
## when switching between configurations, don't declare mbedtls_config.h as a
## dependency. Remove this file from your working tree if you've just added or
## removed an option in mbedtls_config.h.
#version_features.c: ../include/mbedtls/mbedtls_config.h
version_features.c:
	echo "  Gen   $@"
	$(PERL) ../scripts/generate_features.pl

psa_crypto_driver_wrappers.c: ../scripts/generate_driver_wrappers.py
psa_crypto_driver_wrappers.c: ../scripts/data_files/driver_templates/psa_crypto_driver_wrappers.c.jinja
psa_crypto_driver_wrappers.c:
	echo "  Gen   $@"
	$(PYTHON) ../scripts/generate_driver_wrappers.py

clean:
ifndef WINDOWS
	rm -f *.o libmbed*
	rm -f $(THIRDPARTY_CRYPTO_OBJECTS)
else
	if exist *.o del /Q /F *.o
	if exist libmbed* del /Q /F libmbed*
	del /Q /F del_errors_out_if_the_file_list_is_empty_but_not_if_a_file_does_not_exist $(subst /,\,$(THIRDPARTY_CRYPTO_OBJECTS))
endif

neat: clean
ifndef WINDOWS
	rm -f $(GENERATED_FILES)
else
	for %f in ($(subst /,\,$(GENERATED_FILES))) if exist %f del /Q /F %f
endif<|MERGE_RESOLUTION|>--- conflicted
+++ resolved
@@ -148,11 +148,7 @@
 	     sha1.o \
 	     sha256.o \
 	     sha512.o \
-<<<<<<< HEAD
 	     sha3.o \
-	     ssl_debug_helpers_generated.o \
-=======
->>>>>>> dadb5609
 	     threading.o \
 	     timing.o \
 	     version.o \
