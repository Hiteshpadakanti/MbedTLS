--- conflicted
+++ resolved
@@ -354,6 +354,7 @@
  * Pick best ( private key, certificate chain ) pair based on the signature
  * algorithms supported by the client.
  */
+MBEDTLS_CHECK_RETURN_CRITICAL
 static int ssl_tls13_pick_key_cert( mbedtls_ssl_context *ssl )
 {
     mbedtls_ssl_key_cert *key_cert, *key_cert_list;
@@ -811,6 +812,7 @@
 
 /* Update the handshake state machine */
 
+MBEDTLS_CHECK_RETURN_CRITICAL
 static int ssl_tls13_postprocess_client_hello( mbedtls_ssl_context* ssl )
 {
     int ret = MBEDTLS_ERR_ERROR_CORRUPTION_DETECTED;
@@ -828,7 +830,6 @@
         return( MBEDTLS_ERR_SSL_ILLEGAL_PARAMETER );
     }
 
-<<<<<<< HEAD
     /*
      * Server certificate selection
      */
@@ -841,17 +842,6 @@
     ssl->handshake->sni_name = NULL;
     ssl->handshake->sni_name_len = 0;
 #endif /* MBEDTLS_SSL_SERVER_NAME_INDICATION */
-=======
-    return( hrr_required ? SSL_CLIENT_HELLO_HRR_REQUIRED : SSL_CLIENT_HELLO_OK );
-}
-
-/* Update the handshake state machine */
-
-MBEDTLS_CHECK_RETURN_CRITICAL
-static int ssl_tls13_postprocess_client_hello( mbedtls_ssl_context* ssl )
-{
-    int ret = MBEDTLS_ERR_ERROR_CORRUPTION_DETECTED;
->>>>>>> 41aa808a
 
     ret = mbedtls_ssl_tls13_key_schedule_stage_early( ssl );
     if( ret != 0 )
@@ -1347,13 +1337,8 @@
 /*
  * Handler for MBEDTLS_SSL_HELLO_RETRY_REQUEST
  */
-<<<<<<< HEAD
+MBEDTLS_CHECK_RETURN_CRITICAL
 static int ssl_tls13_prepare_hello_retry_request( mbedtls_ssl_context *ssl )
-=======
-MBEDTLS_CHECK_RETURN_CRITICAL
-static int ssl_tls13_write_hello_retry_request_coordinate(
-                                                    mbedtls_ssl_context *ssl )
->>>>>>> 41aa808a
 {
     int ret = MBEDTLS_ERR_ERROR_CORRUPTION_DETECTED;
     if( ssl->handshake->hello_retry_request_count > 0 )
