--- conflicted
+++ resolved
@@ -83,11 +83,7 @@
     sha1.c
     sha256.c
     sha512.c
-<<<<<<< HEAD
     sha3.c
-    ssl_debug_helpers_generated.c
-=======
->>>>>>> dadb5609
     threading.c
     timing.c
     version.c
