option(USE_STATIC_MBEDTLS_LIBRARY "Build mbed TLS static library." ON)
option(USE_SHARED_MBEDTLS_LIBRARY "Build mbed TLS shared library." OFF)
option(LINK_WITH_PTHREAD "Explicitly link mbed TLS library to pthread." OFF)
option(LINK_WITH_TRUSTED_STORAGE "Explicitly link mbed TLS library to trusted_storage." OFF)

# Set the project root directory if it's not already defined, as may happen if
# the library folder is included directly by a parent project, without
# including the top level CMakeLists.txt.
if(NOT DEFINED MBEDTLS_DIR)
    set(MBEDTLS_DIR ${CMAKE_SOURCE_DIR})
endif()

set(src_crypto
    aes.c
    aesni.c
    aria.c
    asn1parse.c
    asn1write.c
    base64.c
    bignum.c
    bignum_core.c
    bignum_mod.c
    bignum_mod_raw.c
    camellia.c
    ccm.c
    chacha20.c
    chachapoly.c
    cipher.c
    cipher_wrap.c
    constant_time.c
    cmac.c
    ctr_drbg.c
    des.c
    dhm.c
    ecdh.c
    ecdsa.c
    ecjpake.c
    ecp.c
    ecp_curves.c
    entropy.c
    entropy_poll.c
    error.c
    gcm.c
    hash_info.c
    hkdf.c
    hmac_drbg.c
    lmots.c
    lms.c
    md.c
    md5.c
    memory_buffer_alloc.c
    nist_kw.c
    oid.c
    padlock.c
    pem.c
    pk.c
    pk_wrap.c
    pkcs12.c
    pkcs5.c
    pkparse.c
    pkwrite.c
    platform.c
    platform_util.c
    poly1305.c
    psa_crypto.c
    psa_crypto_aead.c
    psa_crypto_cipher.c
    psa_crypto_client.c
    psa_crypto_driver_wrappers.c
    psa_crypto_ecp.c
    psa_crypto_hash.c
    psa_crypto_mac.c
    psa_crypto_pake.c
    psa_crypto_rsa.c
    psa_crypto_se.c
    psa_crypto_slot_management.c
    psa_crypto_storage.c
    psa_its_file.c
    ripemd160.c
    rsa.c
    rsa_alt_helpers.c
    sha1.c
    sha256.c
    sha512.c
<<<<<<< HEAD
    sha3.c
    ssl_debug_helpers_generated.c
=======
>>>>>>> a0c806aa
    threading.c
    timing.c
    version.c
    version_features.c
)

set(src_x509
    pkcs7.c
    x509.c
    x509_create.c
    x509_crl.c
    x509_crt.c
    x509_csr.c
    x509write_crt.c
    x509write_csr.c
)

set(src_tls
    debug.c
    mps_reader.c
    mps_trace.c
    net_sockets.c
    ssl_cache.c
    ssl_ciphersuites.c
    ssl_client.c
    ssl_cookie.c
    ssl_debug_helpers_generated.c
    ssl_msg.c
    ssl_ticket.c
    ssl_tls.c
    ssl_tls12_client.c
    ssl_tls12_server.c
    ssl_tls13_keys.c
    ssl_tls13_server.c
    ssl_tls13_client.c
    ssl_tls13_generic.c
)

if(GEN_FILES)
    find_package(Perl REQUIRED)

    file(GLOB error_headers ${CMAKE_CURRENT_SOURCE_DIR}/../include/mbedtls/*.h)
    add_custom_command(
        OUTPUT
            ${CMAKE_CURRENT_BINARY_DIR}/error.c
        COMMAND
            ${PERL_EXECUTABLE}
                ${CMAKE_CURRENT_SOURCE_DIR}/../scripts/generate_errors.pl
                ${CMAKE_CURRENT_SOURCE_DIR}/../include/mbedtls
                ${CMAKE_CURRENT_SOURCE_DIR}/../scripts/data_files
                ${CMAKE_CURRENT_BINARY_DIR}/error.c
        DEPENDS
            ${CMAKE_CURRENT_SOURCE_DIR}/../scripts/generate_errors.pl
            ${error_headers}
            ${CMAKE_CURRENT_SOURCE_DIR}/../scripts/data_files/error.fmt
    )

    add_custom_command(
        OUTPUT
            ${CMAKE_CURRENT_BINARY_DIR}/version_features.c
        COMMAND
            ${PERL_EXECUTABLE}
                ${CMAKE_CURRENT_SOURCE_DIR}/../scripts/generate_features.pl
                ${CMAKE_CURRENT_SOURCE_DIR}/../include/mbedtls
                ${CMAKE_CURRENT_SOURCE_DIR}/../scripts/data_files
                ${CMAKE_CURRENT_BINARY_DIR}/version_features.c
        DEPENDS
            ${CMAKE_CURRENT_SOURCE_DIR}/../scripts/generate_features.pl
            ${CMAKE_CURRENT_SOURCE_DIR}/../include/mbedtls/mbedtls_config.h
            ${CMAKE_CURRENT_SOURCE_DIR}/../scripts/data_files/version_features.fmt
    )

    add_custom_command(
        OUTPUT
            ${CMAKE_CURRENT_BINARY_DIR}/ssl_debug_helpers_generated.c
        COMMAND
            ${MBEDTLS_PYTHON_EXECUTABLE}
                ${CMAKE_CURRENT_SOURCE_DIR}/../scripts/generate_ssl_debug_helpers.py
                --mbedtls-root ${CMAKE_CURRENT_SOURCE_DIR}/..
                ${CMAKE_CURRENT_BINARY_DIR}
        DEPENDS
            ${CMAKE_CURRENT_SOURCE_DIR}/../scripts/generate_ssl_debug_helpers.py
            ${error_headers}
    )

    add_custom_command(
        OUTPUT
            ${CMAKE_CURRENT_BINARY_DIR}/psa_crypto_driver_wrappers.c
        COMMAND
            ${MBEDTLS_PYTHON_EXECUTABLE}
                ${CMAKE_CURRENT_SOURCE_DIR}/../scripts/generate_driver_wrappers.py
                ${CMAKE_CURRENT_BINARY_DIR}
        DEPENDS
            ${CMAKE_CURRENT_SOURCE_DIR}/../scripts/generate_driver_wrappers.py
            ${CMAKE_CURRENT_SOURCE_DIR}/../scripts/data_files/driver_templates/psa_crypto_driver_wrappers.c.jinja
    )


else()
    link_to_source(error.c)
    link_to_source(version_features.c)
    link_to_source(ssl_debug_helpers_generated.c)
    link_to_source(psa_crypto_driver_wrappers.c)
endif()

if(CMAKE_COMPILER_IS_GNUCC)
    set(CMAKE_C_FLAGS "${CMAKE_C_FLAGS} -Wmissing-declarations -Wmissing-prototypes")
endif(CMAKE_COMPILER_IS_GNUCC)

if(CMAKE_COMPILER_IS_CLANG)
    set(CMAKE_C_FLAGS "${CMAKE_C_FLAGS} -Wmissing-declarations -Wmissing-prototypes -Wdocumentation -Wno-documentation-deprecated-sync -Wunreachable-code")
endif(CMAKE_COMPILER_IS_CLANG)

if(CMAKE_COMPILER_IS_MSVC)
    option(MSVC_STATIC_RUNTIME "Build the libraries with /MT compiler flag" OFF)
    if(MSVC_STATIC_RUNTIME)
        foreach(flag_var
            CMAKE_C_FLAGS CMAKE_C_FLAGS_DEBUG CMAKE_C_FLAGS_RELEASE
            CMAKE_C_FLAGS_MINSIZEREL CMAKE_C_FLAGS_RELWITHDEBINFO
            CMAKE_C_FLAGS_CHECK)
            string(REGEX REPLACE "/MD" "/MT" ${flag_var} "${${flag_var}}")
        endforeach(flag_var)
    endif()
endif()

if(WIN32)
    set(libs ${libs} ws2_32)
endif(WIN32)

if(${CMAKE_SYSTEM_NAME} MATCHES "Darwin")
    SET(CMAKE_C_ARCHIVE_CREATE   "<CMAKE_AR> Scr <TARGET> <LINK_FLAGS> <OBJECTS>")
    SET(CMAKE_CXX_ARCHIVE_CREATE "<CMAKE_AR> Scr <TARGET> <LINK_FLAGS> <OBJECTS>")
    SET(CMAKE_C_ARCHIVE_FINISH   "<CMAKE_RANLIB> -no_warning_for_no_symbols -c <TARGET>")
    SET(CMAKE_CXX_ARCHIVE_FINISH "<CMAKE_RANLIB> -no_warning_for_no_symbols -c <TARGET>")
endif()

if(HAIKU)
    set(libs ${libs} network)
endif(HAIKU)

if(LINK_WITH_PTHREAD)
    set(libs ${libs} pthread)
endif()

if(LINK_WITH_TRUSTED_STORAGE)
    set(libs ${libs} trusted_storage)
endif()

if (NOT USE_STATIC_MBEDTLS_LIBRARY AND NOT USE_SHARED_MBEDTLS_LIBRARY)
    message(FATAL_ERROR "Need to choose static or shared mbedtls build!")
endif(NOT USE_STATIC_MBEDTLS_LIBRARY AND NOT USE_SHARED_MBEDTLS_LIBRARY)

set(mbedtls_target    "${MBEDTLS_TARGET_PREFIX}mbedtls")
set(mbedx509_target   "${MBEDTLS_TARGET_PREFIX}mbedx509")
set(mbedcrypto_target "${MBEDTLS_TARGET_PREFIX}mbedcrypto")

set(mbedtls_target    ${mbedtls_target}    PARENT_SCOPE)
set(mbedx509_target   ${mbedx509_target}   PARENT_SCOPE)
set(mbedcrypto_target ${mbedcrypto_target} PARENT_SCOPE)

if (USE_STATIC_MBEDTLS_LIBRARY)
    set(mbedtls_static_target    ${mbedtls_target})
    set(mbedx509_static_target   ${mbedx509_target})
    set(mbedcrypto_static_target ${mbedcrypto_target})
endif()

set(target_libraries ${mbedcrypto_target} ${mbedx509_target} ${mbedtls_target})

if(USE_STATIC_MBEDTLS_LIBRARY AND USE_SHARED_MBEDTLS_LIBRARY)
    string(APPEND mbedtls_static_target    "_static")
    string(APPEND mbedx509_static_target   "_static")
    string(APPEND mbedcrypto_static_target "_static")

    list(APPEND target_libraries
        ${mbedcrypto_static_target}
        ${mbedx509_static_target}
        ${mbedtls_static_target})
endif()

if(USE_STATIC_MBEDTLS_LIBRARY)
    add_library(${mbedcrypto_static_target} STATIC ${src_crypto})
    set_target_properties(${mbedcrypto_static_target} PROPERTIES OUTPUT_NAME mbedcrypto)
    target_link_libraries(${mbedcrypto_static_target} PUBLIC ${libs})

    if(TARGET everest)
        target_link_libraries(${mbedcrypto_static_target} PUBLIC everest)
    endif()

    add_library(${mbedx509_static_target} STATIC ${src_x509})
    set_target_properties(${mbedx509_static_target} PROPERTIES OUTPUT_NAME mbedx509)
    target_link_libraries(${mbedx509_static_target} PUBLIC ${libs} ${mbedcrypto_static_target})

    add_library(${mbedtls_static_target} STATIC ${src_tls})
    set_target_properties(${mbedtls_static_target} PROPERTIES OUTPUT_NAME mbedtls)
    target_link_libraries(${mbedtls_static_target} PUBLIC ${libs} ${mbedx509_static_target})
endif(USE_STATIC_MBEDTLS_LIBRARY)

if(USE_SHARED_MBEDTLS_LIBRARY)
    set(CMAKE_LIBRARY_PATH ${CMAKE_CURRENT_BINARY_DIR})
    add_library(${mbedcrypto_target} SHARED ${src_crypto})
    set_target_properties(${mbedcrypto_target} PROPERTIES VERSION 3.3.0 SOVERSION 13)
    target_link_libraries(${mbedcrypto_target} PUBLIC ${libs})

    if(TARGET everest)
        target_link_libraries(${mbedcrypto_target} PUBLIC everest)
    endif()

    add_library(${mbedx509_target} SHARED ${src_x509})
    set_target_properties(${mbedx509_target} PROPERTIES VERSION 3.3.0 SOVERSION 4)
    target_link_libraries(${mbedx509_target} PUBLIC ${libs} ${mbedcrypto_target})

    add_library(${mbedtls_target} SHARED ${src_tls})
    set_target_properties(${mbedtls_target} PROPERTIES VERSION 3.3.0 SOVERSION 19)
    target_link_libraries(${mbedtls_target} PUBLIC ${libs} ${mbedx509_target})
endif(USE_SHARED_MBEDTLS_LIBRARY)

foreach(target IN LISTS target_libraries)
    add_library(MbedTLS::${target} ALIAS ${target})  # add_subdirectory support
    # Include public header files from /include and other directories
    # declared by /3rdparty/**/CMakeLists.txt. Include private header files
    # from /library and others declared by /3rdparty/**/CMakeLists.txt.
    # /library needs to be listed explicitly when building .c files outside
    # of /library (which currently means: under /3rdparty).
    target_include_directories(${target}
        PUBLIC $<BUILD_INTERFACE:${MBEDTLS_DIR}/include/>
               $<INSTALL_INTERFACE:include/>
        PRIVATE ${MBEDTLS_DIR}/library/)
    install(
        TARGETS ${target}
        EXPORT MbedTLSTargets
        ARCHIVE DESTINATION ${CMAKE_INSTALL_LIBDIR}
        LIBRARY DESTINATION ${CMAKE_INSTALL_LIBDIR}
        RUNTIME DESTINATION ${CMAKE_INSTALL_BINDIR}
        PERMISSIONS OWNER_READ OWNER_WRITE GROUP_READ WORLD_READ)
endforeach(target)

set(lib_target "${MBEDTLS_TARGET_PREFIX}lib")

add_custom_target(${lib_target} DEPENDS ${mbedcrypto_target} ${mbedx509_target} ${mbedtls_target})
if(USE_STATIC_MBEDTLS_LIBRARY AND USE_SHARED_MBEDTLS_LIBRARY)
    add_dependencies(${lib_target} ${mbedcrypto_static_target} ${mbedx509_static_target} ${mbedtls_static_target})
endif()<|MERGE_RESOLUTION|>--- conflicted
+++ resolved
@@ -82,11 +82,7 @@
     sha1.c
     sha256.c
     sha512.c
-<<<<<<< HEAD
     sha3.c
-    ssl_debug_helpers_generated.c
-=======
->>>>>>> a0c806aa
     threading.c
     timing.c
     version.c
