--- conflicted
+++ resolved
@@ -20,13 +20,9 @@
 #include "mbedtls/aes.h"
 
 
-<<<<<<< HEAD
-#if defined(MBEDTLS_AESCE_C) && defined(MBEDTLS_ARCH_IS_ARMV8_A) && \
-    defined(MBEDTLS_HAVE_NEON_INTRINSICS)
-=======
-#if defined(MBEDTLS_AESCE_C) && defined(MBEDTLS_ARCH_IS_ARMV8_A) && defined(__ARM_NEON) \
+#if defined(MBEDTLS_AESCE_C) \
+    && defined(MBEDTLS_ARCH_IS_ARMV8_A) && defined(MBEDTLS_HAVE_NEON_INTRINSICS) \
     && (defined(MBEDTLS_COMPILER_IS_GCC) || defined(__clang__) || defined(MSC_VER))
->>>>>>> 10dfe764
 
 /* MBEDTLS_AESCE_HAVE_CODE is defined if we have a suitable target platform, and a
  * potentially suitable compiler (compiler version & flags are not checked when defining
@@ -134,11 +130,7 @@
 #error "AES hardware acceleration not supported on this platform / compiler"
 #endif
 
-<<<<<<< HEAD
-#endif /* MBEDTLS_AESCE_C && MBEDTLS_ARCH_IS_ARMV8_A && MBEDTLS_HAVE_NEON_INTRINSICS */
-=======
-#endif /* MBEDTLS_AESCE_C && MBEDTLS_ARCH_IS_ARMV8_A && __ARM_NEON &&
+#endif /* MBEDTLS_AESCE_C && MBEDTLS_ARCH_IS_ARMV8_A && MBEDTLS_HAVE_NEON_INTRINSICS &&
           (MBEDTLS_COMPILER_IS_GCC || __clang__ || MSC_VER) */
->>>>>>> 10dfe764
 
 #endif /* MBEDTLS_AESCE_H */