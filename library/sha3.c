--- conflicted
+++ resolved
@@ -161,38 +161,36 @@
     }
 }
 
-<<<<<<< HEAD
-static uint8_t left_encode( uint8_t *encbuf, size_t value )
+static uint8_t left_encode(uint8_t *encbuf, size_t value)
 {
     uint8_t n = 0;
 
     /* Compute length of value in bytes */
-    for ( size_t v = value; v > 0 && n < sizeof( size_t ); n++, v >>= 8 );
-
-    if ( n == 0 )
+    for (size_t v = value; v > 0 && n < sizeof(size_t); n++, v >>= 8) {
+        ;
+    }
+
+    if (n == 0) {
         n = 1;
-
-    encbuf[0] = ( uint8_t )n;
-    for ( int i = 1; i <= n; i++ )
-        encbuf[i] = ( uint8_t )( value >> ( 8 * ( n - i ) ) );
-
-    return( n + 1 );
-}
-
-static void keccak_pad( mbedtls_sha3_context *ctx )
-{
-    if( ( ctx->index % ctx->max_block_size ) != 0 )
-    {
+    }
+
+    encbuf[0] = (uint8_t) n;
+    for (int i = 1; i <= n; i++) {
+        encbuf[i] = (uint8_t) (value >> (8 * (n - i)));
+    }
+
+    return n + 1;
+}
+
+static void keccak_pad(mbedtls_sha3_context *ctx)
+{
+    if ((ctx->index % ctx->max_block_size) != 0) {
         uint8_t b = 0;
         ctx->index = ctx->r / 8 - 1;
-        mbedtls_sha3_update( ctx, &b, 1 );
-    }
-}
-
-void mbedtls_sha3_init( mbedtls_sha3_context *ctx )
-=======
+        mbedtls_sha3_update(ctx, &b, 1);
+    }
+}
 void mbedtls_sha3_init(mbedtls_sha3_context *ctx)
->>>>>>> 44b8137b
 {
     if (ctx == NULL) {
         return;
@@ -342,17 +340,10 @@
         return 0;
     }
     /* Catch SHA-3 families, with fixed output length */
-<<<<<<< HEAD
-    if( ctx->olen > 0 )
-    {
-        if( ctx->olen > olen )
-            return( MBEDTLS_ERR_SHA3_BAD_INPUT_DATA );
-=======
     if (ctx->olen > 0) {
         if (ctx->olen > olen) {
             return MBEDTLS_ERR_SHA3_BAD_INPUT_DATA;
         }
->>>>>>> 44b8137b
         olen = ctx->olen;
     }
 
@@ -375,57 +366,47 @@
     return 0;
 }
 
-<<<<<<< HEAD
-int mbedtls_sha3_cshake( mbedtls_sha3_id id,
-                                const uint8_t *input, size_t ilen,
-                                const char *name, size_t name_len,
-                                const char *custom, size_t custom_len,
-                                uint8_t *output, size_t olen )
-=======
+int mbedtls_sha3_cshake(mbedtls_sha3_id id,
+                        const uint8_t *input, size_t ilen,
+                        const char *name, size_t name_len,
+                        const char *custom, size_t custom_len,
+                        uint8_t *output, size_t olen)
+{
+    int ret = MBEDTLS_ERR_ERROR_CORRUPTION_DETECTED;
+    mbedtls_sha3_context ctx;
+
+    mbedtls_sha3_init(&ctx);
+
+    if ((ret = mbedtls_sha3_starts_cshake(&ctx, id, name, name_len,
+                                custom, custom_len)) != 0) {
+        goto exit;
+    }
+
+    if ((ret = mbedtls_sha3_update(&ctx, input, ilen)) != 0) {
+        goto exit;
+    }
+
+    if ((ret = mbedtls_sha3_finish(&ctx, output, olen)) != 0) {
+        goto exit;
+    }
+
+exit:
+    mbedtls_sha3_free(&ctx);
+
+    return ret;
+}
+
 /*
  * output = SHA3( input buffer )
  */
-int mbedtls_sha3(mbedtls_sha3_id id, const uint8_t *input,
-                 size_t ilen, uint8_t *output, size_t olen)
->>>>>>> 44b8137b
-{
-    int ret = MBEDTLS_ERR_ERROR_CORRUPTION_DETECTED;
-    mbedtls_sha3_context ctx;
-
-    mbedtls_sha3_init(&ctx);
-
-<<<<<<< HEAD
-    if( ( ret = mbedtls_sha3_starts_cshake( &ctx, id, name, name_len,
-                                custom, custom_len ) ) != 0 )
-=======
-    /* Sanity checks are performed in every mbedtls_sha3_xxx() */
-    if ((ret = mbedtls_sha3_starts(&ctx, id)) != 0) {
->>>>>>> 44b8137b
-        goto exit;
-    }
-
-    if ((ret = mbedtls_sha3_update(&ctx, input, ilen)) != 0) {
-        goto exit;
-    }
-
-    if ((ret = mbedtls_sha3_finish(&ctx, output, olen)) != 0) {
-        goto exit;
-    }
-
-exit:
-    mbedtls_sha3_free(&ctx);
-
-    return ret;
-}
-
-/*
- * output = SHA3( input buffer )
- */
-int mbedtls_sha3( mbedtls_sha3_id id, const uint8_t *input,
-                                size_t ilen, uint8_t *output, size_t olen )
-{
-    return( mbedtls_sha3_cshake( id, input, ilen,
-                                NULL, 0, NULL, 0, output, olen ) );
+int mbedtls_sha3(mbedtls_sha3_id id,
+                 const uint8_t *input,
+                 size_t ilen,
+                 uint8_t *output,
+                 size_t olen)
+{
+    return mbedtls_sha3_cshake(id, input, ilen,
+                                NULL, 0, NULL, 0, output, olen);
 }
 
 /**************** Self-tests ****************/
@@ -804,7 +785,6 @@
     return 0;
 }
 
-<<<<<<< HEAD
 static const unsigned char cshake_test_customization[15] =
     "email signature";
 
@@ -836,89 +816,72 @@
     }
 };
 
-static int mbedtls_cshake_self_test( int verbose )
+static int mbedtls_cshake_self_test(int verbose)
 {
     uint8_t output[32];
     int i;
     int result;
 
-    for( i = 0; i < 2; i++ )
-    {
-        if( verbose != 0 )
-        {
-            mbedtls_printf( "  cSHAKE128 test %d ", i );
-        }
-
-        result = mbedtls_sha3_cshake( MBEDTLS_SHA3_CSHAKE128,
-                                 shake128_test_input[i], 16,
-                                 NULL, 0,
-                                 (const char *) cshake_test_customization,
-                                 sizeof( cshake_test_customization ),
-                                 output, 16 );
-        if( result != 0 )
-        {
-            if( verbose != 0 )
-            {
-                mbedtls_printf( "error code: %d\n", result );
+    for (i = 0; i < 2; i++) {
+        if (verbose != 0) {
+            mbedtls_printf("  cSHAKE128 test %d ", i);
+        }
+
+        result = mbedtls_sha3_cshake(MBEDTLS_SHA3_CSHAKE128,
+                                     shake128_test_input[i], 16,
+                                     NULL, 0,
+                                     (const char *) cshake_test_customization,
+                                     sizeof(cshake_test_customization),
+                                     output, 16);
+        if (result != 0) {
+            if (verbose != 0) {
+                mbedtls_printf("error code: %d\n", result);
             }
-            return( -1 );
-        }
-        if( 0 != memcmp( cshake128_test_output[i], output, 16 ) )
-        {
-            if( verbose != 0 )
-            {
-                mbedtls_printf( "failed\n" );
+            return -1;
+        }
+        if (0 != memcmp(cshake128_test_output[i], output, 16)) {
+            if (verbose != 0) {
+                mbedtls_printf("failed\n");
             }
-            return( -1 );
-        }
-
-        if( verbose != 0 )
-        {
-            mbedtls_printf( "passed\n" );
-            mbedtls_printf( "  cSHAKE256 test %d ", i );
-        }
-
-        result = mbedtls_sha3_cshake( MBEDTLS_SHA3_CSHAKE256,
-                                 shake256_test_input[i], 32,
-                                 NULL, 0,
-                                 (const char *) cshake_test_customization,
-                                 sizeof( cshake_test_customization ),
-                                 output, 32 );
-        if( result != 0 )
-        {
-            if( verbose != 0 )
-            {
-                mbedtls_printf( "error code: %d\n", result );
+            return -1;
+        }
+
+        if (verbose != 0) {
+            mbedtls_printf("passed\n");
+            mbedtls_printf("  cSHAKE256 test %d ", i);
+        }
+
+        result = mbedtls_sha3_cshake(MBEDTLS_SHA3_CSHAKE256,
+                                     shake256_test_input[i], 32,
+                                     NULL, 0,
+                                     (const char *) cshake_test_customization,
+                                     sizeof(cshake_test_customization),
+                                     output, 32);
+        if (result != 0) {
+            if (verbose != 0) {
+                mbedtls_printf("error code: %d\n", result);
             }
-            return( -1 );
-        }
-        if( 0 != memcmp( cshake256_test_output[i], output, 32 ) )
-        {
-            if( verbose != 0 )
-            {
-                mbedtls_printf( "failed\n" );
+            return -1;
+        }
+        if (0 != memcmp(cshake256_test_output[i], output, 32)) {
+            if (verbose != 0) {
+                mbedtls_printf("failed\n");
             }
-            return( -1 );
-        }
-
-        if( verbose != 0 )
-        {
-            mbedtls_printf( "passed\n" );
-        }
-    }
-
-    if( verbose != 0 )
-    {
-        mbedtls_printf( "\n" );
-    }
-
-    return( 0 );
-}
-
-int mbedtls_sha3_self_test( int verbose )
-=======
+            return -1;
+        }
+
+        if (verbose != 0) {
+            mbedtls_printf("passed\n");
+        }
+    }
+
+    if (verbose != 0) {
+        mbedtls_printf("\n");
+    }
+
+    return 0;
+}
 int mbedtls_sha3_self_test(int verbose)
->>>>>>> 44b8137b
 {
     int i;
 
@@ -972,15 +935,12 @@
 
 
     /* SHAKE and cSHAKE tests */
-<<<<<<< HEAD
-    if( 0 != mbedtls_shake_self_test( verbose ) )
-        return( 1 );
-    if( 0 != mbedtls_cshake_self_test( verbose ) )
-        return( 1 );
-=======
-    if (0 != mbedtls_shake_self_test(verbose))
+    if (0 != mbedtls_shake_self_test(verbose)) {
         return 1;
->>>>>>> 44b8137b
+    }
+    if (0 != mbedtls_cshake_self_test(verbose)) {
+        return 1;
+    }
 
     return 0;
 }
