/*
 *  FIPS-202 compliant SHA3 implementation
 *
 *  Copyright The Mbed TLS Contributors
 *  SPDX-License-Identifier: Apache-2.0
 *
 *  Licensed under the Apache License, Version 2.0 (the "License"); you may
 *  not use this file except in compliance with the License.
 *  You may obtain a copy of the License at
 *
 *  http://www.apache.org/licenses/LICENSE-2.0
 *
 *  Unless required by applicable law or agreed to in writing, software
 *  distributed under the License is distributed on an "AS IS" BASIS, WITHOUT
 *  WARRANTIES OR CONDITIONS OF ANY KIND, either express or implied.
 *  See the License for the specific language governing permissions and
 *  limitations under the License.
 */
/*
 *  The SHA-3 Secure Hash Standard was published by NIST in 2015.
 *
 *  https://nvlpubs.nist.gov/nistpubs/fips/nist.fips.202.pdf
 */

#include "common.h"

#if defined(MBEDTLS_SHA3_C)

#include "mbedtls/sha3.h"
#include "mbedtls/platform_util.h"
#include "mbedtls/error.h"

#include <string.h>

#if defined(MBEDTLS_SELF_TEST)
#if defined(MBEDTLS_PLATFORM_C)
#include "mbedtls/platform.h"
#else
#include <stdio.h>
#include <stdlib.h>
#define mbedtls_printf printf
#define mbedtls_calloc    calloc
#define mbedtls_free       free
#endif /* MBEDTLS_PLATFORM_C */
#endif /* MBEDTLS_SELF_TEST */

/*
 * List of supported SHA-3 families
 */
static mbedtls_sha3_family_functions sha3_families[] = {
    { MBEDTLS_SHA3_SHAKE128, 1344,   0, 0x1F },
    { MBEDTLS_SHA3_SHAKE256, 1088,   0, 0x1F },
    { MBEDTLS_SHA3_224,      1152, 224, 0x06 },
    { MBEDTLS_SHA3_256,      1088, 256, 0x06 },
    { MBEDTLS_SHA3_384,       832, 384, 0x06 },
    { MBEDTLS_SHA3_512,       576, 512, 0x06 },
    { MBEDTLS_SHA3_CSHAKE128, 1344,  0, 0x04 },
    { MBEDTLS_SHA3_CSHAKE256, 1088,  0, 0x04 },
    { MBEDTLS_SHA3_NONE, 0, 0, 0 }
};

static const uint64_t rc[24] = {
    0x0000000000000001, 0x0000000000008082, 0x800000000000808a, 0x8000000080008000,
    0x000000000000808b, 0x0000000080000001, 0x8000000080008081, 0x8000000000008009,
    0x000000000000008a, 0x0000000000000088, 0x0000000080008009, 0x000000008000000a,
    0x000000008000808b, 0x800000000000008b, 0x8000000000008089, 0x8000000000008003,
    0x8000000000008002, 0x8000000000000080, 0x000000000000800a, 0x800000008000000a,
    0x8000000080008081, 0x8000000000008080, 0x0000000080000001, 0x8000000080008008,
};

static const uint8_t rho[24] = {
    1, 62, 28, 27, 36, 44,  6, 55, 20,
    3, 10, 43, 25, 39, 41, 45, 15,
    21,  8, 18,  2, 61, 56, 14
};

static const uint8_t pi[24] = {
    10,  7, 11, 17, 18, 3,  5, 16,  8, 21, 24, 4,
    15, 23, 19, 13, 12, 2, 20, 14, 22,  9,  6, 1,
};

#define ROT64( x , y ) ( ( ( x ) << ( y ) ) | ( ( x ) >> ( 64U - ( y ) ) ) )
#define ABSORB( ctx, idx, v ) do { ctx->state[( idx ) >> 3] ^= ( ( uint64_t ) ( v ) ) << ( ( ( idx ) & 0x7 ) << 3 ); } while( 0 )
#define SQUEEZE( ctx, idx ) ( ( uint8_t )( ctx->state[( idx ) >> 3] >> ( ( ( idx ) & 0x7 ) << 3 ) ) )
#define SWAP( x, y ) do { uint64_t tmp = ( x ); ( x ) = ( y ); ( y ) = tmp; } while( 0 )

/* The permutation function.  */
static void keccak_f1600(mbedtls_sha3_context *ctx)
{
    uint64_t lane[5];
    uint64_t *s = ctx->state;
    int i;

    for( int round = 0; round < 24; round++ )
    {
        uint64_t t;

        /* Theta */
        lane[0] = s[0] ^ s[5] ^ s[10] ^ s[15] ^ s[20];
        lane[1] = s[1] ^ s[6] ^ s[11] ^ s[16] ^ s[21];
        lane[2] = s[2] ^ s[7] ^ s[12] ^ s[17] ^ s[22];
        lane[3] = s[3] ^ s[8] ^ s[13] ^ s[18] ^ s[23];
        lane[4] = s[4] ^ s[9] ^ s[14] ^ s[19] ^ s[24];

        t = lane[4] ^ ROT64( lane[1], 1 );
        s[0] ^= t; s[5] ^= t; s[10] ^= t; s[15] ^= t; s[20] ^= t;

        t = lane[0] ^ ROT64( lane[2], 1 );
        s[1] ^= t; s[6] ^= t; s[11] ^= t; s[16] ^= t; s[21] ^= t;

        t = lane[1] ^ ROT64( lane[3], 1 );
        s[2] ^= t; s[7] ^= t; s[12] ^= t; s[17] ^= t; s[22] ^= t;

        t = lane[2] ^ ROT64( lane[4], 1 );
        s[3] ^= t; s[8] ^= t; s[13] ^= t; s[18] ^= t; s[23] ^= t;

        t = lane[3] ^ ROT64( lane[0], 1 );
        s[4] ^= t; s[9] ^= t; s[14] ^= t; s[19] ^= t; s[24] ^= t;

        /* Rho */
        for( i = 1; i < 25; i++ )
            s[i] = ROT64( s[i], rho[i-1] );

        /* Pi */
        t = s[1];
        for( i = 0; i < 24; i++ )
            SWAP( s[pi[i]], t );

        /* Chi */
        lane[0] = s[0]; lane[1] = s[1]; lane[2] = s[2]; lane[3] = s[3]; lane[4] = s[4];
        s[0] ^= (~lane[1]) & lane[2];
        s[1] ^= (~lane[2]) & lane[3];
        s[2] ^= (~lane[3]) & lane[4];
        s[3] ^= (~lane[4]) & lane[0];
        s[4] ^= (~lane[0]) & lane[1];

        lane[0] = s[5]; lane[1] = s[6]; lane[2] = s[7]; lane[3] = s[8]; lane[4] = s[9];
        s[5] ^= (~lane[1]) & lane[2];
        s[6] ^= (~lane[2]) & lane[3];
        s[7] ^= (~lane[3]) & lane[4];
        s[8] ^= (~lane[4]) & lane[0];
        s[9] ^= (~lane[0]) & lane[1];

        lane[0] = s[10]; lane[1] = s[11]; lane[2] = s[12]; lane[3] = s[13]; lane[4] = s[14];
        s[10] ^= (~lane[1]) & lane[2];
        s[11] ^= (~lane[2]) & lane[3];
        s[12] ^= (~lane[3]) & lane[4];
        s[13] ^= (~lane[4]) & lane[0];
        s[14] ^= (~lane[0]) & lane[1];

        lane[0] = s[15]; lane[1] = s[16]; lane[2] = s[17]; lane[3] = s[18]; lane[4] = s[19];
        s[15] ^= (~lane[1]) & lane[2];
        s[16] ^= (~lane[2]) & lane[3];
        s[17] ^= (~lane[3]) & lane[4];
        s[18] ^= (~lane[4]) & lane[0];
        s[19] ^= (~lane[0]) & lane[1];

        lane[0] = s[20]; lane[1] = s[21]; lane[2] = s[22]; lane[3] = s[23]; lane[4] = s[24];
        s[20] ^= (~lane[1]) & lane[2];
        s[21] ^= (~lane[2]) & lane[3];
        s[22] ^= (~lane[3]) & lane[4];
        s[23] ^= (~lane[4]) & lane[0];
        s[24] ^= (~lane[0]) & lane[1];

        /* Iota */
        s[0] ^= rc[round];
    }
}

static uint8_t left_encode( uint8_t *encbuf, size_t value )
{
    uint8_t n = 0;

    /* Compute length of value in bytes */
    for ( size_t v = value; v > 0 && n < sizeof( size_t ); n++, v >>= 8 );

    if ( n == 0 )
        n = 1;

    encbuf[0] = ( uint8_t )n;
    for ( int i = 1; i <= n; i++ )
        encbuf[i] = ( uint8_t )( value >> ( 8 * ( n - i ) ) );

    return( n + 1 );
}

static void keccak_pad( mbedtls_sha3_context *ctx )
{
    if( ( ctx->index % ctx->max_block_size ) != 0 )
    {
        uint8_t b = 0;
        ctx->index = ctx->r / 8 - 1;
        mbedtls_sha3_update( ctx, &b, 1 );
    }
}

void mbedtls_sha3_init( mbedtls_sha3_context *ctx )
{
    if( ctx == NULL )
        return;

    memset( ctx, 0, sizeof( mbedtls_sha3_context ) );
}

void mbedtls_sha3_free( mbedtls_sha3_context *ctx )
{
    if( ctx == NULL )
        return;

    mbedtls_platform_zeroize( ctx, sizeof( mbedtls_sha3_context ) );
}

void mbedtls_sha3_clone( mbedtls_sha3_context *dst,
                                    const mbedtls_sha3_context *src )
{
    if ( dst == NULL || src == NULL )
        return;

    *dst = *src;
}

/*
 * SHA-3 context setup
 */
int mbedtls_sha3_starts( mbedtls_sha3_context *ctx, mbedtls_sha3_id id )
{
    mbedtls_sha3_family_functions *p = NULL;
    if( ctx == NULL )
        return( MBEDTLS_ERR_SHA3_BAD_INPUT_DATA );

    for( p = sha3_families; p->id != MBEDTLS_SHA3_NONE; p++ )
    {
        if( p->id == id )
            break;
    }

    if( p == NULL || p->id == MBEDTLS_SHA3_NONE )
        return( MBEDTLS_ERR_SHA3_BAD_INPUT_DATA );

    ctx->id = id;
    ctx->r = p->r;
    ctx->olen = p->olen / 8;
    ctx->xor_byte = p->xor_byte;
    ctx->max_block_size = ctx->r / 8;

    return( 0 );
}

/*
 * SHA-3 starts with name and customization (for CSHAKE)
 */
/* If this function receives an id != CSHAKE, it fallsback to mbedtls_sha3_starts() */
int mbedtls_sha3_starts_cshake( mbedtls_sha3_context *ctx, mbedtls_sha3_id id,
                                const uint8_t *name, size_t name_len,
                                const uint8_t *custom, size_t custom_len )
{
    int ret = 0;
    size_t encbuf_len = 0;
    uint8_t encbuf[sizeof( size_t ) + 1];

    if( ( ( name == NULL || name_len == 0 ) &&
        ( custom == NULL || custom_len == 0 ) ) ||
        ( id != MBEDTLS_SHA3_CSHAKE128 && id != MBEDTLS_SHA3_CSHAKE256 ) )
    {
        if( id == MBEDTLS_SHA3_CSHAKE128 )
            return( mbedtls_sha3_starts( ctx, MBEDTLS_SHA3_SHAKE128 ) );
        else if( id == MBEDTLS_SHA3_CSHAKE256 )
            return( mbedtls_sha3_starts( ctx, MBEDTLS_SHA3_SHAKE256 ) );
        /* If other id is provided, silently start the context */
        return( mbedtls_sha3_starts( ctx, id ) );
    }

    if( ( ret = mbedtls_sha3_starts( ctx, id ) ) != 0 )
        return( ret );

    encbuf_len = left_encode( encbuf, ctx->r / 8 );
    mbedtls_sha3_update( ctx, encbuf, encbuf_len );

    encbuf_len = left_encode( encbuf, name_len * 8 );
    mbedtls_sha3_update( ctx, encbuf, encbuf_len );
    mbedtls_sha3_update( ctx, name, name_len );

    encbuf_len = left_encode( encbuf, custom_len * 8 );
    mbedtls_sha3_update( ctx, encbuf, encbuf_len );
    mbedtls_sha3_update( ctx, custom, custom_len );

    keccak_pad( ctx );

    return( 0 );
}

/*
 * SHA-3 process buffer
 */
int mbedtls_sha3_update( mbedtls_sha3_context *ctx,
                                   const uint8_t *input,
                                   size_t ilen )
{
    if( ctx == NULL )
        return( MBEDTLS_ERR_SHA3_BAD_INPUT_DATA );

    if( ilen == 0 || input == NULL )
        return( 0 );

    while( ilen-- > 0 )
    {
        ABSORB( ctx, ctx->index, *input++ );
        if( ( ctx->index = ( ctx->index + 1) % ctx->max_block_size ) == 0 )
            keccak_f1600( ctx );
    }

    return( 0 );
}

int mbedtls_sha3_finish( mbedtls_sha3_context *ctx,
                              uint8_t *output, size_t olen )
{
    if( ctx == NULL || output == NULL )
        return( MBEDTLS_ERR_SHA3_BAD_INPUT_DATA );

    /* Catch SHA-3 families, with fixed output length */
    if( ctx->olen > 0 )
    {
        if ( ctx->olen > olen )
            return( MBEDTLS_ERR_SHA3_BAD_INPUT_DATA );
        olen = ctx->olen;
    }

    ABSORB( ctx, ctx->index, ctx->xor_byte );
    ABSORB( ctx, ctx->max_block_size - 1, 0x80 );
    keccak_f1600( ctx );
    ctx->index = 0;

    while( olen-- > 0 )
    {
        *output++ = SQUEEZE( ctx, ctx->index );

        if( ( ctx->index = ( ctx->index + 1) % ctx->max_block_size ) == 0 )
            keccak_f1600( ctx );
    }

    return( 0 );
}

<<<<<<< HEAD
#endif /* !MBEDTLS_SHA3_ALT */

int mbedtls_sha3_cshake( mbedtls_sha3_id id,
                                const uint8_t *input, size_t ilen,
                                const uint8_t *name, size_t name_len,
                                const uint8_t *custom, size_t custom_len,
                                uint8_t *output, size_t olen )
=======
/*
 * output = SHA3( input buffer )
 */
int mbedtls_sha3( mbedtls_sha3_id id, const uint8_t *input,
                                size_t ilen, uint8_t *output, size_t olen )
>>>>>>> 84a69835
{
    int ret = MBEDTLS_ERR_ERROR_CORRUPTION_DETECTED;
    mbedtls_sha3_context ctx;

    mbedtls_sha3_init( &ctx );

<<<<<<< HEAD
    if( ( ret = mbedtls_sha3_starts_cshake( &ctx, id, name, name_len,
                                custom, custom_len ) ) != 0 )
=======
    /* Sanity checks are performed in every mbedtls_sha3_xxx() */
    if( ( ret = mbedtls_sha3_starts( &ctx, id ) ) != 0 )
>>>>>>> 84a69835
        goto exit;

    if( ( ret = mbedtls_sha3_update( &ctx, input, ilen ) ) != 0 )
        goto exit;

    if( ( ret = mbedtls_sha3_finish( &ctx, output, olen ) ) != 0 )
        goto exit;

exit:
    mbedtls_sha3_free( &ctx );

    return( ret );
}

/*
 * output = SHA3( input buffer )
 */
int mbedtls_sha3( mbedtls_sha3_id id, const uint8_t *input,
                                size_t ilen, uint8_t *output, size_t olen )
{
    return( mbedtls_sha3_cshake( id, input, ilen,
                                NULL, 0, NULL, 0, output, olen ) );
}

#endif /* MBEDTLS_SHA3_C */<|MERGE_RESOLUTION|>--- conflicted
+++ resolved
@@ -258,6 +258,8 @@
     size_t encbuf_len = 0;
     uint8_t encbuf[sizeof( size_t ) + 1];
 
+    /* If name and custom are NULL, the context equals to SHAKE version */
+    /* If name or custom are NOT NULL and id is not EQUAL to CSHAKE, it fallsback to SHA-3 */
     if( ( ( name == NULL || name_len == 0 ) &&
         ( custom == NULL || custom_len == 0 ) ) ||
         ( id != MBEDTLS_SHA3_CSHAKE128 && id != MBEDTLS_SHA3_CSHAKE256 ) )
@@ -270,6 +272,12 @@
         return( mbedtls_sha3_starts( ctx, id ) );
     }
 
+    if( name == NULL )
+        name_len = 0;
+    if( custom == NULL )
+        custom_len = 0;
+
+    /* At this point, name or custom are not NULL, we start the context with id CSHAKE */
     if( ( ret = mbedtls_sha3_starts( ctx, id ) ) != 0 )
         return( ret );
 
@@ -278,11 +286,13 @@
 
     encbuf_len = left_encode( encbuf, name_len * 8 );
     mbedtls_sha3_update( ctx, encbuf, encbuf_len );
-    mbedtls_sha3_update( ctx, name, name_len );
+    if( name != NULL && name_len > 0 )
+        mbedtls_sha3_update( ctx, name, name_len );
 
     encbuf_len = left_encode( encbuf, custom_len * 8 );
     mbedtls_sha3_update( ctx, encbuf, encbuf_len );
-    mbedtls_sha3_update( ctx, custom, custom_len );
+    if( custom != NULL && custom_len > 0 )
+        mbedtls_sha3_update( ctx, custom, custom_len );
 
     keccak_pad( ctx );
 
@@ -321,7 +331,7 @@
     /* Catch SHA-3 families, with fixed output length */
     if( ctx->olen > 0 )
     {
-        if ( ctx->olen > olen )
+        if( ctx->olen > olen )
             return( MBEDTLS_ERR_SHA3_BAD_INPUT_DATA );
         olen = ctx->olen;
     }
@@ -341,54 +351,40 @@
 
     return( 0 );
 }
-
-<<<<<<< HEAD
-#endif /* !MBEDTLS_SHA3_ALT */
 
 int mbedtls_sha3_cshake( mbedtls_sha3_id id,
                                 const uint8_t *input, size_t ilen,
                                 const uint8_t *name, size_t name_len,
                                 const uint8_t *custom, size_t custom_len,
                                 uint8_t *output, size_t olen )
-=======
+{
+    int ret = MBEDTLS_ERR_ERROR_CORRUPTION_DETECTED;
+    mbedtls_sha3_context ctx;
+
+    mbedtls_sha3_init( &ctx );
+
+    if( ( ret = mbedtls_sha3_starts_cshake( &ctx, id, name, name_len,
+                                custom, custom_len ) ) != 0 )
+
+        goto exit;
+
+    if( ( ret = mbedtls_sha3_update( &ctx, input, ilen ) ) != 0 )
+        goto exit;
+
+    if( ( ret = mbedtls_sha3_finish( &ctx, output, olen ) ) != 0 )
+        goto exit;
+
+exit:
+    mbedtls_sha3_free( &ctx );
+
+    return( ret );
+}
+
 /*
  * output = SHA3( input buffer )
  */
 int mbedtls_sha3( mbedtls_sha3_id id, const uint8_t *input,
                                 size_t ilen, uint8_t *output, size_t olen )
->>>>>>> 84a69835
-{
-    int ret = MBEDTLS_ERR_ERROR_CORRUPTION_DETECTED;
-    mbedtls_sha3_context ctx;
-
-    mbedtls_sha3_init( &ctx );
-
-<<<<<<< HEAD
-    if( ( ret = mbedtls_sha3_starts_cshake( &ctx, id, name, name_len,
-                                custom, custom_len ) ) != 0 )
-=======
-    /* Sanity checks are performed in every mbedtls_sha3_xxx() */
-    if( ( ret = mbedtls_sha3_starts( &ctx, id ) ) != 0 )
->>>>>>> 84a69835
-        goto exit;
-
-    if( ( ret = mbedtls_sha3_update( &ctx, input, ilen ) ) != 0 )
-        goto exit;
-
-    if( ( ret = mbedtls_sha3_finish( &ctx, output, olen ) ) != 0 )
-        goto exit;
-
-exit:
-    mbedtls_sha3_free( &ctx );
-
-    return( ret );
-}
-
-/*
- * output = SHA3( input buffer )
- */
-int mbedtls_sha3( mbedtls_sha3_id id, const uint8_t *input,
-                                size_t ilen, uint8_t *output, size_t olen )
 {
     return( mbedtls_sha3_cshake( id, input, ilen,
                                 NULL, 0, NULL, 0, output, olen ) );
