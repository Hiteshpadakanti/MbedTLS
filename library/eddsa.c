/*
 *  Edwards-curve Digital Signature Algorithm
 *
 *  Copyright The Mbed TLS Contributors
 *  SPDX-License-Identifier: Apache-2.0
 *
 *  Licensed under the Apache License, Version 2.0 (the "License"); you may
 *  not use this file except in compliance with the License.
 *  You may obtain a copy of the License at
 *
 *  http://www.apache.org/licenses/LICENSE-2.0
 *
 *  Unless required by applicable law or agreed to in writing, software
 *  distributed under the License is distributed on an "AS IS" BASIS, WITHOUT
 *  WARRANTIES OR CONDITIONS OF ANY KIND, either express or implied.
 *  See the License for the specific language governing permissions and
 *  limitations under the License.
 */

/*
 * References:
 *
 * SEC1 http://www.secg.org/index.php?action=secg,docs_secg
 */

#include "common.h"

#if defined(MBEDTLS_EDDSA_C)

#include "mbedtls/eddsa.h"
#include "mbedtls/asn1write.h"

#include <string.h>

#include "mbedtls/platform.h"

#include "mbedtls/platform_util.h"
#include "mbedtls/error.h"
#if defined(MBEDTLS_ECP_DP_ED25519_ENABLED)
#include "mbedtls/sha512.h"
#endif
#if defined(MBEDTLS_ECP_DP_ED448_ENABLED)
#include "mbedtls/sha3.h"
#endif

int mbedtls_eddsa_can_do(mbedtls_ecp_group_id gid)
{
    switch (gid) {
#ifdef MBEDTLS_ECP_DP_ED25519_ENABLED
        case MBEDTLS_ECP_DP_ED25519: return 1;
#endif
<<<<<<< HEAD
#ifdef MBEDTLS_ECP_DP_ED448_ENABLED
        case MBEDTLS_ECP_DP_ED448: return 1;
#endif
=======
>>>>>>> d280e742
        default: return 0;
    }
}

#ifdef MBEDTLS_ECP_DP_ED25519_ENABLED
static int mbedtls_eddsa_put_dom2_ctx(int flag, const unsigned char *ctx,
                                      size_t ctx_len, mbedtls_sha512_context *sha_ctx)
{
    unsigned char ct_init_string[] = "SigEd25519 no Ed25519 collisions";
    unsigned char ct_flag = flag;
    unsigned char ct_ctx_len = ctx_len & 0xff;

    mbedtls_sha512_update(sha_ctx, ct_init_string, 32);
    mbedtls_sha512_update(sha_ctx, &ct_flag, 1);
    mbedtls_sha512_update(sha_ctx, &ct_ctx_len, 1);

    if (ctx && ctx_len > 0) {
        mbedtls_sha512_update(sha_ctx, ctx, ctx_len);
    }

    return 0;
<<<<<<< HEAD
}
#endif

#ifdef MBEDTLS_ECP_DP_ED448_ENABLED
static int mbedtls_eddsa_put_dom4_ctx(int flag, const unsigned char *ctx,
                                      size_t ctx_len, mbedtls_sha3_context *sha_ctx)
{
    unsigned char ct_init_string[] = "SigEd448";
    unsigned char ct_flag = flag;
    unsigned char ct_ctx_len = ctx_len & 0xff;

    mbedtls_sha3_update(sha_ctx, ct_init_string, 8);
    mbedtls_sha3_update(sha_ctx, &ct_flag, 1);
    mbedtls_sha3_update(sha_ctx, &ct_ctx_len, 1);

    if (ctx && ctx_len > 0) {
        mbedtls_sha3_update(sha_ctx, ctx, ctx_len);
    }

    return 0;
=======
>>>>>>> d280e742
}
#endif

/*
 * Compute EdDSA signature of a message.
 * For PREHASH operation, the message is already previously hashed.
 * Obviously, for PREHASH, we skip hash message step.
 */
int mbedtls_eddsa_sign(mbedtls_ecp_group *grp,
                       mbedtls_mpi *r, mbedtls_mpi *s,
                       const mbedtls_mpi *d, const unsigned char *buf, size_t blen,
                       mbedtls_eddsa_id eddsa_id,
                       const unsigned char *ed_ctx, size_t ed_ctx_len,
                       int (*f_rng)(void *, unsigned char *, size_t), void *p_rng)
{
    int ret;
    mbedtls_ecp_point Q, R;
    mbedtls_mpi q, prefix, rq, h;

<<<<<<< HEAD
    /* EdDSA only should be used with Ed25519 and Ed448 curves  */
=======
    /* EdDSA only should be used with Ed25519 curve  */
>>>>>>> d280e742
    if (!mbedtls_eddsa_can_do(grp->id) || grp->N.p == NULL) {
        return MBEDTLS_ERR_ECP_BAD_INPUT_DATA;
    }

#ifdef MBEDTLS_ECP_DP_ED25519_ENABLED
    if (grp->id == MBEDTLS_ECP_DP_ED25519 && eddsa_id != MBEDTLS_EDDSA_PURE &&
        eddsa_id != MBEDTLS_EDDSA_CTX && eddsa_id != MBEDTLS_EDDSA_PREHASH) {
        return MBEDTLS_ERR_ECP_FEATURE_UNAVAILABLE;
    }
<<<<<<< HEAD
#endif
#ifdef MBEDTLS_ECP_DP_ED448_ENABLED
    if (grp->id == MBEDTLS_ECP_DP_ED448 && eddsa_id != MBEDTLS_EDDSA_PURE &&
        eddsa_id != MBEDTLS_EDDSA_PREHASH) {
        return MBEDTLS_ERR_ECP_FEATURE_UNAVAILABLE;
    }
=======
>>>>>>> d280e742
#endif

    if (eddsa_id == MBEDTLS_EDDSA_PREHASH && blen != 64) {
        return MBEDTLS_ERR_ECP_BAD_INPUT_DATA;
    }

    mbedtls_ecp_point_init(&Q); mbedtls_ecp_point_init(&R);

    mbedtls_mpi_init(&q); mbedtls_mpi_init(&prefix); mbedtls_mpi_init(&rq); mbedtls_mpi_init(&h);

    /* Step 1 */
    MBEDTLS_MPI_CHK(mbedtls_ecp_expand_edwards(grp, d, &q, &prefix));

    MBEDTLS_MPI_CHK(mbedtls_ecp_mul(grp, &Q, &q, &grp->G, f_rng, p_rng));

    switch (grp->id) {
#ifdef MBEDTLS_ECP_DP_ED25519_ENABLED
        case MBEDTLS_ECP_DP_ED25519:
        {
            mbedtls_sha512_context sha_ctx;
            unsigned char sha_buf[64], tmp_buf[32];
            size_t olen = 0;

            /* r computation */
            mbedtls_sha512_init(&sha_ctx);
            mbedtls_sha512_starts(&sha_ctx, 0);

            /* Step 2 */
            if (eddsa_id == MBEDTLS_EDDSA_CTX) {
                MBEDTLS_MPI_CHK(mbedtls_eddsa_put_dom2_ctx(0, ed_ctx, ed_ctx_len, &sha_ctx));
            } else if (eddsa_id == MBEDTLS_EDDSA_PREHASH) {
                MBEDTLS_MPI_CHK(mbedtls_eddsa_put_dom2_ctx(1, ed_ctx, ed_ctx_len, &sha_ctx));
            }

            /* Update SHA with prefix */
            MBEDTLS_MPI_CHK(mbedtls_mpi_write_binary_le(&prefix, tmp_buf, sizeof(tmp_buf)));

            mbedtls_sha512_update(&sha_ctx, tmp_buf, sizeof(tmp_buf));

            mbedtls_platform_zeroize(tmp_buf, sizeof(tmp_buf));

            /* In EDDSA_PREHASH, buf should contain the SHA512 hash. It contains the whole message otherwise */
            mbedtls_sha512_update(&sha_ctx, buf, blen);

            mbedtls_sha512_finish(&sha_ctx, sha_buf);
            mbedtls_sha512_free(&sha_ctx);

            MBEDTLS_MPI_CHK(mbedtls_mpi_read_binary_le(&rq, sha_buf, sizeof(sha_buf)));

            mbedtls_platform_zeroize(sha_buf, sizeof(sha_buf));

            MBEDTLS_MPI_CHK(mbedtls_mpi_mod_mpi(&rq, &rq, &grp->N));

            /* Step 3 */
            MBEDTLS_MPI_CHK(mbedtls_ecp_mul(grp, &R, &rq, &grp->G, f_rng, p_rng));

            /* We encode the R point to r */
            MBEDTLS_MPI_CHK(mbedtls_ecp_point_encode(grp, r, &R));

            /* s computation */
            mbedtls_sha512_init(&sha_ctx);
            mbedtls_sha512_starts(&sha_ctx, 0);

            /* Step 4 */
            if (eddsa_id == MBEDTLS_EDDSA_CTX) {
                MBEDTLS_MPI_CHK(mbedtls_eddsa_put_dom2_ctx(0, ed_ctx, ed_ctx_len, &sha_ctx));
            } else if (eddsa_id == MBEDTLS_EDDSA_PREHASH) {
                MBEDTLS_MPI_CHK(mbedtls_eddsa_put_dom2_ctx(1, ed_ctx, ed_ctx_len, &sha_ctx));
<<<<<<< HEAD
            }

            MBEDTLS_MPI_CHK(mbedtls_ecp_point_write_binary(grp, &R, MBEDTLS_ECP_PF_COMPRESSED,
                                                           &olen, tmp_buf, sizeof(tmp_buf)));
            mbedtls_sha512_update(&sha_ctx, tmp_buf, sizeof(tmp_buf));

            MBEDTLS_MPI_CHK(mbedtls_ecp_point_write_binary(grp, &Q, MBEDTLS_ECP_PF_COMPRESSED,
                                                           &olen, tmp_buf, sizeof(tmp_buf)));
            mbedtls_sha512_update(&sha_ctx, tmp_buf, sizeof(tmp_buf));

            mbedtls_platform_zeroize(tmp_buf, sizeof(tmp_buf));

            /* In EDDSA_PREHASH, buf should contain the SHA512 hash. It contains the whole message otherwise */
            mbedtls_sha512_update(&sha_ctx, buf, blen);

            mbedtls_sha512_finish(&sha_ctx, sha_buf);
            mbedtls_sha512_free(&sha_ctx);

            MBEDTLS_MPI_CHK(mbedtls_mpi_read_binary_le(&h, sha_buf, sizeof(sha_buf)));
            mbedtls_platform_zeroize(sha_buf, sizeof(sha_buf));

            break;
        }
#endif
#ifdef MBEDTLS_ECP_DP_ED448_ENABLED
        case MBEDTLS_ECP_DP_ED448:
        {
            mbedtls_sha3_context sha_ctx;
            unsigned char sha_buf[114], tmp_buf[57];
            size_t olen = 0;

            /* r computation */
            mbedtls_sha3_init(&sha_ctx);
            mbedtls_sha3_starts(&sha_ctx, MBEDTLS_SHA3_SHAKE256);

            /* Step 2 */
            if (eddsa_id == MBEDTLS_EDDSA_PURE) {
                MBEDTLS_MPI_CHK(mbedtls_eddsa_put_dom4_ctx(0, ed_ctx, ed_ctx_len, &sha_ctx));
            } else if (eddsa_id == MBEDTLS_EDDSA_PREHASH) {
                MBEDTLS_MPI_CHK(mbedtls_eddsa_put_dom4_ctx(1, ed_ctx, ed_ctx_len, &sha_ctx));
            }

            /* Update SHA with prefix */
            MBEDTLS_MPI_CHK(mbedtls_mpi_write_binary_le(&prefix, tmp_buf, sizeof(tmp_buf)));

            mbedtls_sha3_update(&sha_ctx, tmp_buf, sizeof(tmp_buf));
=======
            }

            MBEDTLS_MPI_CHK(mbedtls_ecp_point_write_binary(grp, &R, MBEDTLS_ECP_PF_COMPRESSED,
                                                           &olen, tmp_buf, sizeof(tmp_buf)));
            mbedtls_sha512_update(&sha_ctx, tmp_buf, sizeof(tmp_buf));

            MBEDTLS_MPI_CHK(mbedtls_ecp_point_write_binary(grp, &Q, MBEDTLS_ECP_PF_COMPRESSED,
                                                           &olen, tmp_buf, sizeof(tmp_buf)));
            mbedtls_sha512_update(&sha_ctx, tmp_buf, sizeof(tmp_buf));
>>>>>>> d280e742

            mbedtls_platform_zeroize(tmp_buf, sizeof(tmp_buf));

            /* In EDDSA_PREHASH, buf should contain the SHA512 hash. It contains the whole message otherwise */
<<<<<<< HEAD
            mbedtls_sha3_update(&sha_ctx, buf, blen);

            mbedtls_sha3_finish(&sha_ctx, sha_buf, 114);
            mbedtls_sha3_free(&sha_ctx);

            MBEDTLS_MPI_CHK(mbedtls_mpi_read_binary_le(&rq, sha_buf, sizeof(sha_buf)));

            mbedtls_platform_zeroize(sha_buf, sizeof(sha_buf));

            MBEDTLS_MPI_CHK(mbedtls_mpi_mod_mpi(&rq, &rq, &grp->N));

            /* Step 3 */
            MBEDTLS_MPI_CHK(mbedtls_ecp_mul(grp, &R, &rq, &grp->G, f_rng, p_rng));

            /* We encode the R point to r */
            MBEDTLS_MPI_CHK(mbedtls_ecp_point_encode(grp, r, &R));

            /* s computation */
            mbedtls_sha3_init(&sha_ctx);
            mbedtls_sha3_starts(&sha_ctx, MBEDTLS_SHA3_SHAKE256);

            /* Step 4 */
            if (eddsa_id == MBEDTLS_EDDSA_PURE) {
                MBEDTLS_MPI_CHK(mbedtls_eddsa_put_dom4_ctx(0, ed_ctx, ed_ctx_len, &sha_ctx));
            } else if (eddsa_id == MBEDTLS_EDDSA_PREHASH) {
                MBEDTLS_MPI_CHK(mbedtls_eddsa_put_dom4_ctx(1, ed_ctx, ed_ctx_len, &sha_ctx));
            }

            MBEDTLS_MPI_CHK(mbedtls_ecp_point_write_binary(grp, &R, MBEDTLS_ECP_PF_COMPRESSED,
                                                           &olen, tmp_buf, sizeof(tmp_buf)));
            mbedtls_sha3_update(&sha_ctx, tmp_buf, sizeof(tmp_buf));

            MBEDTLS_MPI_CHK(mbedtls_ecp_point_write_binary(grp, &Q, MBEDTLS_ECP_PF_COMPRESSED,
                                                           &olen, tmp_buf, sizeof(tmp_buf)));
            mbedtls_sha3_update(&sha_ctx, tmp_buf, sizeof(tmp_buf));

            mbedtls_platform_zeroize(tmp_buf, sizeof(tmp_buf));

            /* In EDDSA_PREHASH, buf should contain the SHAKE256 hash. It contains the whole message otherwise */
            mbedtls_sha3_update(&sha_ctx, buf, blen);

            mbedtls_sha3_finish(&sha_ctx, sha_buf, 114);
            mbedtls_sha3_free(&sha_ctx);

            MBEDTLS_MPI_CHK(mbedtls_mpi_read_binary_le(&h, sha_buf, sizeof(sha_buf)));
            mbedtls_platform_zeroize(sha_buf, sizeof(sha_buf));

=======
            mbedtls_sha512_update(&sha_ctx, buf, blen);

            mbedtls_sha512_finish(&sha_ctx, sha_buf);
            mbedtls_sha512_free(&sha_ctx);

            /* Step 5 */
            MBEDTLS_MPI_CHK(mbedtls_mpi_read_binary_le(&h, sha_buf, sizeof(sha_buf)));
            mbedtls_platform_zeroize(sha_buf, sizeof(sha_buf));

            MBEDTLS_MPI_CHK(mbedtls_mpi_mod_mpi(&h, &h, &grp->N));

            MBEDTLS_MPI_CHK(mbedtls_mpi_mul_mpi(&h, &h, &q));

            MBEDTLS_MPI_CHK(mbedtls_mpi_add_mpi(s, &h, &rq));

            MBEDTLS_MPI_CHK(mbedtls_mpi_mod_mpi(s, s, &grp->N));
>>>>>>> d280e742
            break;
        }
#endif
        default:
            break;
    }

    /* Step 5 */
    MBEDTLS_MPI_CHK(mbedtls_mpi_mod_mpi(&h, &h, &grp->N));

    MBEDTLS_MPI_CHK(mbedtls_mpi_mul_mpi(&h, &h, &q));

    MBEDTLS_MPI_CHK(mbedtls_mpi_add_mpi(s, &h, &rq));

    MBEDTLS_MPI_CHK(mbedtls_mpi_mod_mpi(s, s, &grp->N));

cleanup:
    mbedtls_mpi_free(&q);
    mbedtls_mpi_free(&prefix);
    mbedtls_mpi_free(&rq);
    mbedtls_mpi_free(&h);
    mbedtls_ecp_point_free(&Q);
    mbedtls_ecp_point_free(&R);

    return ret;

}

int mbedtls_eddsa_verify(mbedtls_ecp_group *grp,
                         const unsigned char *buf, size_t blen,
                         const mbedtls_ecp_point *Q, const mbedtls_mpi *r,
                         const mbedtls_mpi *s,
                         mbedtls_eddsa_id eddsa_id,
                         const unsigned char *ed_ctx, size_t ed_ctx_len)
{
    int ret = 0;
    mbedtls_mpi h;
    mbedtls_ecp_point R;

    mbedtls_mpi_init(&h);
    mbedtls_ecp_point_init(&R);

    /* Step 1 */
    if (mbedtls_mpi_cmp_mpi(s, &grp->N) >= 0 || mbedtls_mpi_cmp_int(s, 0) < 0) {
        return MBEDTLS_ERR_ECP_BAD_INPUT_DATA;
    }

    switch (grp->id) {
#ifdef MBEDTLS_ECP_DP_ED25519_ENABLED
        case MBEDTLS_ECP_DP_ED25519:
        {
            mbedtls_sha512_context sha_ctx;
            unsigned char sha_buf[64], tmp_buf[32];
            size_t olen = 0;

            mbedtls_sha512_init(&sha_ctx);
            mbedtls_sha512_starts(&sha_ctx, 0);

            /* Step 2 */
            if (eddsa_id == MBEDTLS_EDDSA_CTX) {
                MBEDTLS_MPI_CHK(mbedtls_eddsa_put_dom2_ctx(0, ed_ctx, ed_ctx_len, &sha_ctx));
            } else if (eddsa_id == MBEDTLS_EDDSA_PREHASH) {
                MBEDTLS_MPI_CHK(mbedtls_eddsa_put_dom2_ctx(1, ed_ctx, ed_ctx_len, &sha_ctx));
            }

            MBEDTLS_MPI_CHK(mbedtls_mpi_write_binary_le(r, tmp_buf, sizeof(tmp_buf)));
            mbedtls_sha512_update(&sha_ctx, tmp_buf, sizeof(tmp_buf));

            MBEDTLS_MPI_CHK(mbedtls_ecp_point_write_binary(grp, Q, MBEDTLS_ECP_PF_COMPRESSED, &olen,
                                                           tmp_buf, sizeof(tmp_buf)));
            mbedtls_sha512_update(&sha_ctx, tmp_buf, sizeof(tmp_buf));
            mbedtls_platform_zeroize(tmp_buf, sizeof(tmp_buf));

            /* In EDDSA_PREHASH, buf should contain the SHA512 hash. It contains the whole message otherwise */
            mbedtls_sha512_update(&sha_ctx, buf, blen);

            mbedtls_sha512_finish(&sha_ctx, sha_buf);
            mbedtls_sha512_free(&sha_ctx);

            MBEDTLS_MPI_CHK(mbedtls_mpi_read_binary_le(&h, sha_buf, sizeof(sha_buf)));
            mbedtls_platform_zeroize(sha_buf, sizeof(sha_buf));

<<<<<<< HEAD
            break;
        }
#endif
#ifdef MBEDTLS_ECP_DP_ED448_ENABLED
        case MBEDTLS_ECP_DP_ED448:
        {
            mbedtls_sha3_context sha_ctx;
            unsigned char sha_buf[114], tmp_buf[57];
            size_t olen = 0;

            mbedtls_sha3_init(&sha_ctx);
            mbedtls_sha3_starts(&sha_ctx, MBEDTLS_SHA3_SHAKE256);

            /* Step 2 */
            if (eddsa_id == MBEDTLS_EDDSA_PURE) {
                MBEDTLS_MPI_CHK(mbedtls_eddsa_put_dom4_ctx(0, ed_ctx, ed_ctx_len, &sha_ctx));
            } else if (eddsa_id == MBEDTLS_EDDSA_PREHASH) {
                MBEDTLS_MPI_CHK(mbedtls_eddsa_put_dom4_ctx(1, ed_ctx, ed_ctx_len, &sha_ctx));
=======
            MBEDTLS_MPI_CHK(mbedtls_mpi_mod_mpi(&h, &h, &grp->N));

            /* Step 3 */
            /* We perform fast single-signature verification by compressing sB-hA and comparing with r without decompressing it (expensive) */
            MBEDTLS_MPI_CHK(mbedtls_mpi_sub_mpi(&h, &grp->N, &h));
            MBEDTLS_MPI_CHK(mbedtls_ecp_muladd(grp, &R, s, &grp->G, &h, Q));
            MBEDTLS_MPI_CHK(mbedtls_ecp_point_encode(grp, &h, &R));     /* We reuse h */

            /* Since h is a compressed point, we are free to compare with r without decompressing it */
            if (mbedtls_mpi_cmp_mpi(&h, r) != 0) {
                ret = MBEDTLS_ERR_ECP_VERIFY_FAILED;
                goto cleanup;
>>>>>>> d280e742
            }

            MBEDTLS_MPI_CHK(mbedtls_mpi_write_binary_le(r, tmp_buf, sizeof(tmp_buf)));
            mbedtls_sha3_update(&sha_ctx, tmp_buf, sizeof(tmp_buf));

            MBEDTLS_MPI_CHK(mbedtls_ecp_point_write_binary(grp, Q, MBEDTLS_ECP_PF_COMPRESSED, &olen,
                                                           tmp_buf, sizeof(tmp_buf)));
            mbedtls_sha3_update(&sha_ctx, tmp_buf, sizeof(tmp_buf));
            mbedtls_platform_zeroize(tmp_buf, sizeof(tmp_buf));

            /* In EDDSA_PREHASH, buf should contain the SHAKE256 hash. It contains the whole message otherwise */
            mbedtls_sha3_update(&sha_ctx, buf, blen);

            mbedtls_sha3_finish(&sha_ctx, sha_buf, 114);
            mbedtls_sha3_free(&sha_ctx);

            MBEDTLS_MPI_CHK(mbedtls_mpi_read_binary_le(&h, sha_buf, sizeof(sha_buf)));
            mbedtls_platform_zeroize(sha_buf, sizeof(sha_buf));

            break;
        }
#endif
        default:
            break;
    }

    MBEDTLS_MPI_CHK(mbedtls_mpi_mod_mpi(&h, &h, &grp->N));

    /* Step 3 */
    /* We perform fast single-signature verification by compressing sB-hA and comparing with r without decompressing it (expensive) */
    MBEDTLS_MPI_CHK(mbedtls_mpi_sub_mpi(&h, &grp->N, &h));
    MBEDTLS_MPI_CHK(mbedtls_ecp_muladd(grp, &R, s, &grp->G, &h, Q));
    MBEDTLS_MPI_CHK(mbedtls_ecp_point_encode(grp, &h, &R));     /* We reuse h */

    /* Since h is a compressed point, we are free to compare with r without decompressing it */
    if (mbedtls_mpi_cmp_mpi(&h, r) != 0) {
        ret = MBEDTLS_ERR_ECP_VERIFY_FAILED;
        goto cleanup;
    }

cleanup:
    mbedtls_mpi_free(&h);
    mbedtls_ecp_point_free(&R);
    return ret;
}

/*
 * Convert a signature (given by context) to ASN.1
 */
#if defined(MBEDTLS_ASN1_WRITE_C)
static int eddsa_signature_to_asn1(const mbedtls_mpi *r, const mbedtls_mpi *s,
                                   unsigned char *sig, size_t sig_size,
                                   size_t *slen)
{
    int ret = MBEDTLS_ERR_ERROR_CORRUPTION_DETECTED;
    unsigned char buf[MBEDTLS_EDDSA_MAX_LEN] = { 0 };
    unsigned char *p = buf + sizeof(buf);
    size_t len = 0;

    MBEDTLS_ASN1_CHK_ADD(len, mbedtls_asn1_write_mpi(&p, buf, s));
    MBEDTLS_ASN1_CHK_ADD(len, mbedtls_asn1_write_mpi(&p, buf, r));

    MBEDTLS_ASN1_CHK_ADD(len, mbedtls_asn1_write_len(&p, buf, len));
    MBEDTLS_ASN1_CHK_ADD(len, mbedtls_asn1_write_tag(&p, buf,
                                                     MBEDTLS_ASN1_CONSTRUCTED |
                                                     MBEDTLS_ASN1_SEQUENCE));

    if (len > sig_size) {
        return MBEDTLS_ERR_ECP_BUFFER_TOO_SMALL;
    }

    memcpy(sig, p, len);
    *slen = len;

    return 0;
}
#endif

/*
 * Compute and write signature
 */
int mbedtls_eddsa_write_signature(mbedtls_ecp_keypair *ctx,
                                  const unsigned char *hash, size_t hlen,
                                  unsigned char *sig, size_t sig_size, size_t *slen,
                                  mbedtls_eddsa_id eddsa_id,
                                  const unsigned char *ed_ctx, size_t ed_ctx_len,
                                  int (*f_rng)(void *, unsigned char *, size_t),
                                  void *p_rng)
{
    int ret = MBEDTLS_ERR_ERROR_CORRUPTION_DETECTED;
    mbedtls_mpi r, s;

#if !defined(MBEDTLS_ASN1_WRITE_C)
    return MBEDTLS_ERR_ECP_FEATURE_UNAVAILABLE;
#else

    if (ctx == NULL || hash == NULL || sig == NULL || slen == NULL || f_rng == NULL) {
        return MBEDTLS_ERR_ECP_BAD_INPUT_DATA;
    }

    mbedtls_mpi_init(&r);
    mbedtls_mpi_init(&s);

    MBEDTLS_MPI_CHK(mbedtls_eddsa_sign(&ctx->grp, &r, &s, &ctx->d,
                                       hash, hlen, eddsa_id, ed_ctx,
                                       ed_ctx_len, f_rng,
                                       p_rng));

    MBEDTLS_MPI_CHK(eddsa_signature_to_asn1(&r, &s, sig, sig_size, slen));

cleanup:
    mbedtls_mpi_free(&r);
    mbedtls_mpi_free(&s);

    return ret;
#endif /* MBEDTLS_ASN1_WRITE_C */
}

/*
 * Restartable read and check signature
 */
int mbedtls_eddsa_read_signature(mbedtls_ecp_keypair *ctx,
                                 const unsigned char *hash, size_t hlen,
                                 const unsigned char *sig, size_t slen,
                                 mbedtls_eddsa_id eddsa_id,
                                 const unsigned char *ed_ctx, size_t ed_ctx_len)
{
    int ret = MBEDTLS_ERR_ERROR_CORRUPTION_DETECTED;
    unsigned char *p = (unsigned char *) sig;
    const unsigned char *end = sig + slen;
    size_t len;
    mbedtls_mpi r, s;

#if !defined(MBEDTLS_ASN1_PARSE_C)
    return MBEDTLS_ERR_ECP_FEATURE_UNAVAILABLE;
#else

    if (ctx == NULL || hash == NULL || sig == NULL) {
        return MBEDTLS_ERR_ECP_BAD_INPUT_DATA;
    }

    mbedtls_mpi_init(&r);
    mbedtls_mpi_init(&s);

    if ((ret = mbedtls_asn1_get_tag(&p, end, &len,
                                    MBEDTLS_ASN1_CONSTRUCTED | MBEDTLS_ASN1_SEQUENCE)) != 0) {
        ret += MBEDTLS_ERR_ECP_BAD_INPUT_DATA;
        goto cleanup;
    }

    if (p + len != end) {
        ret = MBEDTLS_ERROR_ADD(MBEDTLS_ERR_ECP_BAD_INPUT_DATA,
                                MBEDTLS_ERR_ASN1_LENGTH_MISMATCH);
        goto cleanup;
    }

    if ((ret = mbedtls_asn1_get_mpi(&p, end, &r)) != 0 ||
        (ret = mbedtls_asn1_get_mpi(&p, end, &s)) != 0) {
        ret += MBEDTLS_ERR_ECP_BAD_INPUT_DATA;
        goto cleanup;
    }

    if ((ret = mbedtls_eddsa_verify(&ctx->grp, hash, hlen,
                                    &ctx->Q, &r, &s,
                                    eddsa_id, ed_ctx, ed_ctx_len)) != 0) {
        goto cleanup;
    }

    /* At this point we know that the buffer starts with a valid signature.
     * Return 0 if the buffer just contains the signature, and a specific
     * error code if the valid signature is followed by more data. */
    if (p != end) {
        ret = MBEDTLS_ERR_ECP_SIG_LEN_MISMATCH;
    }

cleanup:
    mbedtls_mpi_free(&r);
    mbedtls_mpi_free(&s);

    return ret;
#endif /* MBEDTLS_ASN1_PARSE_C */
}

#endif /* MBEDTLS_EDDSA_C */<|MERGE_RESOLUTION|>--- conflicted
+++ resolved
@@ -49,12 +49,9 @@
 #ifdef MBEDTLS_ECP_DP_ED25519_ENABLED
         case MBEDTLS_ECP_DP_ED25519: return 1;
 #endif
-<<<<<<< HEAD
 #ifdef MBEDTLS_ECP_DP_ED448_ENABLED
         case MBEDTLS_ECP_DP_ED448: return 1;
 #endif
-=======
->>>>>>> d280e742
         default: return 0;
     }
 }
@@ -76,7 +73,6 @@
     }
 
     return 0;
-<<<<<<< HEAD
 }
 #endif
 
@@ -97,8 +93,6 @@
     }
 
     return 0;
-=======
->>>>>>> d280e742
 }
 #endif
 
@@ -118,11 +112,7 @@
     mbedtls_ecp_point Q, R;
     mbedtls_mpi q, prefix, rq, h;
 
-<<<<<<< HEAD
     /* EdDSA only should be used with Ed25519 and Ed448 curves  */
-=======
-    /* EdDSA only should be used with Ed25519 curve  */
->>>>>>> d280e742
     if (!mbedtls_eddsa_can_do(grp->id) || grp->N.p == NULL) {
         return MBEDTLS_ERR_ECP_BAD_INPUT_DATA;
     }
@@ -132,15 +122,12 @@
         eddsa_id != MBEDTLS_EDDSA_CTX && eddsa_id != MBEDTLS_EDDSA_PREHASH) {
         return MBEDTLS_ERR_ECP_FEATURE_UNAVAILABLE;
     }
-<<<<<<< HEAD
 #endif
 #ifdef MBEDTLS_ECP_DP_ED448_ENABLED
     if (grp->id == MBEDTLS_ECP_DP_ED448 && eddsa_id != MBEDTLS_EDDSA_PURE &&
         eddsa_id != MBEDTLS_EDDSA_PREHASH) {
         return MBEDTLS_ERR_ECP_FEATURE_UNAVAILABLE;
     }
-=======
->>>>>>> d280e742
 #endif
 
     if (eddsa_id == MBEDTLS_EDDSA_PREHASH && blen != 64) {
@@ -209,7 +196,6 @@
                 MBEDTLS_MPI_CHK(mbedtls_eddsa_put_dom2_ctx(0, ed_ctx, ed_ctx_len, &sha_ctx));
             } else if (eddsa_id == MBEDTLS_EDDSA_PREHASH) {
                 MBEDTLS_MPI_CHK(mbedtls_eddsa_put_dom2_ctx(1, ed_ctx, ed_ctx_len, &sha_ctx));
-<<<<<<< HEAD
             }
 
             MBEDTLS_MPI_CHK(mbedtls_ecp_point_write_binary(grp, &R, MBEDTLS_ECP_PF_COMPRESSED,
@@ -256,22 +242,10 @@
             MBEDTLS_MPI_CHK(mbedtls_mpi_write_binary_le(&prefix, tmp_buf, sizeof(tmp_buf)));
 
             mbedtls_sha3_update(&sha_ctx, tmp_buf, sizeof(tmp_buf));
-=======
-            }
-
-            MBEDTLS_MPI_CHK(mbedtls_ecp_point_write_binary(grp, &R, MBEDTLS_ECP_PF_COMPRESSED,
-                                                           &olen, tmp_buf, sizeof(tmp_buf)));
-            mbedtls_sha512_update(&sha_ctx, tmp_buf, sizeof(tmp_buf));
-
-            MBEDTLS_MPI_CHK(mbedtls_ecp_point_write_binary(grp, &Q, MBEDTLS_ECP_PF_COMPRESSED,
-                                                           &olen, tmp_buf, sizeof(tmp_buf)));
-            mbedtls_sha512_update(&sha_ctx, tmp_buf, sizeof(tmp_buf));
->>>>>>> d280e742
 
             mbedtls_platform_zeroize(tmp_buf, sizeof(tmp_buf));
 
             /* In EDDSA_PREHASH, buf should contain the SHA512 hash. It contains the whole message otherwise */
-<<<<<<< HEAD
             mbedtls_sha3_update(&sha_ctx, buf, blen);
 
             mbedtls_sha3_finish(&sha_ctx, sha_buf, 114);
@@ -319,24 +293,6 @@
             MBEDTLS_MPI_CHK(mbedtls_mpi_read_binary_le(&h, sha_buf, sizeof(sha_buf)));
             mbedtls_platform_zeroize(sha_buf, sizeof(sha_buf));
 
-=======
-            mbedtls_sha512_update(&sha_ctx, buf, blen);
-
-            mbedtls_sha512_finish(&sha_ctx, sha_buf);
-            mbedtls_sha512_free(&sha_ctx);
-
-            /* Step 5 */
-            MBEDTLS_MPI_CHK(mbedtls_mpi_read_binary_le(&h, sha_buf, sizeof(sha_buf)));
-            mbedtls_platform_zeroize(sha_buf, sizeof(sha_buf));
-
-            MBEDTLS_MPI_CHK(mbedtls_mpi_mod_mpi(&h, &h, &grp->N));
-
-            MBEDTLS_MPI_CHK(mbedtls_mpi_mul_mpi(&h, &h, &q));
-
-            MBEDTLS_MPI_CHK(mbedtls_mpi_add_mpi(s, &h, &rq));
-
-            MBEDTLS_MPI_CHK(mbedtls_mpi_mod_mpi(s, s, &grp->N));
->>>>>>> d280e742
             break;
         }
 #endif
@@ -387,7 +343,6 @@
     switch (grp->id) {
 #ifdef MBEDTLS_ECP_DP_ED25519_ENABLED
         case MBEDTLS_ECP_DP_ED25519:
-        {
             mbedtls_sha512_context sha_ctx;
             unsigned char sha_buf[64], tmp_buf[32];
             size_t olen = 0;
@@ -419,13 +374,10 @@
             MBEDTLS_MPI_CHK(mbedtls_mpi_read_binary_le(&h, sha_buf, sizeof(sha_buf)));
             mbedtls_platform_zeroize(sha_buf, sizeof(sha_buf));
 
-<<<<<<< HEAD
             break;
-        }
 #endif
 #ifdef MBEDTLS_ECP_DP_ED448_ENABLED
         case MBEDTLS_ECP_DP_ED448:
-        {
             mbedtls_sha3_context sha_ctx;
             unsigned char sha_buf[114], tmp_buf[57];
             size_t olen = 0;
@@ -438,20 +390,6 @@
                 MBEDTLS_MPI_CHK(mbedtls_eddsa_put_dom4_ctx(0, ed_ctx, ed_ctx_len, &sha_ctx));
             } else if (eddsa_id == MBEDTLS_EDDSA_PREHASH) {
                 MBEDTLS_MPI_CHK(mbedtls_eddsa_put_dom4_ctx(1, ed_ctx, ed_ctx_len, &sha_ctx));
-=======
-            MBEDTLS_MPI_CHK(mbedtls_mpi_mod_mpi(&h, &h, &grp->N));
-
-            /* Step 3 */
-            /* We perform fast single-signature verification by compressing sB-hA and comparing with r without decompressing it (expensive) */
-            MBEDTLS_MPI_CHK(mbedtls_mpi_sub_mpi(&h, &grp->N, &h));
-            MBEDTLS_MPI_CHK(mbedtls_ecp_muladd(grp, &R, s, &grp->G, &h, Q));
-            MBEDTLS_MPI_CHK(mbedtls_ecp_point_encode(grp, &h, &R));     /* We reuse h */
-
-            /* Since h is a compressed point, we are free to compare with r without decompressing it */
-            if (mbedtls_mpi_cmp_mpi(&h, r) != 0) {
-                ret = MBEDTLS_ERR_ECP_VERIFY_FAILED;
-                goto cleanup;
->>>>>>> d280e742
             }
 
             MBEDTLS_MPI_CHK(mbedtls_mpi_write_binary_le(r, tmp_buf, sizeof(tmp_buf)));
@@ -472,7 +410,6 @@
             mbedtls_platform_zeroize(sha_buf, sizeof(sha_buf));
 
             break;
-        }
 #endif
         default:
             break;
