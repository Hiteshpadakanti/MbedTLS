/**
 * \file doc_mainpage.h
 *
 * \brief Main page documentation file.
 */
/*
 *
 *  Copyright The Mbed TLS Contributors
 *  SPDX-License-Identifier: Apache-2.0
 *
 *  Licensed under the Apache License, Version 2.0 (the "License"); you may
 *  not use this file except in compliance with the License.
 *  You may obtain a copy of the License at
 *
 *  http://www.apache.org/licenses/LICENSE-2.0
 *
 *  Unless required by applicable law or agreed to in writing, software
 *  distributed under the License is distributed on an "AS IS" BASIS, WITHOUT
 *  WARRANTIES OR CONDITIONS OF ANY KIND, either express or implied.
 *  See the License for the specific language governing permissions and
 *  limitations under the License.
 */

/**
<<<<<<< HEAD
 * @mainpage mbed TLS v3.4.1 source code documentation
=======
 * @mainpage Mbed TLS v3.4.0 API Documentation
>>>>>>> ce64156f
 *
 * This documentation describes the internal structure of Mbed TLS.  It was
 * automatically generated from specially formatted comment blocks in
 * Mbed TLS's source code using Doxygen.  (See
 * https://www.doxygen.nl for more information on Doxygen)
 */<|MERGE_RESOLUTION|>--- conflicted
+++ resolved
@@ -22,11 +22,7 @@
  */
 
 /**
-<<<<<<< HEAD
- * @mainpage mbed TLS v3.4.1 source code documentation
-=======
- * @mainpage Mbed TLS v3.4.0 API Documentation
->>>>>>> ce64156f
+ * @mainpage Mbed TLS v3.4.1 API Documentation
  *
  * This documentation describes the internal structure of Mbed TLS.  It was
  * automatically generated from specially formatted comment blocks in
