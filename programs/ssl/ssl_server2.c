/*
 *  SSL client with options
 *
 *  Copyright The Mbed TLS Contributors
 *  SPDX-License-Identifier: Apache-2.0 OR GPL-2.0-or-later
 */

#define MBEDTLS_ALLOW_PRIVATE_ACCESS

#include "ssl_test_lib.h"

#if defined(MBEDTLS_SSL_TEST_IMPOSSIBLE)
int main(void)
{
    mbedtls_printf(MBEDTLS_SSL_TEST_IMPOSSIBLE);
    mbedtls_exit(0);
}
#elif !defined(MBEDTLS_SSL_SRV_C)
int main(void)
{
    mbedtls_printf("MBEDTLS_SSL_SRV_C not defined.\n");
    mbedtls_exit(0);
}
#else /* !MBEDTLS_SSL_TEST_IMPOSSIBLE && MBEDTLS_SSL_SRV_C */

#include <stdint.h>

#if !defined(_MSC_VER)
#include <inttypes.h>
#endif

#if !defined(_WIN32)
#include <signal.h>
#endif

#if defined(MBEDTLS_SSL_CACHE_C)
#include "mbedtls/ssl_cache.h"
#endif

#if defined(MBEDTLS_SSL_SESSION_TICKETS) && defined(MBEDTLS_SSL_TICKET_C)
#include "mbedtls/ssl_ticket.h"
#endif

#if defined(MBEDTLS_SSL_COOKIE_C)
#include "mbedtls/ssl_cookie.h"
#endif

#if defined(MBEDTLS_SSL_SERVER_NAME_INDICATION) && defined(MBEDTLS_FS_IO)
#define SNI_OPTION
#endif

#if defined(_WIN32)
#include <windows.h>
#endif

#if defined(MBEDTLS_USE_PSA_CRYPTO) || defined(MBEDTLS_SSL_PROTO_TLS1_3)
#include "test/psa_crypto_helpers.h"
#endif

#include "mbedtls/pk.h"
#include "mbedtls/dhm.h"

/* Size of memory to be allocated for the heap, when using the library's memory
 * management and MBEDTLS_MEMORY_BUFFER_ALLOC_C is enabled. */
#define MEMORY_HEAP_SIZE        180000

#define DFL_SERVER_ADDR         NULL
#define DFL_SERVER_PORT         "4433"
#define DFL_RESPONSE_SIZE       -1
#define DFL_DEBUG_LEVEL         0
#define DFL_NBIO                0
#define DFL_EVENT               0
#define DFL_READ_TIMEOUT        0
#define DFL_CA_FILE             ""
#define DFL_CA_PATH             ""
#define DFL_CRT_FILE            ""
#define DFL_KEY_FILE            ""
#define DFL_KEY_OPAQUE          0
#define DFL_KEY_PWD             ""
#define DFL_CRT_FILE2           ""
#define DFL_KEY_FILE2           ""
#define DFL_KEY_PWD2            ""
#define DFL_ASYNC_OPERATIONS    "-"
#define DFL_ASYNC_PRIVATE_DELAY1 (-1)
#define DFL_ASYNC_PRIVATE_DELAY2 (-1)
#define DFL_ASYNC_PRIVATE_ERROR  (0)
#define DFL_PSK                 ""
#define DFL_PSK_OPAQUE          0
#define DFL_PSK_LIST_OPAQUE     0
#define DFL_PSK_IDENTITY        "Client_identity"
#define DFL_ECJPAKE_PW          NULL
#define DFL_ECJPAKE_PW_OPAQUE   0
#define DFL_PSK_LIST            NULL
#define DFL_FORCE_CIPHER        0
#define DFL_TLS1_3_KEX_MODES    MBEDTLS_SSL_TLS1_3_KEY_EXCHANGE_MODE_ALL
#define DFL_RENEGOTIATION       MBEDTLS_SSL_RENEGOTIATION_DISABLED
#define DFL_ALLOW_LEGACY        -2
#define DFL_RENEGOTIATE         0
#define DFL_RENEGO_DELAY        -2
#define DFL_RENEGO_PERIOD       ((uint64_t) -1)
#define DFL_EXCHANGES           1
#define DFL_MIN_VERSION         -1
#define DFL_MAX_VERSION         -1
#define DFL_SHA1                -1
#define DFL_CID_ENABLED         0
#define DFL_CID_VALUE           ""
#define DFL_CID_ENABLED_RENEGO  -1
#define DFL_CID_VALUE_RENEGO    NULL
#define DFL_AUTH_MODE           -1
#define DFL_CERT_REQ_CA_LIST    MBEDTLS_SSL_CERT_REQ_CA_LIST_ENABLED
#define DFL_CERT_REQ_DN_HINT    0
#define DFL_MFL_CODE            MBEDTLS_SSL_MAX_FRAG_LEN_NONE
#define DFL_TRUNC_HMAC          -1
#define DFL_TICKETS             MBEDTLS_SSL_SESSION_TICKETS_ENABLED
#define DFL_DUMMY_TICKET        0
#define DFL_TICKET_ROTATE       0
#define DFL_TICKET_TIMEOUT      86400
#define DFL_TICKET_AEAD         MBEDTLS_CIPHER_AES_256_GCM
#define DFL_CACHE_MAX           -1
#define DFL_CACHE_TIMEOUT       -1
#define DFL_CACHE_REMOVE        0
#define DFL_SNI                 NULL
#define DFL_ALPN_STRING         NULL
#define DFL_GROUPS              NULL
#define DFL_MAX_EARLY_DATA_SIZE MBEDTLS_SSL_MAX_EARLY_DATA_SIZE
#define DFL_EARLY_DATA          0
<<<<<<< HEAD
#define DFL_RECO_GROUPS         NULL
=======
#define DFL_RECO_EARLY_DATA     NULL
>>>>>>> 083a7683
#define DFL_SIG_ALGS            NULL
#define DFL_DHM_FILE            NULL
#define DFL_TRANSPORT           MBEDTLS_SSL_TRANSPORT_STREAM
#define DFL_COOKIES             1
#define DFL_ANTI_REPLAY         -1
#define DFL_HS_TO_MIN           0
#define DFL_HS_TO_MAX           0
#define DFL_DTLS_MTU            -1
#define DFL_BADMAC_LIMIT        -1
#define DFL_DGRAM_PACKING        1
#define DFL_EXTENDED_MS         -1
#define DFL_ETM                 -1
#define DFL_SERIALIZE           0
#define DFL_CONTEXT_FILE        ""
#define DFL_EXTENDED_MS_ENFORCE -1
#define DFL_CA_CALLBACK         0
#define DFL_EAP_TLS             0
#define DFL_REPRODUCIBLE        0
#define DFL_NSS_KEYLOG          0
#define DFL_NSS_KEYLOG_FILE     NULL
#define DFL_QUERY_CONFIG_MODE   0
#define DFL_USE_SRTP            0
#define DFL_SRTP_FORCE_PROFILE  0
#define DFL_SRTP_SUPPORT_MKI    0
#define DFL_KEY_OPAQUE_ALG      "none"

#define LONG_RESPONSE "<p>01-blah-blah-blah-blah-blah-blah-blah-blah-blah\r\n" \
                      "02-blah-blah-blah-blah-blah-blah-blah-blah-blah-blah-blah-blah-blah\r\n"  \
                      "03-blah-blah-blah-blah-blah-blah-blah-blah-blah-blah-blah-blah-blah\r\n"  \
                      "04-blah-blah-blah-blah-blah-blah-blah-blah-blah-blah-blah-blah-blah\r\n"  \
                      "05-blah-blah-blah-blah-blah-blah-blah-blah-blah-blah-blah-blah-blah\r\n"  \
                      "06-blah-blah-blah-blah-blah-blah-blah-blah-blah-blah-blah-blah-blah\r\n"  \
                      "07-blah-blah-blah-blah-blah-blah-blah-blah-blah-blah-blah-blah</p>\r\n"

/* Uncomment LONG_RESPONSE at the end of HTTP_RESPONSE to test sending longer
 * packets (for fragmentation purposes) */
#define HTTP_RESPONSE \
    "HTTP/1.0 200 OK\r\nContent-Type: text/html\r\n\r\n" \
    "<h2>Mbed TLS Test Server</h2>\r\n" \
    "<p>Successful connection using: %s</p>\r\n" // LONG_RESPONSE

/*
 * Size of the basic I/O buffer. Able to hold our default response.
 */
#define DFL_IO_BUF_LEN      200

#if defined(MBEDTLS_SSL_HANDSHAKE_WITH_CERT_ENABLED)
#if defined(MBEDTLS_FS_IO)
#define USAGE_IO \
    "    ca_file=%%s          The single file containing the top-level CA(s) you fully trust\n" \
    "                        default: \"\" (pre-loaded)\n" \
    "                        use \"none\" to skip loading any top-level CAs.\n" \
    "    ca_path=%%s          The path containing the top-level CA(s) you fully trust\n" \
    "                        default: \"\" (pre-loaded) (overrides ca_file)\n" \
    "                        use \"none\" to skip loading any top-level CAs.\n" \
    "    crt_file=%%s         Your own cert and chain (in bottom to top order, top may be omitted)\n" \
    "                        default: see note after key_file2\n" \
    "    key_file=%%s         default: see note after key_file2\n" \
    "    key_pwd=%%s          Password for key specified by key_file argument\n" \
    "                        default: none\n" \
    "    crt_file2=%%s        Your second cert and chain (in bottom to top order, top may be omitted)\n" \
    "                        default: see note after key_file2\n" \
    "    key_file2=%%s        default: see note below\n" \
    "                        note: if neither crt_file/key_file nor crt_file2/key_file2 are used,\n" \
    "                              preloaded certificate(s) and key(s) are used if available\n" \
    "    key_pwd2=%%s         Password for key specified by key_file2 argument\n" \
    "                        default: none\n" \
    "    dhm_file=%%s        File containing Diffie-Hellman parameters\n" \
    "                       default: preloaded parameters\n"
#else
#define USAGE_IO \
    "\n"                                                    \
    "    No file operations available (MBEDTLS_FS_IO not defined)\n" \
    "\n"
#endif /* MBEDTLS_FS_IO */
#else
#define USAGE_IO ""
#endif /* MBEDTLS_SSL_HANDSHAKE_WITH_CERT_ENABLED */
#if defined(MBEDTLS_USE_PSA_CRYPTO) && defined(MBEDTLS_SSL_HANDSHAKE_WITH_CERT_ENABLED)
#define USAGE_KEY_OPAQUE \
    "    key_opaque=%%d       Handle your private keys as if they were opaque\n" \
    "                        default: 0 (disabled)\n"
#else
#define USAGE_KEY_OPAQUE ""
#endif

#if defined(MBEDTLS_SSL_ASYNC_PRIVATE)
#define USAGE_SSL_ASYNC \
    "    async_operations=%%c...   d=decrypt, s=sign (default: -=off)\n" \
    "    async_private_delay1=%%d  Asynchronous delay for key_file or preloaded key\n" \
    "    async_private_delay2=%%d  Asynchronous delay for key_file2 and sni\n" \
    "                              default: -1 (not asynchronous)\n" \
    "    async_private_error=%%d   Async callback error injection (default=0=none,\n" \
    "                              1=start, 2=cancel, 3=resume, negative=first time only)"
#else
#define USAGE_SSL_ASYNC ""
#endif /* MBEDTLS_SSL_ASYNC_PRIVATE */

#if defined(MBEDTLS_SSL_DTLS_CONNECTION_ID)
#define USAGE_CID \
    "    cid=%%d             Disable (0) or enable (1) the use of the DTLS Connection ID extension.\n" \
    "                       default: 0 (disabled)\n"     \
    "    cid_renego=%%d      Disable (0) or enable (1) the use of the DTLS Connection ID extension during renegotiation.\n" \
    "                       default: same as 'cid' parameter\n"     \
    "    cid_val=%%s          The CID to use for incoming messages (in hex, without 0x).\n"  \
    "                        default: \"\"\n" \
    "    cid_val_renego=%%s   The CID to use for incoming messages (in hex, without 0x) after renegotiation.\n"  \
    "                        default: same as 'cid_val' parameter\n"
#else /* MBEDTLS_SSL_DTLS_CONNECTION_ID */
#define USAGE_CID ""
#endif /* MBEDTLS_SSL_DTLS_CONNECTION_ID */

#if defined(MBEDTLS_SSL_HANDSHAKE_WITH_PSK_ENABLED)
#define USAGE_PSK_RAW                                               \
    "    psk=%%s              default: \"\" (disabled)\n"     \
    "                          The PSK values are in hex, without 0x.\n" \
    "    psk_list=%%s         default: \"\"\n"                          \
    "                          A list of (PSK identity, PSK value) pairs.\n" \
    "                          The PSK values are in hex, without 0x.\n" \
    "                          id1,psk1[,id2,psk2[,...]]\n"             \
    "    psk_identity=%%s     default: \"Client_identity\"\n"
#if defined(MBEDTLS_USE_PSA_CRYPTO)
#define USAGE_PSK_SLOT                          \
    "    psk_opaque=%%d       default: 0 (don't use opaque static PSK)\n"     \
    "                          Enable this to store the PSK configured through command line\n" \
    "                          parameter `psk` in a PSA-based key slot.\n" \
    "                          Note: Currently only supported in conjunction with\n"                  \
    "                          the use of min_version to force TLS 1.2 and force_ciphersuite \n"      \
    "                          to force a particular PSK-only ciphersuite.\n"                         \
    "                          Note: This is to test integration of PSA-based opaque PSKs with\n"     \
    "                          Mbed TLS only. Production systems are likely to configure Mbed TLS\n"  \
    "                          with prepopulated key slots instead of importing raw key material.\n" \
    "    psk_list_opaque=%%d  default: 0 (don't use opaque dynamic PSKs)\n"     \
    "                          Enable this to store the list of dynamically chosen PSKs configured\n" \
    "                          through the command line parameter `psk_list` in PSA-based key slots.\n" \
    "                          Note: Currently only supported in conjunction with\n" \
    "                          the use of min_version to force TLS 1.2 and force_ciphersuite \n" \
    "                          to force a particular PSK-only ciphersuite.\n" \
    "                          Note: This is to test integration of PSA-based opaque PSKs with\n" \
    "                          Mbed TLS only. Production systems are likely to configure Mbed TLS\n" \
    "                          with prepopulated key slots instead of importing raw key material.\n"
#else
#define USAGE_PSK_SLOT ""
#endif /* MBEDTLS_USE_PSA_CRYPTO */
#define USAGE_PSK USAGE_PSK_RAW USAGE_PSK_SLOT
#else
#define USAGE_PSK ""
#endif /* MBEDTLS_SSL_HANDSHAKE_WITH_PSK_ENABLED */

#if defined(MBEDTLS_X509_TRUSTED_CERTIFICATE_CALLBACK)
#define USAGE_CA_CALLBACK                       \
    "   ca_callback=%%d       default: 0 (disabled)\n"      \
    "                         Enable this to use the trusted certificate callback function\n"
#else
#define USAGE_CA_CALLBACK ""
#endif /* MBEDTLS_X509_TRUSTED_CERTIFICATE_CALLBACK */

#if defined(MBEDTLS_SSL_SESSION_TICKETS) && defined(MBEDTLS_SSL_TICKET_C)
#define USAGE_TICKETS                                       \
    "    tickets=%%d          default: 1 (enabled)\n"       \
    "    ticket_rotate=%%d    default: 0 (disabled)\n"      \
    "    ticket_timeout=%%d   default: 86400 (one day)\n"   \
    "    ticket_aead=%%s      default: \"AES-256-GCM\"\n"
#else /* MBEDTLS_SSL_SESSION_TICKETS && MBEDTLS_SSL_TICKET_C */
#define USAGE_TICKETS ""
#endif /* MBEDTLS_SSL_SESSION_TICKETS && MBEDTLS_SSL_TICKET_C */

#define USAGE_EAP_TLS                                       \
    "    eap_tls=%%d          default: 0 (disabled)\n"
#define USAGE_NSS_KEYLOG                                    \
    "    nss_keylog=%%d          default: 0 (disabled)\n"   \
    "                             This cannot be used with eap_tls=1\n"
#define USAGE_NSS_KEYLOG_FILE                               \
    "    nss_keylog_file=%%s\n"
#if defined(MBEDTLS_SSL_DTLS_SRTP)
#define USAGE_SRTP \
    "    use_srtp=%%d         default: 0 (disabled)\n" \
    "    srtp_force_profile=%%d  default: 0 (all enabled)\n"   \
    "                        available profiles:\n"       \
    "                        1 - SRTP_AES128_CM_HMAC_SHA1_80\n"  \
    "                        2 - SRTP_AES128_CM_HMAC_SHA1_32\n"  \
    "                        3 - SRTP_NULL_HMAC_SHA1_80\n"       \
    "                        4 - SRTP_NULL_HMAC_SHA1_32\n"       \
    "    support_mki=%%d     default: 0 (not supported)\n"
#else /* MBEDTLS_SSL_DTLS_SRTP */
#define USAGE_SRTP ""
#endif

#if defined(MBEDTLS_SSL_CACHE_C)
#define USAGE_CACHE                                             \
    "    cache_max=%%d        default: cache default (50)\n"    \
    "    cache_remove=%%d     default: 0 (don't remove)\n"
#if defined(MBEDTLS_HAVE_TIME)
#define USAGE_CACHE_TIME \
    "    cache_timeout=%%d    default: cache default (1d)\n"
#else
#define USAGE_CACHE_TIME ""
#endif
#else
#define USAGE_CACHE ""
#define USAGE_CACHE_TIME ""
#endif /* MBEDTLS_SSL_CACHE_C */

#if defined(SNI_OPTION)
#if defined(MBEDTLS_X509_CRL_PARSE_C)
#define SNI_CRL              ",crl"
#else
#define SNI_CRL              ""
#endif

#define USAGE_SNI                                                           \
    "    sni=%%s              name1,cert1,key1,ca1"SNI_CRL ",auth1[,...]\n"  \
                                                           "                        default: disabled\n"
#else
#define USAGE_SNI ""
#endif /* SNI_OPTION */

#if defined(MBEDTLS_SSL_MAX_FRAGMENT_LENGTH)
#define USAGE_MAX_FRAG_LEN                                      \
    "    max_frag_len=%%d     default: 16384 (tls default)\n"   \
    "                        options: 512, 1024, 2048, 4096\n"
#else
#define USAGE_MAX_FRAG_LEN ""
#endif /* MBEDTLS_SSL_MAX_FRAGMENT_LENGTH */

#if defined(MBEDTLS_SSL_ALPN)
#define USAGE_ALPN \
    "    alpn=%%s             default: \"\" (disabled)\n"   \
    "                        example: spdy/1,http/1.1\n"
#else
#define USAGE_ALPN ""
#endif /* MBEDTLS_SSL_ALPN */

#if defined(MBEDTLS_SSL_DTLS_HELLO_VERIFY)
#define USAGE_COOKIES \
    "    cookies=0/1/-1      default: 1 (enabled)\n"        \
    "                        0: disabled, -1: library default (broken)\n"
#else
#define USAGE_COOKIES ""
#endif

#if defined(MBEDTLS_SSL_DTLS_ANTI_REPLAY)
#define USAGE_ANTI_REPLAY \
    "    anti_replay=0/1     default: (library default: enabled)\n"
#else
#define USAGE_ANTI_REPLAY ""
#endif

#define USAGE_BADMAC_LIMIT \
    "    badmac_limit=%%d     default: (library default: disabled)\n"

#if defined(MBEDTLS_SSL_PROTO_DTLS)
#define USAGE_DTLS \
    "    dtls=%%d             default: 0 (TLS)\n"                           \
    "    hs_timeout=%%d-%%d    default: (library default: 1000-60000)\n"    \
    "                        range of DTLS handshake timeouts in millisecs\n" \
    "    mtu=%%d              default: (library default: unlimited)\n"  \
    "    dgram_packing=%%d    default: 1 (allowed)\n"                   \
    "                        allow or forbid packing of multiple\n" \
    "                        records within a single datgram.\n"
#else
#define USAGE_DTLS ""
#endif

#if defined(MBEDTLS_SSL_EXTENDED_MASTER_SECRET)
#define USAGE_EMS \
    "    extended_ms=0/1     default: (library default: on)\n"
#else
#define USAGE_EMS ""
#endif

#if defined(MBEDTLS_SSL_ENCRYPT_THEN_MAC)
#define USAGE_ETM \
    "    etm=0/1             default: (library default: on)\n"
#else
#define USAGE_ETM ""
#endif

#define USAGE_REPRODUCIBLE \
    "    reproducible=0/1     default: 0 (disabled)\n"

#if defined(MBEDTLS_SSL_RENEGOTIATION)
#define USAGE_RENEGO \
    "    renegotiation=%%d    default: 0 (disabled)\n"      \
    "    renegotiate=%%d      default: 0 (disabled)\n"      \
    "    renego_delay=%%d     default: -2 (library default)\n" \
    "    renego_period=%%d    default: (2^64 - 1 for TLS, 2^48 - 1 for DTLS)\n"
#else
#define USAGE_RENEGO ""
#endif

#if defined(MBEDTLS_KEY_EXCHANGE_ECJPAKE_ENABLED)
#if defined(MBEDTLS_USE_PSA_CRYPTO)
#define USAGE_ECJPAKE \
    "    ecjpake_pw=%%s           default: none (disabled)\n"   \
    "    ecjpake_pw_opaque=%%d    default: 0 (disabled)\n"
#else /* MBEDTLS_USE_PSA_CRYPTO */
#define USAGE_ECJPAKE \
    "    ecjpake_pw=%%s           default: none (disabled)\n"
#endif /* MBEDTLS_USE_PSA_CRYPTO */
#else /* MBEDTLS_KEY_EXCHANGE_ECJPAKE_ENABLED */
#define USAGE_ECJPAKE ""
#endif /* MBEDTLS_KEY_EXCHANGE_ECJPAKE_ENABLED */

#if defined(MBEDTLS_SSL_EARLY_DATA)
#define USAGE_EARLY_DATA \
    "    max_early_data_size=%%d The max amount 0-RTT data. up to UINT64_MAX.\n"    \
    "                            default: MBEDTLS_SSL_MAX_EARLY_DATA_SIZE\n"        \
    "    early_data=%%s         default: disable, enable/disable early_data feature.\n"  \
    "                           available values: disable, enable\n"                \
    "    reco_early_data=%%s    default: early_data in 1st connection.\n"           \
    "                           enable/disable early data when re-connection.\n"
#else
#define USAGE_EARLY_DATA ""
#endif /* MBEDTLS_SSL_EARLY_DATA */

#if defined(MBEDTLS_PK_HAVE_ECC_KEYS) || \
    (defined(MBEDTLS_SSL_TLS1_3_KEY_EXCHANGE_MODE_SOME_EPHEMERAL_ENABLED) && \
    defined(PSA_WANT_ALG_FFDH))
#define USAGE_GROUPS \
    "    reco_groups=groups  default: NULL, named groups of re-connection\n"  \
    "    groups=a,b,c,d      default: \"default\" (library default)\n"  \
    "                        example: \"secp521r1,brainpoolP512r1\"\n"  \
    "                        - use \"none\" for empty list\n"           \
    "                        - see mbedtls_ecp_curve_list()\n"                \
    "                          for acceptable EC group names\n"               \
    "                        - the following ffdh groups are supported:\n"    \
    "                          ffdhe2048, ffdhe3072, ffdhe4096, ffdhe6144,\n" \
    "                          ffdhe8192\n"
#else
#define USAGE_GROUPS ""
#endif

#if defined(MBEDTLS_SSL_HANDSHAKE_WITH_CERT_ENABLED)
#define USAGE_SIG_ALGS \
    "    sig_algs=a,b,c,d      default: \"default\" (library default)\n"  \
    "                          example: \"ecdsa_secp256r1_sha256,ecdsa_secp384r1_sha384\"\n"
#else
#define USAGE_SIG_ALGS ""
#endif

#if defined(MBEDTLS_SSL_CONTEXT_SERIALIZATION)
#define USAGE_SERIALIZATION \
    "    serialize=%%d        default: 0 (do not serialize/deserialize)\n"     \
    "                        options: 1 (serialize)\n"                         \
    "                                 2 (serialize with re-initialization)\n"  \
    "    context_file=%%s     The file path to write a serialized connection\n" \
    "                        in the form of base64 code (serialize option\n"   \
    "                        must be set)\n"                                   \
    "                         default: \"\" (do nothing)\n"                    \
    "                         option: a file path\n"
#else
#define USAGE_SERIALIZATION ""
#endif

#define USAGE_KEY_OPAQUE_ALGS \
    "    key_opaque_algs=%%s  Allowed opaque key 1 algorithms.\n"                      \
    "                        comma-separated pair of values among the following:\n"    \
    "                        rsa-sign-pkcs1, rsa-sign-pss, rsa-sign-pss-sha256,\n"     \
    "                        rsa-sign-pss-sha384, rsa-sign-pss-sha512, rsa-decrypt,\n" \
    "                        ecdsa-sign, ecdh, none (only acceptable for\n"            \
    "                        the second value).\n"                                     \
    "    key_opaque_algs2=%%s Allowed opaque key 2 algorithms.\n"                      \
    "                        comma-separated pair of values among the following:\n"    \
    "                        rsa-sign-pkcs1, rsa-sign-pss, rsa-sign-pss-sha256,\n"     \
    "                        rsa-sign-pss-sha384, rsa-sign-pss-sha512, rsa-decrypt,\n" \
    "                        ecdsa-sign, ecdh, none (only acceptable for\n"            \
    "                        the second value).\n"
#if defined(MBEDTLS_SSL_PROTO_TLS1_3)
#define USAGE_TLS1_3_KEY_EXCHANGE_MODES \
    "    tls13_kex_modes=%%s   default: all\n"     \
    "                          options: psk, psk_ephemeral, psk_all, ephemeral,\n"  \
    "                                   ephemeral_all, all, psk_or_ephemeral\n"
#else
#define USAGE_TLS1_3_KEY_EXCHANGE_MODES ""
#endif /* MBEDTLS_SSL_PROTO_TLS1_3 */


/* USAGE is arbitrarily split to stay under the portable string literal
 * length limit: 4095 bytes in C99. */
#define USAGE1 \
    "\n usage: ssl_server2 param=<>...\n"                   \
    "\n acceptable parameters:\n"                           \
    "    server_addr=%%s      default: (all interfaces)\n"  \
    "    server_port=%%d      default: 4433\n"              \
    "    debug_level=%%d      default: 0 (disabled)\n"      \
    "    build_version=%%d    default: none (disabled)\n"                     \
    "                        option: 1 (print build version only and stop)\n" \
    "    buffer_size=%%d      default: 200 \n" \
    "                         (minimum: 1)\n" \
    "    response_size=%%d    default: about 152 (basic response)\n" \
    "                          (minimum: 0, max: 16384)\n" \
    "                          increases buffer_size if bigger\n" \
    "    nbio=%%d             default: 0 (blocking I/O)\n"  \
    "                        options: 1 (non-blocking), 2 (added delays)\n" \
    "    event=%%d            default: 0 (loop)\n"                            \
    "                        options: 1 (level-triggered, implies nbio=1),\n" \
    "    read_timeout=%%d     default: 0 ms (no timeout)\n"    \
    "\n"                                                    \
    USAGE_DTLS                                              \
    USAGE_SRTP                                              \
    USAGE_COOKIES                                           \
    USAGE_ANTI_REPLAY                                       \
    USAGE_BADMAC_LIMIT                                      \
    "\n"
#define USAGE2 \
    "    auth_mode=%%s        default: (library default: none)\n"      \
    "                        options: none, optional, required\n" \
    "    cert_req_ca_list=%%d default: 1 (send ca list)\n"  \
    "                        options: 1 (send ca list), 0 (don't send)\n" \
    "                                 2 (send conf dn hint), 3 (send hs dn hint)\n" \
    USAGE_IO                                                \
    USAGE_KEY_OPAQUE                                        \
    "\n"                                                    \
    USAGE_PSK                                               \
    USAGE_CA_CALLBACK                                       \
    USAGE_ECJPAKE                                           \
    "\n"
#define USAGE3 \
    "    allow_legacy=%%d     default: (library default: no)\n"      \
    USAGE_RENEGO                                            \
    "    exchanges=%%d        default: 1\n"                 \
    "\n"                                                    \
    USAGE_TICKETS                                           \
    USAGE_EAP_TLS                                           \
    USAGE_REPRODUCIBLE                                      \
    USAGE_NSS_KEYLOG                                        \
    USAGE_NSS_KEYLOG_FILE                                   \
    USAGE_CACHE                                             \
    USAGE_CACHE_TIME                                        \
    USAGE_MAX_FRAG_LEN                                      \
    USAGE_ALPN                                              \
    USAGE_EMS                                               \
    USAGE_ETM                                               \
    USAGE_GROUPS                                            \
    USAGE_SIG_ALGS                                          \
    USAGE_KEY_OPAQUE_ALGS                                   \
    USAGE_EARLY_DATA                                        \
    "\n"

#if defined(MBEDTLS_SSL_PROTO_TLS1_3)
#define TLS1_3_VERSION_OPTIONS  ", tls13"
#else /* MBEDTLS_SSL_PROTO_TLS1_3 */
#define TLS1_3_VERSION_OPTIONS  ""
#endif /* !MBEDTLS_SSL_PROTO_TLS1_3 */

#define USAGE4 \
    USAGE_SSL_ASYNC                                         \
    USAGE_SNI                                               \
    "    allow_sha1=%%d       default: 0\n"                                   \
    "    min_version=%%s      default: (library default: tls12)\n"            \
    "    max_version=%%s      default: (library default: tls12)\n"            \
    "    force_version=%%s    default: \"\" (none)\n"                         \
    "                         options: tls12, dtls12" TLS1_3_VERSION_OPTIONS  \
    "\n\n"                                                                    \
    "    force_ciphersuite=<name>    default: all enabled\n"                  \
    USAGE_TLS1_3_KEY_EXCHANGE_MODES                                           \
    "    query_config=<name>         return 0 if the specified\n"             \
    "                                configuration macro is defined and 1\n"  \
    "                                otherwise. The expansion of the macro\n" \
    "                                is printed if it is defined\n"           \
    USAGE_SERIALIZATION                                                       \
    "\n"

#define PUT_UINT64_BE(out_be, in_le, i)                                   \
    {                                                                       \
        (out_be)[(i) + 0] = (unsigned char) (((in_le) >> 56) & 0xFF);    \
        (out_be)[(i) + 1] = (unsigned char) (((in_le) >> 48) & 0xFF);    \
        (out_be)[(i) + 2] = (unsigned char) (((in_le) >> 40) & 0xFF);    \
        (out_be)[(i) + 3] = (unsigned char) (((in_le) >> 32) & 0xFF);    \
        (out_be)[(i) + 4] = (unsigned char) (((in_le) >> 24) & 0xFF);    \
        (out_be)[(i) + 5] = (unsigned char) (((in_le) >> 16) & 0xFF);    \
        (out_be)[(i) + 6] = (unsigned char) (((in_le) >> 8) & 0xFF);    \
        (out_be)[(i) + 7] = (unsigned char) (((in_le) >> 0) & 0xFF);    \
    }

/* This is global so it can be easily accessed by callback functions */
rng_context_t rng;

/*
 * global options
 */
struct options {
    const char *server_addr;    /* address on which the ssl service runs    */
    const char *server_port;    /* port on which the ssl service runs       */
    int debug_level;            /* level of debugging                       */
    int nbio;                   /* should I/O be blocking?                  */
    int event;                  /* loop or event-driven IO? level or edge triggered? */
    uint32_t read_timeout;      /* timeout on mbedtls_ssl_read() in milliseconds    */
    int response_size;          /* pad response with header to requested size */
    uint16_t buffer_size;       /* IO buffer size */
    const char *ca_file;        /* the file with the CA certificate(s)      */
    const char *ca_path;        /* the path with the CA certificate(s) reside */
    const char *crt_file;       /* the file with the server certificate     */
    const char *key_file;       /* the file with the server key             */
    int key_opaque;             /* handle private key as if it were opaque  */
    const char *key_pwd;        /* the password for the server key          */
    const char *crt_file2;      /* the file with the 2nd server certificate */
    const char *key_file2;      /* the file with the 2nd server key         */
    const char *key_pwd2;       /* the password for the 2nd server key      */
    const char *async_operations; /* supported SSL asynchronous operations  */
    int async_private_delay1;   /* number of times f_async_resume needs to be called for key 1, or -1 for no async */
    int async_private_delay2;   /* number of times f_async_resume needs to be called for key 2, or -1 for no async */
    int async_private_error;    /* inject error in async private callback */
#if defined(MBEDTLS_USE_PSA_CRYPTO)
    int psk_opaque;
    int psk_list_opaque;
#endif
#if defined(MBEDTLS_X509_TRUSTED_CERTIFICATE_CALLBACK)
    int ca_callback;            /* Use callback for trusted certificate list */
#endif
    const char *psk;            /* the pre-shared key                       */
    const char *psk_identity;   /* the pre-shared key identity              */
    char *psk_list;             /* list of PSK id/key pairs for callback    */
    const char *ecjpake_pw;     /* the EC J-PAKE password                   */
#if defined(MBEDTLS_USE_PSA_CRYPTO)
    int ecjpake_pw_opaque;      /* set to 1 to use the opaque method for setting the password */
#endif
    int force_ciphersuite[2];   /* protocol/ciphersuite to use, or all      */
#if defined(MBEDTLS_SSL_PROTO_TLS1_3)
    int tls13_kex_modes;        /* supported TLS 1.3 key exchange modes     */
#endif /* MBEDTLS_SSL_PROTO_TLS1_3 */
    int renegotiation;          /* enable / disable renegotiation           */
    int allow_legacy;           /* allow legacy renegotiation               */
    int renegotiate;            /* attempt renegotiation?                   */
    int renego_delay;           /* delay before enforcing renegotiation     */
    uint64_t renego_period;     /* period for automatic renegotiation       */
    int exchanges;              /* number of data exchanges                 */
    int min_version;            /* minimum protocol version accepted        */
    int max_version;            /* maximum protocol version accepted        */
    int allow_sha1;             /* flag for SHA-1 support                   */
    int auth_mode;              /* verify mode for connection               */
    int cert_req_ca_list;       /* should we send the CA list?              */
    int cert_req_dn_hint;       /* mode to set DN hints for CA list to send */
    unsigned char mfl_code;     /* code for maximum fragment length         */
    int trunc_hmac;             /* accept truncated hmac?                   */
    int tickets;                /* enable / disable session tickets         */
    int dummy_ticket;           /* enable / disable dummy ticket generator  */
    int ticket_rotate;          /* session ticket rotate (code coverage)    */
    int ticket_timeout;         /* session ticket lifetime                  */
    int ticket_aead;            /* session ticket protection                */
    int cache_max;              /* max number of session cache entries      */
#if defined(MBEDTLS_HAVE_TIME)
    int cache_timeout;          /* expiration delay of session cache entries*/
#endif
    int cache_remove;           /* enable / disable cache entry removal     */
    char *sni;                  /* string describing sni information        */
    const char *groups;         /* list of supported groups                 */
    const char *reco_groups;    /* group of re-connection */
    const char *sig_algs;       /* supported TLS 1.3 signature algorithms   */
    const char *alpn_string;    /* ALPN supported protocols                 */
    const char *dhm_file;       /* the file with the DH parameters          */
    int extended_ms;            /* allow negotiation of extended MS?        */
    int etm;                    /* allow negotiation of encrypt-then-MAC?   */
    int transport;              /* TLS or DTLS?                             */
    int cookies;                /* Use cookies for DTLS? -1 to break them   */
    int anti_replay;            /* Use anti-replay for DTLS? -1 for default */
    uint32_t hs_to_min;         /* Initial value of DTLS handshake timer    */
    uint32_t hs_to_max;         /* Max value of DTLS handshake timer        */
    int dtls_mtu;               /* UDP Maximum transport unit for DTLS       */
    int dgram_packing;          /* allow/forbid datagram packing            */
    int badmac_limit;           /* Limit of records with bad MAC            */
    int eap_tls;                /* derive EAP-TLS keying material?          */
    int nss_keylog;             /* export NSS key log material              */
    const char *nss_keylog_file; /* NSS key log file                        */
    int cid_enabled;            /* whether to use the CID extension or not  */
    int cid_enabled_renego;     /* whether to use the CID extension or not
                                 * during renegotiation                     */
    const char *cid_val;        /* the CID to use for incoming messages     */
    int serialize;              /* serialize/deserialize connection         */
    const char *context_file;   /* the file to write a serialized connection
                                 * in the form of base64 code (serialize
                                 * option must be set)                      */
    const char *cid_val_renego; /* the CID to use for incoming messages
                                 * after renegotiation                      */
    int reproducible;           /* make communication reproducible          */
#if defined(MBEDTLS_SSL_EARLY_DATA)
    size_t max_early_data_size; /* max amount of early data                 */
    int    early_data;          /* enable/disable early data feature        */
    const char *reco_early_data;/* {en,dis}able early data in 2nd flight    */
#endif
    int query_config_mode;      /* whether to read config                   */
    int use_srtp;               /* Support SRTP                             */
    int force_srtp_profile;     /* SRTP protection profile to use or all    */
    int support_mki;            /* The dtls mki mki support                 */
    const char *key1_opaque_alg1; /* Allowed opaque key 1 alg 1            */
    const char *key1_opaque_alg2; /* Allowed opaque key 1 alg 2            */
    const char *key2_opaque_alg1; /* Allowed opaque key 2 alg 1            */
    const char *key2_opaque_alg2; /* Allowed opaque key 2 alg 2            */
} opt;

#include "ssl_test_common_source.c"

/*
 * Return authmode from string, or -1 on error
 */
static int get_auth_mode(const char *s)
{
    if (strcmp(s, "none") == 0) {
        return MBEDTLS_SSL_VERIFY_NONE;
    }
    if (strcmp(s, "optional") == 0) {
        return MBEDTLS_SSL_VERIFY_OPTIONAL;
    }
    if (strcmp(s, "required") == 0) {
        return MBEDTLS_SSL_VERIFY_REQUIRED;
    }

    return -1;
}

/*
 * Used by sni_parse and psk_parse to handle comma-separated lists
 */
#define GET_ITEM(dst)         \
    do                          \
    {                           \
        (dst) = p;              \
        while (*p != ',')      \
        if (++p > end)     \
        goto error;     \
        *p++ = '\0';            \
    } while (0)

#if defined(SNI_OPTION)
typedef struct _sni_entry sni_entry;

struct _sni_entry {
    const char *name;
    mbedtls_x509_crt *cert;
    mbedtls_pk_context *key;
    mbedtls_x509_crt *ca;
    mbedtls_x509_crl *crl;
    int authmode;
    sni_entry *next;
};

void sni_free(sni_entry *head)
{
    sni_entry *cur = head, *next;

    while (cur != NULL) {
        mbedtls_x509_crt_free(cur->cert);
        mbedtls_free(cur->cert);

        mbedtls_pk_free(cur->key);
        mbedtls_free(cur->key);

        mbedtls_x509_crt_free(cur->ca);
        mbedtls_free(cur->ca);
#if defined(MBEDTLS_X509_CRL_PARSE_C)
        mbedtls_x509_crl_free(cur->crl);
        mbedtls_free(cur->crl);
#endif
        next = cur->next;
        mbedtls_free(cur);
        cur = next;
    }
}

/*
 * Parse a string of sextuples name1,crt1,key1,ca1,crl1,auth1[,...]
 * into a usable sni_entry list. For ca1, crl1, auth1, the special value
 * '-' means unset. If ca1 is unset, then crl1 is ignored too.
 *
 * Modifies the input string! This is not production quality!
 */
sni_entry *sni_parse(char *sni_string)
{
    sni_entry *cur = NULL, *new = NULL;
    char *p = sni_string;
    char *end = p;
    char *crt_file, *key_file, *ca_file, *auth_str;
#if defined(MBEDTLS_X509_CRL_PARSE_C)
    char *crl_file;
#endif

    while (*end != '\0') {
        ++end;
    }
    *end = ',';

    while (p <= end) {
        if ((new = mbedtls_calloc(1, sizeof(sni_entry))) == NULL) {
            sni_free(cur);
            return NULL;
        }

        GET_ITEM(new->name);
        GET_ITEM(crt_file);
        GET_ITEM(key_file);
        GET_ITEM(ca_file);
#if defined(MBEDTLS_X509_CRL_PARSE_C)
        GET_ITEM(crl_file);
#endif
        GET_ITEM(auth_str);

        if ((new->cert = mbedtls_calloc(1, sizeof(mbedtls_x509_crt))) == NULL ||
            (new->key = mbedtls_calloc(1, sizeof(mbedtls_pk_context))) == NULL) {
            goto error;
        }

        mbedtls_x509_crt_init(new->cert);
        mbedtls_pk_init(new->key);

        if (mbedtls_x509_crt_parse_file(new->cert, crt_file) != 0 ||
            mbedtls_pk_parse_keyfile(new->key, key_file, "", rng_get, &rng) != 0) {
            goto error;
        }

        if (strcmp(ca_file, "-") != 0) {
            if ((new->ca = mbedtls_calloc(1, sizeof(mbedtls_x509_crt))) == NULL) {
                goto error;
            }

            mbedtls_x509_crt_init(new->ca);

            if (mbedtls_x509_crt_parse_file(new->ca, ca_file) != 0) {
                goto error;
            }
        }

#if defined(MBEDTLS_X509_CRL_PARSE_C)
        if (strcmp(crl_file, "-") != 0) {
            if ((new->crl = mbedtls_calloc(1, sizeof(mbedtls_x509_crl))) == NULL) {
                goto error;
            }

            mbedtls_x509_crl_init(new->crl);

            if (mbedtls_x509_crl_parse_file(new->crl, crl_file) != 0) {
                goto error;
            }
        }
#endif

        if (strcmp(auth_str, "-") != 0) {
            if ((new->authmode = get_auth_mode(auth_str)) < 0) {
                goto error;
            }
        } else {
            new->authmode = DFL_AUTH_MODE;
        }

        new->next = cur;
        cur = new;
    }

    return cur;

error:
    sni_free(new);
    sni_free(cur);
    return NULL;
}

/*
 * SNI callback.
 */
int sni_callback(void *p_info, mbedtls_ssl_context *ssl,
                 const unsigned char *name, size_t name_len)
{
    const sni_entry *cur = (const sni_entry *) p_info;

    /* preserve behavior which checks for SNI match in sni_callback() for
     * the benefits of tests using sni_callback(), even though the actual
     * certificate assignment has moved to certificate selection callback
     * in this application.  This exercises sni_callback and cert_callback
     * even though real applications might choose to do this differently.
     * Application might choose to save name and name_len in user_data for
     * later use in certificate selection callback.
     */
    while (cur != NULL) {
        if (name_len == strlen(cur->name) &&
            memcmp(name, cur->name, name_len) == 0) {
            void *p;
            *(const void **)&p = cur;
            mbedtls_ssl_set_user_data_p(ssl, p);
            return 0;
        }

        cur = cur->next;
    }

    return -1;
}

/*
 * server certificate selection callback.
 */
int cert_callback(mbedtls_ssl_context *ssl)
{
    const sni_entry *cur = (sni_entry *) mbedtls_ssl_get_user_data_p(ssl);
    if (cur != NULL) {
        /*(exercise mbedtls_ssl_get_hs_sni(); not otherwise used here)*/
        size_t name_len;
        const unsigned char *name = mbedtls_ssl_get_hs_sni(ssl, &name_len);
        if (strlen(cur->name) != name_len ||
            memcmp(cur->name, name, name_len) != 0) {
            return MBEDTLS_ERR_SSL_DECODE_ERROR;
        }

        if (cur->ca != NULL) {
            mbedtls_ssl_set_hs_ca_chain(ssl, cur->ca, cur->crl);
        }

        if (cur->authmode != DFL_AUTH_MODE) {
            mbedtls_ssl_set_hs_authmode(ssl, cur->authmode);
        }

        return mbedtls_ssl_set_hs_own_cert(ssl, cur->cert, cur->key);
    }

    return 0;
}

#endif /* SNI_OPTION */

#if defined(MBEDTLS_SSL_HANDSHAKE_WITH_PSK_ENABLED)

typedef struct _psk_entry psk_entry;

struct _psk_entry {
    const char *name;
    size_t key_len;
    unsigned char key[MBEDTLS_PSK_MAX_LEN];
#if defined(MBEDTLS_USE_PSA_CRYPTO)
    mbedtls_svc_key_id_t slot;
#endif /* MBEDTLS_USE_PSA_CRYPTO */
    psk_entry *next;
};

/*
 * Free a list of psk_entry's
 */
int psk_free(psk_entry *head)
{
    psk_entry *next;

    while (head != NULL) {
#if defined(MBEDTLS_USE_PSA_CRYPTO)
        psa_status_t status;
        mbedtls_svc_key_id_t const slot = head->slot;

        if (MBEDTLS_SVC_KEY_ID_GET_KEY_ID(slot) != 0) {
            status = psa_destroy_key(slot);
            if (status != PSA_SUCCESS) {
                return status;
            }
        }
#endif /* MBEDTLS_USE_PSA_CRYPTO */

        next = head->next;
        mbedtls_free(head);
        head = next;
    }

    return 0;
}

/*
 * Parse a string of pairs name1,key1[,name2,key2[,...]]
 * into a usable psk_entry list.
 *
 * Modifies the input string! This is not production quality!
 */
psk_entry *psk_parse(char *psk_string)
{
    psk_entry *cur = NULL, *new = NULL;
    char *p = psk_string;
    char *end = p;
    char *key_hex;

    while (*end != '\0') {
        ++end;
    }
    *end = ',';

    while (p <= end) {
        if ((new = mbedtls_calloc(1, sizeof(psk_entry))) == NULL) {
            goto error;
        }

        memset(new, 0, sizeof(psk_entry));

        GET_ITEM(new->name);
        GET_ITEM(key_hex);

        if (mbedtls_test_unhexify(new->key, MBEDTLS_PSK_MAX_LEN,
                                  key_hex, &new->key_len) != 0) {
            goto error;
        }

        new->next = cur;
        cur = new;
    }

    return cur;

error:
    psk_free(new);
    psk_free(cur);
    return 0;
}

/*
 * PSK callback
 */
int psk_callback(void *p_info, mbedtls_ssl_context *ssl,
                 const unsigned char *name, size_t name_len)
{
    psk_entry *cur = (psk_entry *) p_info;

    while (cur != NULL) {
        if (name_len == strlen(cur->name) &&
            memcmp(name, cur->name, name_len) == 0) {
#if defined(MBEDTLS_USE_PSA_CRYPTO)
            if (MBEDTLS_SVC_KEY_ID_GET_KEY_ID(cur->slot) != 0) {
                return mbedtls_ssl_set_hs_psk_opaque(ssl, cur->slot);
            } else
#endif
            return mbedtls_ssl_set_hs_psk(ssl, cur->key, cur->key_len);
        }

        cur = cur->next;
    }

    return -1;
}
#endif /* MBEDTLS_SSL_HANDSHAKE_WITH_PSK_ENABLED */

static mbedtls_net_context listen_fd, client_fd;

/* Interruption handler to ensure clean exit (for valgrind testing) */
#if !defined(_WIN32)
static int received_sigterm = 0;
void term_handler(int sig)
{
    ((void) sig);
    received_sigterm = 1;
    mbedtls_net_free(&listen_fd);   /* causes mbedtls_net_accept() to abort */
    mbedtls_net_free(&client_fd);   /* causes net_read() to abort */
}
#endif

/** Return true if \p ret is a status code indicating that there is an
 * operation in progress on an SSL connection, and false if it indicates
 * success or a fatal error.
 *
 * The possible operations in progress are:
 *
 * - A read, when the SSL input buffer does not contain a full message.
 * - A write, when the SSL output buffer contains some data that has not
 *   been sent over the network yet.
 * - An asynchronous callback that has not completed yet. */
static int mbedtls_status_is_ssl_in_progress(int ret)
{
    return ret == MBEDTLS_ERR_SSL_WANT_READ ||
           ret == MBEDTLS_ERR_SSL_WANT_WRITE ||
           ret == MBEDTLS_ERR_SSL_ASYNC_IN_PROGRESS;
}

#if defined(MBEDTLS_SSL_ASYNC_PRIVATE)
typedef struct {
    mbedtls_x509_crt *cert; /*!< Certificate corresponding to the key */
    mbedtls_pk_context *pk; /*!< Private key */
    unsigned delay; /*!< Number of resume steps to go through */
    unsigned pk_owned : 1; /*!< Whether to free the pk object on exit */
} ssl_async_key_slot_t;

typedef enum {
    SSL_ASYNC_INJECT_ERROR_NONE = 0, /*!< Let the callbacks succeed */
    SSL_ASYNC_INJECT_ERROR_START, /*!< Inject error during start */
    SSL_ASYNC_INJECT_ERROR_CANCEL, /*!< Close the connection after async start */
    SSL_ASYNC_INJECT_ERROR_RESUME, /*!< Inject error during resume */
#define SSL_ASYNC_INJECT_ERROR_MAX SSL_ASYNC_INJECT_ERROR_RESUME
} ssl_async_inject_error_t;

typedef struct {
    ssl_async_key_slot_t slots[4]; /* key, key2, sni1, sni2 */
    size_t slots_used;
    ssl_async_inject_error_t inject_error;
    int (*f_rng)(void *, unsigned char *, size_t);
    void *p_rng;
} ssl_async_key_context_t;

int ssl_async_set_key(ssl_async_key_context_t *ctx,
                      mbedtls_x509_crt *cert,
                      mbedtls_pk_context *pk,
                      int pk_take_ownership,
                      unsigned delay)
{
    if (ctx->slots_used >= sizeof(ctx->slots) / sizeof(*ctx->slots)) {
        return -1;
    }
    ctx->slots[ctx->slots_used].cert = cert;
    ctx->slots[ctx->slots_used].pk = pk;
    ctx->slots[ctx->slots_used].delay = delay;
    ctx->slots[ctx->slots_used].pk_owned = pk_take_ownership;
    ++ctx->slots_used;
    return 0;
}

#define SSL_ASYNC_INPUT_MAX_SIZE 512

typedef enum {
    ASYNC_OP_SIGN,
    ASYNC_OP_DECRYPT,
} ssl_async_operation_type_t;

typedef struct {
    unsigned slot;
    ssl_async_operation_type_t operation_type;
    mbedtls_md_type_t md_alg;
    unsigned char input[SSL_ASYNC_INPUT_MAX_SIZE];
    size_t input_len;
    unsigned remaining_delay;
} ssl_async_operation_context_t;

#if defined(MBEDTLS_SSL_HANDSHAKE_WITH_CERT_ENABLED)

/* Note that ssl_async_operation_type_t and the array below need to be kept in sync!
 * `ssl_async_operation_names[op]` is the name of op for each value `op`
 * of type `ssl_async_operation_type_t`. */
static const char *const ssl_async_operation_names[] =
{
    "sign",
    "decrypt",
};

static int ssl_async_start(mbedtls_ssl_context *ssl,
                           mbedtls_x509_crt *cert,
                           ssl_async_operation_type_t op_type,
                           mbedtls_md_type_t md_alg,
                           const unsigned char *input,
                           size_t input_len)
{
    ssl_async_key_context_t *config_data =
        mbedtls_ssl_conf_get_async_config_data(ssl->conf);
    unsigned slot;
    ssl_async_operation_context_t *ctx = NULL;
    const char *op_name = ssl_async_operation_names[op_type];

    {
        char dn[100];
        if (mbedtls_x509_dn_gets(dn, sizeof(dn), &cert->subject) > 0) {
            mbedtls_printf("Async %s callback: looking for DN=%s\n",
                           op_name, dn);
        }
    }

    /* Look for a private key that matches the public key in cert.
     * Since this test code has the private key inside Mbed TLS,
     * we call mbedtls_pk_check_pair to match a private key with the
     * public key. */
    for (slot = 0; slot < config_data->slots_used; slot++) {
        if (mbedtls_pk_check_pair(&cert->pk,
                                  config_data->slots[slot].pk,
                                  rng_get, &rng) == 0) {
            break;
        }
    }
    if (slot == config_data->slots_used) {
        mbedtls_printf("Async %s callback: no key matches this certificate.\n",
                       op_name);
        return MBEDTLS_ERR_SSL_HW_ACCEL_FALLTHROUGH;
    }
    mbedtls_printf("Async %s callback: using key slot %u, delay=%u.\n",
                   op_name, slot, config_data->slots[slot].delay);

    if (config_data->inject_error == SSL_ASYNC_INJECT_ERROR_START) {
        mbedtls_printf("Async %s callback: injected error\n", op_name);
        return MBEDTLS_ERR_PK_FEATURE_UNAVAILABLE;
    }

    if (input_len > SSL_ASYNC_INPUT_MAX_SIZE) {
        return MBEDTLS_ERR_SSL_BAD_INPUT_DATA;
    }

    ctx = mbedtls_calloc(1, sizeof(*ctx));
    if (ctx == NULL) {
        return MBEDTLS_ERR_SSL_ALLOC_FAILED;
    }
    ctx->slot = slot;
    ctx->operation_type = op_type;
    ctx->md_alg = md_alg;
    memcpy(ctx->input, input, input_len);
    ctx->input_len = input_len;
    ctx->remaining_delay = config_data->slots[slot].delay;
    mbedtls_ssl_set_async_operation_data(ssl, ctx);

    if (ctx->remaining_delay == 0) {
        return 0;
    } else {
        return MBEDTLS_ERR_SSL_ASYNC_IN_PROGRESS;
    }
}

static int ssl_async_sign(mbedtls_ssl_context *ssl,
                          mbedtls_x509_crt *cert,
                          mbedtls_md_type_t md_alg,
                          const unsigned char *hash,
                          size_t hash_len)
{
    return ssl_async_start(ssl, cert,
                           ASYNC_OP_SIGN, md_alg,
                           hash, hash_len);
}

static int ssl_async_decrypt(mbedtls_ssl_context *ssl,
                             mbedtls_x509_crt *cert,
                             const unsigned char *input,
                             size_t input_len)
{
    return ssl_async_start(ssl, cert,
                           ASYNC_OP_DECRYPT, MBEDTLS_MD_NONE,
                           input, input_len);
}

static int ssl_async_resume(mbedtls_ssl_context *ssl,
                            unsigned char *output,
                            size_t *output_len,
                            size_t output_size)
{
    ssl_async_operation_context_t *ctx = mbedtls_ssl_get_async_operation_data(ssl);
    ssl_async_key_context_t *config_data =
        mbedtls_ssl_conf_get_async_config_data(ssl->conf);
    ssl_async_key_slot_t *key_slot = &config_data->slots[ctx->slot];
    int ret;
    const char *op_name;

    if (ctx->remaining_delay > 0) {
        --ctx->remaining_delay;
        mbedtls_printf("Async resume (slot %u): call %u more times.\n",
                       ctx->slot, ctx->remaining_delay);
        return MBEDTLS_ERR_SSL_ASYNC_IN_PROGRESS;
    }

    switch (ctx->operation_type) {
        case ASYNC_OP_DECRYPT:
            ret = mbedtls_pk_decrypt(key_slot->pk,
                                     ctx->input, ctx->input_len,
                                     output, output_len, output_size,
                                     config_data->f_rng, config_data->p_rng);
            break;
        case ASYNC_OP_SIGN:
            ret = mbedtls_pk_sign(key_slot->pk,
                                  ctx->md_alg,
                                  ctx->input, ctx->input_len,
                                  output, output_size, output_len,
                                  config_data->f_rng, config_data->p_rng);
            break;
        default:
            mbedtls_printf(
                "Async resume (slot %u): unknown operation type %ld. This shouldn't happen.\n",
                ctx->slot,
                (long) ctx->operation_type);
            mbedtls_free(ctx);
            return MBEDTLS_ERR_PK_FEATURE_UNAVAILABLE;
            break;
    }

    op_name = ssl_async_operation_names[ctx->operation_type];

    if (config_data->inject_error == SSL_ASYNC_INJECT_ERROR_RESUME) {
        mbedtls_printf("Async resume callback: %s done but injected error\n",
                       op_name);
        mbedtls_free(ctx);
        return MBEDTLS_ERR_PK_FEATURE_UNAVAILABLE;
    }

    mbedtls_printf("Async resume (slot %u): %s done, status=%d.\n",
                   ctx->slot, op_name, ret);
    mbedtls_free(ctx);
    return ret;
}

static void ssl_async_cancel(mbedtls_ssl_context *ssl)
{
    ssl_async_operation_context_t *ctx = mbedtls_ssl_get_async_operation_data(ssl);
    mbedtls_printf("Async cancel callback.\n");
    mbedtls_free(ctx);
}
#endif /* MBEDTLS_SSL_HANDSHAKE_WITH_CERT_ENABLED */
#endif /* MBEDTLS_SSL_ASYNC_PRIVATE */

#if defined(MBEDTLS_USE_PSA_CRYPTO)
#if defined(MBEDTLS_SSL_HANDSHAKE_WITH_PSK_ENABLED)
static psa_status_t psa_setup_psk_key_slot(mbedtls_svc_key_id_t *slot,
                                           psa_algorithm_t alg,
                                           unsigned char *psk,
                                           size_t psk_len)
{
    psa_status_t status;
    psa_key_attributes_t key_attributes;

    key_attributes = psa_key_attributes_init();
    psa_set_key_usage_flags(&key_attributes, PSA_KEY_USAGE_DERIVE);
    psa_set_key_algorithm(&key_attributes, alg);
    psa_set_key_type(&key_attributes, PSA_KEY_TYPE_DERIVE);

    status = psa_import_key(&key_attributes, psk, psk_len, slot);
    if (status != PSA_SUCCESS) {
        fprintf(stderr, "IMPORT\n");
        return status;
    }

    return PSA_SUCCESS;
}
#endif /* MBEDTLS_SSL_HANDSHAKE_WITH_PSK_ENABLED */
#endif /* MBEDTLS_USE_PSA_CRYPTO */

#if defined(MBEDTLS_SSL_DTLS_CONNECTION_ID)
int report_cid_usage(mbedtls_ssl_context *ssl,
                     const char *additional_description)
{
    int ret;
    unsigned char peer_cid[MBEDTLS_SSL_CID_OUT_LEN_MAX];
    size_t peer_cid_len;
    int cid_negotiated;

    if (opt.transport != MBEDTLS_SSL_TRANSPORT_DATAGRAM) {
        return 0;
    }

    /* Check if the use of a CID has been negotiated */
    ret = mbedtls_ssl_get_peer_cid(ssl, &cid_negotiated,
                                   peer_cid, &peer_cid_len);
    if (ret != 0) {
        mbedtls_printf(" failed\n  ! mbedtls_ssl_get_peer_cid returned -0x%x\n\n",
                       (unsigned int) -ret);
        return ret;
    }

    if (cid_negotiated == MBEDTLS_SSL_CID_DISABLED) {
        if (opt.cid_enabled == MBEDTLS_SSL_CID_ENABLED) {
            mbedtls_printf("(%s) Use of Connection ID was not offered by client.\n",
                           additional_description);
        }
    } else {
        size_t idx = 0;
        mbedtls_printf("(%s) Use of Connection ID has been negotiated.\n",
                       additional_description);
        mbedtls_printf("(%s) Peer CID (length %u Bytes): ",
                       additional_description,
                       (unsigned) peer_cid_len);
        while (idx < peer_cid_len) {
            mbedtls_printf("%02x ", peer_cid[idx]);
            idx++;
        }
        mbedtls_printf("\n");
    }

    return 0;
}
#endif /* MBEDTLS_SSL_DTLS_CONNECTION_ID */

#if defined(MBEDTLS_SSL_SESSION_TICKETS) && defined(MBEDTLS_HAVE_TIME)
static inline void put_unaligned_uint32(void *p, uint32_t x)
{
    memcpy(p, &x, sizeof(x));
}

/* Functions for session ticket tests */
int dummy_ticket_write(void *p_ticket, const mbedtls_ssl_session *session,
                       unsigned char *start, const unsigned char *end,
                       size_t *tlen, uint32_t *ticket_lifetime)
{
    int ret;
    unsigned char *p = start;
    size_t clear_len;
    ((void) p_ticket);

    if (end - p < 4) {
        return MBEDTLS_ERR_SSL_BUFFER_TOO_SMALL;
    }
    put_unaligned_uint32(p, 7 * 24 * 3600);
    *ticket_lifetime = 7 * 24 * 3600;
    p += 4;

    /* Dump session state */
    if ((ret = mbedtls_ssl_session_save(session, p, end - p,
                                        &clear_len)) != 0) {
        return ret;
    }

    *tlen = 4 + clear_len;

    return 0;
}

int dummy_ticket_parse(void *p_ticket, mbedtls_ssl_session *session,
                       unsigned char *buf, size_t len)
{
    int ret;
    ((void) p_ticket);

    if ((ret = mbedtls_ssl_session_load(session, buf + 4, len - 4)) != 0) {
        return ret;
    }

    switch (opt.dummy_ticket % 11) {
        case 1:
            return MBEDTLS_ERR_SSL_INVALID_MAC;
        case 2:
            return MBEDTLS_ERR_SSL_SESSION_TICKET_EXPIRED;
#if defined(MBEDTLS_SSL_PROTO_TLS1_3)
        case 3:
            /* Creation time in the future. */
            session->ticket_creation_time = mbedtls_ms_time() + 1000;
            break;
        case 4:
            /* Ticket has reached the end of lifetime. */
            session->ticket_creation_time = mbedtls_ms_time() -
                                            (7 * 24 * 3600 * 1000 + 1000);
            break;
        case 5:
            /* Ticket is valid, but client age is below the lower bound of the tolerance window. */
            session->ticket_age_add += MBEDTLS_SSL_TLS1_3_TICKET_AGE_TOLERANCE + 4 * 1000;
            /* Make sure the execution time does not affect the result */
            session->ticket_creation_time = mbedtls_ms_time();
            break;

        case 6:
            /* Ticket is valid, but client age is beyond the upper bound of the tolerance window. */
            session->ticket_age_add -= MBEDTLS_SSL_TLS1_3_TICKET_AGE_TOLERANCE + 4 * 1000;
            /* Make sure the execution time does not affect the result */
            session->ticket_creation_time = mbedtls_ms_time();
            break;
        case 7:
            session->ticket_flags = MBEDTLS_SSL_TLS1_3_KEY_EXCHANGE_MODE_NONE;
            break;
        case 8:
            session->ticket_flags = MBEDTLS_SSL_TLS1_3_KEY_EXCHANGE_MODE_PSK;
            break;
        case 9:
            session->ticket_flags = MBEDTLS_SSL_TLS1_3_KEY_EXCHANGE_MODE_PSK_EPHEMERAL;
            break;
        case 10:
            session->ticket_flags = MBEDTLS_SSL_TLS1_3_KEY_EXCHANGE_MODE_PSK_ALL;
            break;
#endif
        default:
            break;
    }

    return ret;
}
#endif /* MBEDTLS_SSL_SESSION_TICKETS && MBEDTLS_HAVE_TIME */

int parse_cipher(char *buf)
{
    if (strcmp(buf, "AES-128-CCM")) {
        return MBEDTLS_CIPHER_AES_128_CCM;
    } else if (strcmp(buf, "AES-128-GCM")) {
        return MBEDTLS_CIPHER_AES_128_GCM;
    } else if (strcmp(buf, "AES-192-CCM")) {
        return MBEDTLS_CIPHER_AES_192_CCM;
    } else if (strcmp(buf, "AES-192-GCM")) {
        return MBEDTLS_CIPHER_AES_192_GCM;
    } else if (strcmp(buf, "AES-256-CCM")) {
        return MBEDTLS_CIPHER_AES_256_CCM;
    } else if (strcmp(buf, "ARIA-128-CCM")) {
        return MBEDTLS_CIPHER_ARIA_128_CCM;
    } else if (strcmp(buf, "ARIA-128-GCM")) {
        return MBEDTLS_CIPHER_ARIA_128_GCM;
    } else if (strcmp(buf, "ARIA-192-CCM")) {
        return MBEDTLS_CIPHER_ARIA_192_CCM;
    } else if (strcmp(buf, "ARIA-192-GCM")) {
        return MBEDTLS_CIPHER_ARIA_192_GCM;
    } else if (strcmp(buf, "ARIA-256-CCM")) {
        return MBEDTLS_CIPHER_ARIA_256_CCM;
    } else if (strcmp(buf, "ARIA-256-GCM")) {
        return MBEDTLS_CIPHER_ARIA_256_GCM;
    } else if (strcmp(buf, "CAMELLIA-128-CCM")) {
        return MBEDTLS_CIPHER_CAMELLIA_128_CCM;
    } else if (strcmp(buf, "CAMELLIA-192-CCM")) {
        return MBEDTLS_CIPHER_CAMELLIA_192_CCM;
    } else if (strcmp(buf, "CAMELLIA-256-CCM")) {
        return MBEDTLS_CIPHER_CAMELLIA_256_CCM;
    } else if (strcmp(buf, "CHACHA20-POLY1305")) {
        return MBEDTLS_CIPHER_CHACHA20_POLY1305;
    }
    return MBEDTLS_CIPHER_NONE;
}

#if defined(MBEDTLS_SSL_EARLY_DATA)
int parse_early_data(const char *early_data)
{
    if (strcmp(early_data, "disable") == 0) {
        return 0;
    }
    if (strcmp(early_data, "enable") == 0) {
        return 1;
    }
    return -1;
}
#endif /* MBEDTLS_SSL_EARLY_DATA */

int main(int argc, char *argv[])
{
    int ret = 0, len, written, frags, exchanges_left;
    int query_config_ret = 0;
    io_ctx_t io_ctx;
    unsigned char *buf = 0;
#if defined(MBEDTLS_SSL_HANDSHAKE_WITH_PSK_ENABLED)
#if defined(MBEDTLS_USE_PSA_CRYPTO)
    psa_algorithm_t alg = 0;
    mbedtls_svc_key_id_t psk_slot = MBEDTLS_SVC_KEY_ID_INIT;
#endif /* MBEDTLS_USE_PSA_CRYPTO */
    unsigned char psk[MBEDTLS_PSK_MAX_LEN];
    size_t psk_len = 0;
    psk_entry *psk_info = NULL;
#endif
    const char *pers = "ssl_server2";
    unsigned char client_ip[16] = { 0 };
    size_t cliip_len;
#if defined(MBEDTLS_SSL_COOKIE_C)
    mbedtls_ssl_cookie_ctx cookie_ctx;
#endif

    mbedtls_ssl_context ssl;
    mbedtls_ssl_config conf;
#if defined(MBEDTLS_TIMING_C)
    mbedtls_timing_delay_context timer;
#endif
#if defined(MBEDTLS_SSL_RENEGOTIATION)
    unsigned char renego_period[8] = { 0 };
#endif
#if defined(MBEDTLS_SSL_HANDSHAKE_WITH_CERT_ENABLED)
    uint32_t flags;
    mbedtls_x509_crt cacert;
    mbedtls_x509_crt srvcert;
    mbedtls_pk_context pkey;
    mbedtls_x509_crt srvcert2;
    mbedtls_pk_context pkey2;
    mbedtls_x509_crt_profile crt_profile_for_test = mbedtls_x509_crt_profile_default;
#if defined(MBEDTLS_USE_PSA_CRYPTO)
    mbedtls_svc_key_id_t key_slot = MBEDTLS_SVC_KEY_ID_INIT; /* invalid key slot */
    mbedtls_svc_key_id_t key_slot2 = MBEDTLS_SVC_KEY_ID_INIT; /* invalid key slot */
#endif
    int key_cert_init = 0, key_cert_init2 = 0;
#endif /* MBEDTLS_SSL_HANDSHAKE_WITH_CERT_ENABLED */
#if defined(MBEDTLS_SSL_ASYNC_PRIVATE)
    ssl_async_key_context_t ssl_async_keys;
#endif /* MBEDTLS_SSL_ASYNC_PRIVATE */
#if defined(MBEDTLS_DHM_C) && defined(MBEDTLS_FS_IO)
    mbedtls_dhm_context dhm;
#endif
#if defined(MBEDTLS_SSL_CACHE_C)
    mbedtls_ssl_cache_context cache;
#endif
#if defined(MBEDTLS_SSL_SESSION_TICKETS) && defined(MBEDTLS_SSL_TICKET_C)
    mbedtls_ssl_ticket_context ticket_ctx;
#endif /* MBEDTLS_SSL_SESSION_TICKETS && MBEDTLS_SSL_TICKET_C */
#if defined(SNI_OPTION)
    sni_entry *sni_info = NULL;
#endif
    uint16_t group_list[GROUP_LIST_SIZE];
#if defined(MBEDTLS_SSL_ALPN)
    const char *alpn_list[ALPN_LIST_SIZE];
#endif
#if defined(MBEDTLS_MEMORY_BUFFER_ALLOC_C)
    unsigned char alloc_buf[MEMORY_HEAP_SIZE];
#endif
#if defined(MBEDTLS_SSL_DTLS_CONNECTION_ID)
    unsigned char cid[MBEDTLS_SSL_CID_IN_LEN_MAX];
    unsigned char cid_renego[MBEDTLS_SSL_CID_IN_LEN_MAX];
    size_t cid_len = 0;
    size_t cid_renego_len = 0;
#endif
#if defined(MBEDTLS_SSL_CONTEXT_SERIALIZATION)
    unsigned char *context_buf = NULL;
    size_t context_buf_len = 0;
#endif
#if defined(MBEDTLS_KEY_EXCHANGE_ECJPAKE_ENABLED) && \
    defined(MBEDTLS_USE_PSA_CRYPTO)
    mbedtls_svc_key_id_t ecjpake_pw_slot = MBEDTLS_SVC_KEY_ID_INIT; /* ecjpake password key slot */
#endif /* MBEDTLS_USE_PSA_CRYPTO && MBEDTLS_KEY_EXCHANGE_ECJPAKE_ENABLED */

#if defined(MBEDTLS_SSL_HANDSHAKE_WITH_CERT_ENABLED)
    uint16_t sig_alg_list[SIG_ALG_LIST_SIZE];
#endif

    int i;
    char *p, *q;
    const int *list;
#if defined(MBEDTLS_USE_PSA_CRYPTO) || defined(MBEDTLS_SSL_PROTO_TLS1_3)
    psa_status_t status;
#endif
    unsigned char eap_tls_keymaterial[16];
    unsigned char eap_tls_iv[8];
    const char *eap_tls_label = "client EAP encryption";
    eap_tls_keys eap_tls_keying;
#if defined(MBEDTLS_SSL_DTLS_SRTP)
    /*! master keys and master salt for SRTP generated during handshake */
    unsigned char dtls_srtp_key_material[MBEDTLS_TLS_SRTP_MAX_KEY_MATERIAL_LENGTH];
    const char *dtls_srtp_label = "EXTRACTOR-dtls_srtp";
    dtls_srtp_keys dtls_srtp_keying;
    const mbedtls_ssl_srtp_profile default_profiles[] = {
        MBEDTLS_TLS_SRTP_AES128_CM_HMAC_SHA1_80,
        MBEDTLS_TLS_SRTP_AES128_CM_HMAC_SHA1_32,
        MBEDTLS_TLS_SRTP_NULL_HMAC_SHA1_80,
        MBEDTLS_TLS_SRTP_NULL_HMAC_SHA1_32,
        MBEDTLS_TLS_SRTP_UNSET
    };
#endif /* MBEDTLS_SSL_DTLS_SRTP */

    int connection_counter = 0;
#if defined(MBEDTLS_MEMORY_BUFFER_ALLOC_C)
    mbedtls_memory_buffer_alloc_init(alloc_buf, sizeof(alloc_buf));
#if defined(MBEDTLS_MEMORY_DEBUG)
    size_t current_heap_memory, peak_heap_memory, heap_blocks;
#endif  /* MBEDTLS_MEMORY_DEBUG */
#endif  /* MBEDTLS_MEMORY_BUFFER_ALLOC_C */

#if defined(MBEDTLS_TEST_HOOKS)
    test_hooks_init();
#endif /* MBEDTLS_TEST_HOOKS */

    /*
     * Make sure memory references are valid in case we exit early.
     */
    mbedtls_net_init(&client_fd);
    mbedtls_net_init(&listen_fd);
    mbedtls_ssl_init(&ssl);
    mbedtls_ssl_config_init(&conf);
    rng_init(&rng);
#if defined(MBEDTLS_SSL_HANDSHAKE_WITH_CERT_ENABLED)
    mbedtls_x509_crt_init(&cacert);
    mbedtls_x509_crt_init(&srvcert);
    mbedtls_pk_init(&pkey);
    mbedtls_x509_crt_init(&srvcert2);
    mbedtls_pk_init(&pkey2);
#endif
#if defined(MBEDTLS_SSL_ASYNC_PRIVATE)
    memset(&ssl_async_keys, 0, sizeof(ssl_async_keys));
#endif
#if defined(MBEDTLS_DHM_C) && defined(MBEDTLS_FS_IO)
    mbedtls_dhm_init(&dhm);
#endif
#if defined(MBEDTLS_SSL_CACHE_C)
    mbedtls_ssl_cache_init(&cache);
#endif
#if defined(MBEDTLS_SSL_SESSION_TICKETS) && defined(MBEDTLS_SSL_TICKET_C)
    mbedtls_ssl_ticket_init(&ticket_ctx);
#endif
#if defined(MBEDTLS_SSL_ALPN)
    memset((void *) alpn_list, 0, sizeof(alpn_list));
#endif
#if defined(MBEDTLS_SSL_COOKIE_C)
    mbedtls_ssl_cookie_init(&cookie_ctx);
#endif

#if defined(MBEDTLS_USE_PSA_CRYPTO) || defined(MBEDTLS_SSL_PROTO_TLS1_3)
    status = psa_crypto_init();
    if (status != PSA_SUCCESS) {
        mbedtls_fprintf(stderr, "Failed to initialize PSA Crypto implementation: %d\n",
                        (int) status);
        ret = MBEDTLS_ERR_SSL_HW_ACCEL_FAILED;
        goto exit;
    }
#endif  /* MBEDTLS_USE_PSA_CRYPTO */
#if defined(MBEDTLS_PSA_CRYPTO_EXTERNAL_RNG)
    mbedtls_test_enable_insecure_external_rng();
#endif  /* MBEDTLS_PSA_CRYPTO_EXTERNAL_RNG */

#if !defined(_WIN32)
    /* Abort cleanly on SIGTERM and SIGINT */
    signal(SIGTERM, term_handler);
    signal(SIGINT, term_handler);
#endif

    opt.buffer_size         = DFL_IO_BUF_LEN;
    opt.server_addr         = DFL_SERVER_ADDR;
    opt.server_port         = DFL_SERVER_PORT;
    opt.debug_level         = DFL_DEBUG_LEVEL;
    opt.event               = DFL_EVENT;
    opt.response_size       = DFL_RESPONSE_SIZE;
    opt.nbio                = DFL_NBIO;
    opt.cid_enabled         = DFL_CID_ENABLED;
    opt.cid_enabled_renego  = DFL_CID_ENABLED_RENEGO;
    opt.cid_val             = DFL_CID_VALUE;
    opt.cid_val_renego      = DFL_CID_VALUE_RENEGO;
    opt.read_timeout        = DFL_READ_TIMEOUT;
    opt.ca_file             = DFL_CA_FILE;
    opt.ca_path             = DFL_CA_PATH;
    opt.crt_file            = DFL_CRT_FILE;
    opt.key_file            = DFL_KEY_FILE;
    opt.key_opaque          = DFL_KEY_OPAQUE;
    opt.key_pwd             = DFL_KEY_PWD;
    opt.crt_file2           = DFL_CRT_FILE2;
    opt.key_file2           = DFL_KEY_FILE2;
    opt.key_pwd2            = DFL_KEY_PWD2;
    opt.async_operations    = DFL_ASYNC_OPERATIONS;
    opt.async_private_delay1 = DFL_ASYNC_PRIVATE_DELAY1;
    opt.async_private_delay2 = DFL_ASYNC_PRIVATE_DELAY2;
    opt.async_private_error = DFL_ASYNC_PRIVATE_ERROR;
    opt.psk                 = DFL_PSK;
#if defined(MBEDTLS_USE_PSA_CRYPTO)
    opt.psk_opaque          = DFL_PSK_OPAQUE;
    opt.psk_list_opaque     = DFL_PSK_LIST_OPAQUE;
#endif
#if defined(MBEDTLS_X509_TRUSTED_CERTIFICATE_CALLBACK)
    opt.ca_callback         = DFL_CA_CALLBACK;
#endif
    opt.psk_identity        = DFL_PSK_IDENTITY;
    opt.psk_list            = DFL_PSK_LIST;
    opt.ecjpake_pw          = DFL_ECJPAKE_PW;
#if defined(MBEDTLS_USE_PSA_CRYPTO)
    opt.ecjpake_pw_opaque   = DFL_ECJPAKE_PW_OPAQUE;
#endif
    opt.force_ciphersuite[0] = DFL_FORCE_CIPHER;
#if defined(MBEDTLS_SSL_PROTO_TLS1_3)
    opt.tls13_kex_modes     = DFL_TLS1_3_KEX_MODES;
#endif /* MBEDTLS_SSL_PROTO_TLS1_3 */
    opt.renegotiation       = DFL_RENEGOTIATION;
    opt.allow_legacy        = DFL_ALLOW_LEGACY;
    opt.renegotiate         = DFL_RENEGOTIATE;
    opt.renego_delay        = DFL_RENEGO_DELAY;
    opt.renego_period       = DFL_RENEGO_PERIOD;
    opt.exchanges           = DFL_EXCHANGES;
    opt.min_version         = DFL_MIN_VERSION;
    opt.max_version         = DFL_MAX_VERSION;
    opt.allow_sha1          = DFL_SHA1;
    opt.auth_mode           = DFL_AUTH_MODE;
    opt.cert_req_ca_list    = DFL_CERT_REQ_CA_LIST;
    opt.cert_req_dn_hint    = DFL_CERT_REQ_DN_HINT;
    opt.mfl_code            = DFL_MFL_CODE;
    opt.trunc_hmac          = DFL_TRUNC_HMAC;
    opt.tickets             = DFL_TICKETS;
    opt.dummy_ticket        = DFL_DUMMY_TICKET;
    opt.ticket_rotate       = DFL_TICKET_ROTATE;
    opt.ticket_timeout      = DFL_TICKET_TIMEOUT;
    opt.ticket_aead         = DFL_TICKET_AEAD;
    opt.cache_max           = DFL_CACHE_MAX;
#if defined(MBEDTLS_HAVE_TIME)
    opt.cache_timeout       = DFL_CACHE_TIMEOUT;
#endif
    opt.cache_remove        = DFL_CACHE_REMOVE;
    opt.sni                 = DFL_SNI;
    opt.alpn_string         = DFL_ALPN_STRING;
    opt.groups              = DFL_GROUPS;
    opt.reco_groups         = DFL_RECO_GROUPS;
#if defined(MBEDTLS_SSL_EARLY_DATA)
    opt.max_early_data_size = DFL_MAX_EARLY_DATA_SIZE;
    opt.early_data          = DFL_EARLY_DATA;
    opt.reco_early_data     = DFL_RECO_EARLY_DATA;
#endif
    opt.sig_algs            = DFL_SIG_ALGS;
    opt.dhm_file            = DFL_DHM_FILE;
    opt.transport           = DFL_TRANSPORT;
    opt.cookies             = DFL_COOKIES;
    opt.anti_replay         = DFL_ANTI_REPLAY;
    opt.hs_to_min           = DFL_HS_TO_MIN;
    opt.hs_to_max           = DFL_HS_TO_MAX;
    opt.dtls_mtu            = DFL_DTLS_MTU;
    opt.dgram_packing       = DFL_DGRAM_PACKING;
    opt.badmac_limit        = DFL_BADMAC_LIMIT;
    opt.extended_ms         = DFL_EXTENDED_MS;
    opt.etm                 = DFL_ETM;
    opt.serialize           = DFL_SERIALIZE;
    opt.context_file        = DFL_CONTEXT_FILE;
    opt.eap_tls             = DFL_EAP_TLS;
    opt.reproducible        = DFL_REPRODUCIBLE;
    opt.nss_keylog          = DFL_NSS_KEYLOG;
    opt.nss_keylog_file     = DFL_NSS_KEYLOG_FILE;
    opt.query_config_mode   = DFL_QUERY_CONFIG_MODE;
    opt.use_srtp            = DFL_USE_SRTP;
    opt.force_srtp_profile  = DFL_SRTP_FORCE_PROFILE;
    opt.support_mki         = DFL_SRTP_SUPPORT_MKI;
    opt.key1_opaque_alg1   = DFL_KEY_OPAQUE_ALG;
    opt.key1_opaque_alg2   = DFL_KEY_OPAQUE_ALG;
    opt.key2_opaque_alg1   = DFL_KEY_OPAQUE_ALG;
    opt.key2_opaque_alg2   = DFL_KEY_OPAQUE_ALG;

    p = q = NULL;
    if (argc < 1) {
usage:
        if (p != NULL && q != NULL) {
            printf("unrecognized value for '%s': '%s'\n", p, q);
        } else if (p != NULL && q == NULL) {
            printf("unrecognized param: '%s'\n", p);
        }

        mbedtls_printf("usage: ssl_client2 [param=value] [...]\n");
        mbedtls_printf("       ssl_client2 help[_theme]\n");
        mbedtls_printf("'help' lists acceptable 'param' and 'value'\n");
        mbedtls_printf("'help_ciphersuites' lists available ciphersuites\n");
        mbedtls_printf("\n");

        if (ret == 0) {
            ret = 1;
        }
        goto exit;
    }

    for (i = 1; i < argc; i++) {
        p = argv[i];

        if (strcmp(p, "help") == 0) {
            mbedtls_printf(USAGE1);
            mbedtls_printf(USAGE2);
            mbedtls_printf(USAGE3);
            mbedtls_printf(USAGE4);

            ret = 0;
            goto exit;
        }
        if (strcmp(p, "help_ciphersuites") == 0) {
            mbedtls_printf(" acceptable ciphersuite names:\n");
            for (list = mbedtls_ssl_list_ciphersuites();
                 *list != 0;
                 list++) {
                mbedtls_printf(" %s\n", mbedtls_ssl_get_ciphersuite_name(*list));
            }

            ret = 0;
            goto exit;
        }

        if ((q = strchr(p, '=')) == NULL) {
            mbedtls_printf("param requires a value: '%s'\n", p);
            p = NULL; // avoid "unrecnognized param" message
            goto usage;
        }
        *q++ = '\0';

        if (strcmp(p, "server_port") == 0) {
            opt.server_port = q;
        } else if (strcmp(p, "server_addr") == 0) {
            opt.server_addr = q;
        } else if (strcmp(p, "dtls") == 0) {
            int t = atoi(q);
            if (t == 0) {
                opt.transport = MBEDTLS_SSL_TRANSPORT_STREAM;
            } else if (t == 1) {
                opt.transport = MBEDTLS_SSL_TRANSPORT_DATAGRAM;
            } else {
                goto usage;
            }
        } else if (strcmp(p, "debug_level") == 0) {
            opt.debug_level = atoi(q);
            if (opt.debug_level < 0 || opt.debug_level > 65535) {
                goto usage;
            }
        } else if (strcmp(p, "build_version") == 0) {
            if (strcmp(q, "1") == 0) {
                mbedtls_printf("build version: %s (build %d)\n",
                               MBEDTLS_VERSION_STRING_FULL,
                               MBEDTLS_VERSION_NUMBER);
                goto exit;
            }
        } else if (strcmp(p, "nbio") == 0) {
            opt.nbio = atoi(q);
            if (opt.nbio < 0 || opt.nbio > 2) {
                goto usage;
            }
        } else if (strcmp(p, "event") == 0) {
            opt.event = atoi(q);
            if (opt.event < 0 || opt.event > 2) {
                goto usage;
            }
        } else if (strcmp(p, "read_timeout") == 0) {
            opt.read_timeout = atoi(q);
        } else if (strcmp(p, "buffer_size") == 0) {
            opt.buffer_size = atoi(q);
            if (opt.buffer_size < 1) {
                goto usage;
            }
        } else if (strcmp(p, "response_size") == 0) {
            opt.response_size = atoi(q);
            if (opt.response_size < 0 || opt.response_size > MBEDTLS_SSL_OUT_CONTENT_LEN) {
                goto usage;
            }
            if (opt.buffer_size < opt.response_size) {
                opt.buffer_size = opt.response_size;
            }
        } else if (strcmp(p, "ca_file") == 0) {
            opt.ca_file = q;
        } else if (strcmp(p, "ca_path") == 0) {
            opt.ca_path = q;
        } else if (strcmp(p, "crt_file") == 0) {
            opt.crt_file = q;
        } else if (strcmp(p, "key_file") == 0) {
            opt.key_file = q;
        } else if (strcmp(p, "key_pwd") == 0) {
            opt.key_pwd = q;
        }
#if defined(MBEDTLS_USE_PSA_CRYPTO) && defined(MBEDTLS_SSL_HANDSHAKE_WITH_CERT_ENABLED)
        else if (strcmp(p, "key_opaque") == 0) {
            opt.key_opaque = atoi(q);
        }
#endif
        else if (strcmp(p, "crt_file2") == 0) {
            opt.crt_file2 = q;
        } else if (strcmp(p, "key_file2") == 0) {
            opt.key_file2 = q;
        } else if (strcmp(p, "key_pwd2") == 0) {
            opt.key_pwd2 = q;
        } else if (strcmp(p, "dhm_file") == 0) {
            opt.dhm_file = q;
        }
#if defined(MBEDTLS_SSL_ASYNC_PRIVATE)
        else if (strcmp(p, "async_operations") == 0) {
            opt.async_operations = q;
        } else if (strcmp(p, "async_private_delay1") == 0) {
            opt.async_private_delay1 = atoi(q);
        } else if (strcmp(p, "async_private_delay2") == 0) {
            opt.async_private_delay2 = atoi(q);
        } else if (strcmp(p, "async_private_error") == 0) {
            int n = atoi(q);
            if (n < -SSL_ASYNC_INJECT_ERROR_MAX ||
                n > SSL_ASYNC_INJECT_ERROR_MAX) {
                ret = 2;
                goto usage;
            }
            opt.async_private_error = n;
        }
#endif /* MBEDTLS_SSL_ASYNC_PRIVATE */
#if defined(MBEDTLS_SSL_DTLS_CONNECTION_ID)
        else if (strcmp(p, "cid") == 0) {
            opt.cid_enabled = atoi(q);
            if (opt.cid_enabled != 0 && opt.cid_enabled != 1) {
                goto usage;
            }
        } else if (strcmp(p, "cid_renego") == 0) {
            opt.cid_enabled_renego = atoi(q);
            if (opt.cid_enabled_renego != 0 && opt.cid_enabled_renego != 1) {
                goto usage;
            }
        } else if (strcmp(p, "cid_val") == 0) {
            opt.cid_val = q;
        } else if (strcmp(p, "cid_val_renego") == 0) {
            opt.cid_val_renego = q;
        }
#endif /* MBEDTLS_SSL_DTLS_CONNECTION_ID */
        else if (strcmp(p, "psk") == 0) {
            opt.psk = q;
        }
#if defined(MBEDTLS_USE_PSA_CRYPTO)
        else if (strcmp(p, "psk_opaque") == 0) {
            opt.psk_opaque = atoi(q);
        } else if (strcmp(p, "psk_list_opaque") == 0) {
            opt.psk_list_opaque = atoi(q);
        }
#endif
#if defined(MBEDTLS_X509_TRUSTED_CERTIFICATE_CALLBACK)
        else if (strcmp(p, "ca_callback") == 0) {
            opt.ca_callback = atoi(q);
        }
#endif
        else if (strcmp(p, "psk_identity") == 0) {
            opt.psk_identity = q;
        } else if (strcmp(p, "psk_list") == 0) {
            opt.psk_list = q;
        } else if (strcmp(p, "ecjpake_pw") == 0) {
            opt.ecjpake_pw = q;
        }
#if defined(MBEDTLS_USE_PSA_CRYPTO)
        else if (strcmp(p, "ecjpake_pw_opaque") == 0) {
            opt.ecjpake_pw_opaque = atoi(q);
        }
#endif
        else if (strcmp(p, "force_ciphersuite") == 0) {
            opt.force_ciphersuite[0] = mbedtls_ssl_get_ciphersuite_id(q);

            if (opt.force_ciphersuite[0] == 0) {
                ret = 2;
                goto usage;
            }
            opt.force_ciphersuite[1] = 0;
        } else if (strcmp(p, "groups") == 0) {
            opt.groups = q;
        } else if (strcmp(p, "reco_groups") == 0) {
            opt.reco_groups = q;
        }
#if defined(MBEDTLS_SSL_HANDSHAKE_WITH_CERT_ENABLED)
        else if (strcmp(p, "sig_algs") == 0) {
            opt.sig_algs = q;
        }
#endif
#if defined(MBEDTLS_SSL_EARLY_DATA)
        else if (strcmp(p, "max_early_data_size") == 0) {
            opt.max_early_data_size = (size_t) strtoull(q, NULL, 0);
        } else if (strcmp(p, "early_data") == 0) {
            opt.early_data = parse_early_data(q);
            if (opt.early_data < 0) {
                goto usage;
            }
        } else if (strcmp(p, "reco_early_data") == 0) {
            if (parse_early_data(q) < 0) {
                goto usage;
            }
            opt.reco_early_data = q;
        }
#endif /* MBEDTLS_SSL_EARLY_DATA */
        else if (strcmp(p, "renegotiation") == 0) {
            opt.renegotiation = (atoi(q)) ?
                                MBEDTLS_SSL_RENEGOTIATION_ENABLED :
                                MBEDTLS_SSL_RENEGOTIATION_DISABLED;
        } else if (strcmp(p, "allow_legacy") == 0) {
            switch (atoi(q)) {
                case -1:
                    opt.allow_legacy = MBEDTLS_SSL_LEGACY_BREAK_HANDSHAKE;
                    break;
                case 0:
                    opt.allow_legacy = MBEDTLS_SSL_LEGACY_NO_RENEGOTIATION;
                    break;
                case 1:
                    opt.allow_legacy = MBEDTLS_SSL_LEGACY_ALLOW_RENEGOTIATION;
                    break;
                default: goto usage;
            }
        } else if (strcmp(p, "renegotiate") == 0) {
            opt.renegotiate = atoi(q);
            if (opt.renegotiate < 0 || opt.renegotiate > 1) {
                goto usage;
            }
        } else if (strcmp(p, "renego_delay") == 0) {
            opt.renego_delay = atoi(q);
        } else if (strcmp(p, "renego_period") == 0) {
#if defined(_MSC_VER)
            opt.renego_period = _strtoui64(q, NULL, 10);
#else
            if (sscanf(q, "%" SCNu64, &opt.renego_period) != 1) {
                goto usage;
            }
#endif /* _MSC_VER */
            if (opt.renego_period < 2) {
                goto usage;
            }
        } else if (strcmp(p, "exchanges") == 0) {
            opt.exchanges = atoi(q);
            if (opt.exchanges < 0) {
                goto usage;
            }
        }
#if defined(MBEDTLS_SSL_PROTO_TLS1_3)
        else if (strcmp(p, "tls13_kex_modes") == 0) {
            if (strcmp(q, "psk") == 0) {
                opt.tls13_kex_modes = MBEDTLS_SSL_TLS1_3_KEY_EXCHANGE_MODE_PSK;
            } else if (strcmp(q, "psk_ephemeral") == 0) {
                opt.tls13_kex_modes = MBEDTLS_SSL_TLS1_3_KEY_EXCHANGE_MODE_PSK_EPHEMERAL;
            } else if (strcmp(q, "ephemeral") == 0) {
                opt.tls13_kex_modes = MBEDTLS_SSL_TLS1_3_KEY_EXCHANGE_MODE_EPHEMERAL;
            } else if (strcmp(q, "ephemeral_all") == 0) {
                opt.tls13_kex_modes = MBEDTLS_SSL_TLS1_3_KEY_EXCHANGE_MODE_EPHEMERAL_ALL;
            } else if (strcmp(q, "psk_all") == 0) {
                opt.tls13_kex_modes = MBEDTLS_SSL_TLS1_3_KEY_EXCHANGE_MODE_PSK_ALL;
            } else if (strcmp(q, "all") == 0) {
                opt.tls13_kex_modes = MBEDTLS_SSL_TLS1_3_KEY_EXCHANGE_MODE_ALL;
            }
            /* The purpose of `psk_or_ephemeral` is to improve test coverage. That
             * is not recommended in practice.
             * `psk_or_ephemeral` exists in theory, we need this mode to test if
             * this setting work correctly. With this key exchange setting, server
             * should always perform `ephemeral` handshake. `psk` or `psk_ephemeral`
             * is not expected.
             */
            else if (strcmp(q, "psk_or_ephemeral") == 0) {
                opt.tls13_kex_modes = MBEDTLS_SSL_TLS1_3_KEY_EXCHANGE_MODE_PSK |
                                      MBEDTLS_SSL_TLS1_3_KEY_EXCHANGE_MODE_EPHEMERAL;
            } else {
                goto usage;
            }
        }
#endif /* MBEDTLS_SSL_PROTO_TLS1_3 */

        else if (strcmp(p, "min_version") == 0) {
            if (strcmp(q, "tls12") == 0 ||
                strcmp(q, "dtls12") == 0) {
                opt.min_version = MBEDTLS_SSL_VERSION_TLS1_2;
            }
#if defined(MBEDTLS_SSL_PROTO_TLS1_3)
            else if (strcmp(q, "tls13") == 0) {
                opt.min_version = MBEDTLS_SSL_VERSION_TLS1_3;
            }
#endif /* MBEDTLS_SSL_PROTO_TLS1_3 */
            else {
                goto usage;
            }
        } else if (strcmp(p, "max_version") == 0) {
            if (strcmp(q, "tls12") == 0 ||
                strcmp(q, "dtls12") == 0) {
                opt.max_version = MBEDTLS_SSL_VERSION_TLS1_2;
            }
#if defined(MBEDTLS_SSL_PROTO_TLS1_3)
            else if (strcmp(q, "tls13") == 0) {
                opt.max_version = MBEDTLS_SSL_VERSION_TLS1_3;
            }
#endif /* MBEDTLS_SSL_PROTO_TLS1_3 */
            else {
                goto usage;
            }
        } else if (strcmp(p, "allow_sha1") == 0) {
            switch (atoi(q)) {
                case 0:     opt.allow_sha1 = 0;   break;
                case 1:     opt.allow_sha1 = 1;    break;
                default:    goto usage;
            }
        } else if (strcmp(p, "force_version") == 0) {
            if (strcmp(q, "tls12") == 0) {
                opt.min_version = MBEDTLS_SSL_VERSION_TLS1_2;
                opt.max_version = MBEDTLS_SSL_VERSION_TLS1_2;
            } else if (strcmp(q, "dtls12") == 0) {
                opt.min_version = MBEDTLS_SSL_VERSION_TLS1_2;
                opt.max_version = MBEDTLS_SSL_VERSION_TLS1_2;
                opt.transport = MBEDTLS_SSL_TRANSPORT_DATAGRAM;
            }
#if defined(MBEDTLS_SSL_PROTO_TLS1_3)
            else if (strcmp(q, "tls13") == 0) {
                opt.min_version = MBEDTLS_SSL_VERSION_TLS1_3;
                opt.max_version = MBEDTLS_SSL_VERSION_TLS1_3;
            }
#endif /* MBEDTLS_SSL_PROTO_TLS1_3 */
            else {
                goto usage;
            }
        } else if (strcmp(p, "auth_mode") == 0) {
            if ((opt.auth_mode = get_auth_mode(q)) < 0) {
                goto usage;
            }
        } else if (strcmp(p, "cert_req_ca_list") == 0) {
            opt.cert_req_ca_list = atoi(q);
            if (opt.cert_req_ca_list < 0 || opt.cert_req_ca_list > 3) {
                goto usage;
            }
            if (opt.cert_req_ca_list > 1) {
                opt.cert_req_dn_hint = opt.cert_req_ca_list;
                opt.cert_req_ca_list = MBEDTLS_SSL_CERT_REQ_CA_LIST_ENABLED;
            }
        } else if (strcmp(p, "max_frag_len") == 0) {
            if (strcmp(q, "512") == 0) {
                opt.mfl_code = MBEDTLS_SSL_MAX_FRAG_LEN_512;
            } else if (strcmp(q, "1024") == 0) {
                opt.mfl_code = MBEDTLS_SSL_MAX_FRAG_LEN_1024;
            } else if (strcmp(q, "2048") == 0) {
                opt.mfl_code = MBEDTLS_SSL_MAX_FRAG_LEN_2048;
            } else if (strcmp(q, "4096") == 0) {
                opt.mfl_code = MBEDTLS_SSL_MAX_FRAG_LEN_4096;
            } else {
                goto usage;
            }
        } else if (strcmp(p, "alpn") == 0) {
            opt.alpn_string = q;
        } else if (strcmp(p, "trunc_hmac") == 0) {
            switch (atoi(q)) {
                case 0: opt.trunc_hmac = MBEDTLS_SSL_TRUNC_HMAC_DISABLED; break;
                case 1: opt.trunc_hmac = MBEDTLS_SSL_TRUNC_HMAC_ENABLED; break;
                default: goto usage;
            }
        } else if (strcmp(p, "extended_ms") == 0) {
            switch (atoi(q)) {
                case 0:
                    opt.extended_ms = MBEDTLS_SSL_EXTENDED_MS_DISABLED;
                    break;
                case 1:
                    opt.extended_ms = MBEDTLS_SSL_EXTENDED_MS_ENABLED;
                    break;
                default: goto usage;
            }
        } else if (strcmp(p, "etm") == 0) {
            switch (atoi(q)) {
                case 0: opt.etm = MBEDTLS_SSL_ETM_DISABLED; break;
                case 1: opt.etm = MBEDTLS_SSL_ETM_ENABLED; break;
                default: goto usage;
            }
        } else if (strcmp(p, "tickets") == 0) {
            opt.tickets = atoi(q);
            if (opt.tickets < 0) {
                goto usage;
            }
        } else if (strcmp(p, "dummy_ticket") == 0) {
            opt.dummy_ticket = atoi(q);
            if (opt.dummy_ticket < 0) {
                goto usage;
            }
        } else if (strcmp(p, "ticket_rotate") == 0) {
            opt.ticket_rotate = atoi(q);
            if (opt.ticket_rotate < 0 || opt.ticket_rotate > 1) {
                goto usage;
            }
        } else if (strcmp(p, "ticket_timeout") == 0) {
            opt.ticket_timeout = atoi(q);
            if (opt.ticket_timeout < 0) {
                goto usage;
            }
        } else if (strcmp(p, "ticket_aead") == 0) {
            opt.ticket_aead = parse_cipher(q);

            if (opt.ticket_aead == MBEDTLS_CIPHER_NONE) {
                goto usage;
            }
        } else if (strcmp(p, "cache_max") == 0) {
            opt.cache_max = atoi(q);
            if (opt.cache_max < 0) {
                goto usage;
            }
        }
#if defined(MBEDTLS_HAVE_TIME)
        else if (strcmp(p, "cache_timeout") == 0) {
            opt.cache_timeout = atoi(q);
            if (opt.cache_timeout < 0) {
                goto usage;
            }
        }
#endif
        else if (strcmp(p, "cache_remove") == 0) {
            opt.cache_remove = atoi(q);
            if (opt.cache_remove < 0 || opt.cache_remove > 1) {
                goto usage;
            }
        } else if (strcmp(p, "cookies") == 0) {
            opt.cookies = atoi(q);
            if (opt.cookies < -1 || opt.cookies > 1) {
                goto usage;
            }
        } else if (strcmp(p, "anti_replay") == 0) {
            opt.anti_replay = atoi(q);
            if (opt.anti_replay < 0 || opt.anti_replay > 1) {
                goto usage;
            }
        } else if (strcmp(p, "badmac_limit") == 0) {
            opt.badmac_limit = atoi(q);
            if (opt.badmac_limit < 0) {
                goto usage;
            }
        } else if (strcmp(p, "hs_timeout") == 0) {
            if ((p = strchr(q, '-')) == NULL) {
                goto usage;
            }
            *p++ = '\0';
            opt.hs_to_min = atoi(q);
            opt.hs_to_max = atoi(p);
            if (opt.hs_to_min == 0 || opt.hs_to_max < opt.hs_to_min) {
                goto usage;
            }
        } else if (strcmp(p, "mtu") == 0) {
            opt.dtls_mtu = atoi(q);
            if (opt.dtls_mtu < 0) {
                goto usage;
            }
        } else if (strcmp(p, "dgram_packing") == 0) {
            opt.dgram_packing = atoi(q);
            if (opt.dgram_packing != 0 &&
                opt.dgram_packing != 1) {
                goto usage;
            }
        } else if (strcmp(p, "sni") == 0) {
            opt.sni = q;
        } else if (strcmp(p, "query_config") == 0) {
            opt.query_config_mode = 1;
            query_config_ret = query_config(q);
            goto exit;
        } else if (strcmp(p, "serialize") == 0) {
            opt.serialize = atoi(q);
            if (opt.serialize < 0 || opt.serialize > 2) {
                goto usage;
            }
        } else if (strcmp(p, "context_file") == 0) {
            opt.context_file = q;
        } else if (strcmp(p, "eap_tls") == 0) {
            opt.eap_tls = atoi(q);
            if (opt.eap_tls < 0 || opt.eap_tls > 1) {
                goto usage;
            }
        } else if (strcmp(p, "reproducible") == 0) {
            opt.reproducible = 1;
        } else if (strcmp(p, "nss_keylog") == 0) {
            opt.nss_keylog = atoi(q);
            if (opt.nss_keylog < 0 || opt.nss_keylog > 1) {
                goto usage;
            }
        } else if (strcmp(p, "nss_keylog_file") == 0) {
            opt.nss_keylog_file = q;
        } else if (strcmp(p, "use_srtp") == 0) {
            opt.use_srtp = atoi(q);
        } else if (strcmp(p, "srtp_force_profile") == 0) {
            opt.force_srtp_profile = atoi(q);
        } else if (strcmp(p, "support_mki") == 0) {
            opt.support_mki = atoi(q);
        } else if (strcmp(p, "key_opaque_algs") == 0) {
            if (key_opaque_alg_parse(q, &opt.key1_opaque_alg1,
                                     &opt.key1_opaque_alg2) != 0) {
                goto usage;
            }
        } else if (strcmp(p, "key_opaque_algs2") == 0) {
            if (key_opaque_alg_parse(q, &opt.key2_opaque_alg1,
                                     &opt.key2_opaque_alg2) != 0) {
                goto usage;
            }
        } else {
            /* This signals that the problem is with p not q */
            q = NULL;
            goto usage;
        }
    }
    /* This signals that any further erorrs are not with a single option */
    p = q = NULL;

    if (opt.nss_keylog != 0 && opt.eap_tls != 0) {
        mbedtls_printf("Error: eap_tls and nss_keylog options cannot be used together.\n");
        goto usage;
    }

    /* Event-driven IO is incompatible with the above custom
     * receive and send functions, as the polling builds on
     * refers to the underlying net_context. */
    if (opt.event == 1 && opt.nbio != 1) {
        mbedtls_printf("Warning: event-driven IO mandates nbio=1 - overwrite\n");
        opt.nbio = 1;
    }

#if defined(MBEDTLS_DEBUG_C)
    mbedtls_debug_set_threshold(opt.debug_level);
#endif

    /* buf will alternatively contain the input read from the client and the
     * response that's about to be sent, plus a null byte in each case. */
    size_t buf_content_size = opt.buffer_size;
    /* The default response contains the ciphersuite name. Leave enough
     * room for that plus some margin. */
    if (buf_content_size < strlen(HTTP_RESPONSE) + 80) {
        buf_content_size = strlen(HTTP_RESPONSE) + 80;
    }
    if (opt.response_size != DFL_RESPONSE_SIZE &&
        buf_content_size < (size_t) opt.response_size) {
        buf_content_size = opt.response_size;
    }
    buf = mbedtls_calloc(1, buf_content_size + 1);
    if (buf == NULL) {
        mbedtls_printf("Could not allocate %lu bytes\n",
                       (unsigned long) buf_content_size + 1);
        ret = 3;
        goto exit;
    }

#if defined(MBEDTLS_USE_PSA_CRYPTO)
    if (opt.psk_opaque != 0) {
        if (strlen(opt.psk) == 0) {
            mbedtls_printf("psk_opaque set but no psk to be imported specified.\n");
            ret = 2;
            goto usage;
        }

        if (opt.force_ciphersuite[0] <= 0) {
            mbedtls_printf(
                "opaque PSKs are only supported in conjunction with forcing TLS 1.2 and a PSK-only ciphersuite through the 'force_ciphersuite' option.\n");
            ret = 2;
            goto usage;
        }
    }

    if (opt.psk_list_opaque != 0) {
        if (opt.psk_list == NULL) {
            mbedtls_printf("psk_slot set but no psk to be imported specified.\n");
            ret = 2;
            goto usage;
        }

        if (opt.force_ciphersuite[0] <= 0) {
            mbedtls_printf(
                "opaque PSKs are only supported in conjunction with forcing TLS 1.2 and a PSK-only ciphersuite through the 'force_ciphersuite' option.\n");
            ret = 2;
            goto usage;
        }
    }
#endif /* MBEDTLS_USE_PSA_CRYPTO */

    if (opt.force_ciphersuite[0] > 0) {
        const mbedtls_ssl_ciphersuite_t *ciphersuite_info;
        ciphersuite_info =
            mbedtls_ssl_ciphersuite_from_id(opt.force_ciphersuite[0]);

        if (opt.max_version != -1 &&
            ciphersuite_info->min_tls_version > opt.max_version) {
            mbedtls_printf("forced ciphersuite not allowed with this protocol version\n");
            ret = 2;
            goto usage;
        }
        if (opt.min_version != -1 &&
            ciphersuite_info->max_tls_version < opt.min_version) {
            mbedtls_printf("forced ciphersuite not allowed with this protocol version\n");
            ret = 2;
            goto usage;
        }

        /* If we select a version that's not supported by
         * this suite, then there will be no common ciphersuite... */
        if (opt.max_version == -1 ||
            opt.max_version > ciphersuite_info->max_tls_version) {
            opt.max_version = ciphersuite_info->max_tls_version;
        }
        if (opt.min_version < ciphersuite_info->min_tls_version) {
            opt.min_version = ciphersuite_info->min_tls_version;
        }

#if defined(MBEDTLS_USE_PSA_CRYPTO)
#if defined(MBEDTLS_SSL_HANDSHAKE_WITH_PSK_ENABLED)
        if (opt.psk_opaque != 0 || opt.psk_list_opaque != 0) {
            /* Determine KDF algorithm the opaque PSK will be used in. */
#if defined(MBEDTLS_MD_CAN_SHA384)
            if (ciphersuite_info->mac == MBEDTLS_MD_SHA384) {
                alg = PSA_ALG_TLS12_PSK_TO_MS(PSA_ALG_SHA_384);
            } else
#endif /* MBEDTLS_MD_CAN_SHA384 */
            alg = PSA_ALG_TLS12_PSK_TO_MS(PSA_ALG_SHA_256);
        }
#endif /* MBEDTLS_SSL_HANDSHAKE_WITH_PSK_ENABLED */
#endif /* MBEDTLS_USE_PSA_CRYPTO */
    }

#if defined(MBEDTLS_SSL_DTLS_CONNECTION_ID)
    if (mbedtls_test_unhexify(cid, sizeof(cid),
                              opt.cid_val, &cid_len) != 0) {
        mbedtls_printf("CID not valid hex\n");
        goto exit;
    }

    /* Keep CID settings for renegotiation unless
     * specified otherwise. */
    if (opt.cid_enabled_renego == DFL_CID_ENABLED_RENEGO) {
        opt.cid_enabled_renego = opt.cid_enabled;
    }
    if (opt.cid_val_renego == DFL_CID_VALUE_RENEGO) {
        opt.cid_val_renego = opt.cid_val;
    }

    if (mbedtls_test_unhexify(cid_renego, sizeof(cid_renego),
                              opt.cid_val_renego, &cid_renego_len) != 0) {
        mbedtls_printf("CID not valid hex\n");
        goto exit;
    }
#endif /* MBEDTLS_SSL_DTLS_CONNECTION_ID */

#if defined(MBEDTLS_SSL_HANDSHAKE_WITH_PSK_ENABLED)
    /*
     * Unhexify the pre-shared key and parse the list if any given
     */
    if (mbedtls_test_unhexify(psk, sizeof(psk),
                              opt.psk, &psk_len) != 0) {
        mbedtls_printf("pre-shared key not valid hex\n");
        goto exit;
    }

    if (opt.psk_list != NULL) {
        if ((psk_info = psk_parse(opt.psk_list)) == NULL) {
            mbedtls_printf("psk_list invalid");
            goto exit;
        }
    }
#endif /* MBEDTLS_SSL_HANDSHAKE_WITH_PSK_ENABLED */

    if (opt.groups != NULL) {
        if (parse_groups(opt.groups, group_list, GROUP_LIST_SIZE) != 0) {
            goto exit;
        }
    }

#if defined(MBEDTLS_SSL_HANDSHAKE_WITH_CERT_ENABLED)
    if (opt.sig_algs != NULL) {
        p = (char *) opt.sig_algs;
        i = 0;

        /* Leave room for a final MBEDTLS_TLS1_3_SIG_NONE in signature algorithm list (sig_alg_list). */
        while (i < SIG_ALG_LIST_SIZE - 1 && *p != '\0') {
            q = p;

            /* Terminate the current string */
            while (*p != ',' && *p != '\0') {
                p++;
            }
            if (*p == ',') {
                *p++ = '\0';
            }

            if (strcmp(q, "rsa_pkcs1_sha256") == 0) {
                sig_alg_list[i++] = MBEDTLS_TLS1_3_SIG_RSA_PKCS1_SHA256;
            } else if (strcmp(q, "rsa_pkcs1_sha384") == 0) {
                sig_alg_list[i++] = MBEDTLS_TLS1_3_SIG_RSA_PKCS1_SHA384;
            } else if (strcmp(q, "rsa_pkcs1_sha512") == 0) {
                sig_alg_list[i++] = MBEDTLS_TLS1_3_SIG_RSA_PKCS1_SHA512;
            } else if (strcmp(q, "ecdsa_secp256r1_sha256") == 0) {
                sig_alg_list[i++] = MBEDTLS_TLS1_3_SIG_ECDSA_SECP256R1_SHA256;
            } else if (strcmp(q, "ecdsa_secp384r1_sha384") == 0) {
                sig_alg_list[i++] = MBEDTLS_TLS1_3_SIG_ECDSA_SECP384R1_SHA384;
            } else if (strcmp(q, "ecdsa_secp521r1_sha512") == 0) {
                sig_alg_list[i++] = MBEDTLS_TLS1_3_SIG_ECDSA_SECP521R1_SHA512;
            } else if (strcmp(q, "rsa_pss_rsae_sha256") == 0) {
                sig_alg_list[i++] = MBEDTLS_TLS1_3_SIG_RSA_PSS_RSAE_SHA256;
            } else if (strcmp(q, "rsa_pss_rsae_sha384") == 0) {
                sig_alg_list[i++] = MBEDTLS_TLS1_3_SIG_RSA_PSS_RSAE_SHA384;
            } else if (strcmp(q, "rsa_pss_rsae_sha512") == 0) {
                sig_alg_list[i++] = MBEDTLS_TLS1_3_SIG_RSA_PSS_RSAE_SHA512;
            } else if (strcmp(q, "ed25519") == 0) {
                sig_alg_list[i++] = MBEDTLS_TLS1_3_SIG_ED25519;
            } else if (strcmp(q, "ed448") == 0) {
                sig_alg_list[i++] = MBEDTLS_TLS1_3_SIG_ED448;
            } else if (strcmp(q, "rsa_pss_pss_sha256") == 0) {
                sig_alg_list[i++] = MBEDTLS_TLS1_3_SIG_RSA_PSS_PSS_SHA256;
            } else if (strcmp(q, "rsa_pss_pss_sha384") == 0) {
                sig_alg_list[i++] = MBEDTLS_TLS1_3_SIG_RSA_PSS_PSS_SHA384;
            } else if (strcmp(q, "rsa_pss_pss_sha512") == 0) {
                sig_alg_list[i++] = MBEDTLS_TLS1_3_SIG_RSA_PSS_PSS_SHA512;
            } else if (strcmp(q, "rsa_pkcs1_sha1") == 0) {
                sig_alg_list[i++] = MBEDTLS_TLS1_3_SIG_RSA_PKCS1_SHA1;
            } else if (strcmp(q, "ecdsa_sha1") == 0) {
                sig_alg_list[i++] = MBEDTLS_TLS1_3_SIG_ECDSA_SHA1;
            } else {
                ret = -1;
                mbedtls_printf("unknown signature algorithm \"%s\"\n", q);
                mbedtls_print_supported_sig_algs();
                goto exit;
            }
        }

        if (i == (SIG_ALG_LIST_SIZE - 1) && *p != '\0') {
            mbedtls_printf("signature algorithm list too long, maximum %d",
                           SIG_ALG_LIST_SIZE - 1);
            goto exit;
        }

        sig_alg_list[i] = MBEDTLS_TLS1_3_SIG_NONE;
    }
#endif

#if defined(MBEDTLS_SSL_ALPN)
    if (opt.alpn_string != NULL) {
        p = (char *) opt.alpn_string;
        i = 0;

        /* Leave room for a final NULL in alpn_list */
        while (i < ALPN_LIST_SIZE - 1 && *p != '\0') {
            alpn_list[i++] = p;

            /* Terminate the current string and move on to next one */
            while (*p != ',' && *p != '\0') {
                p++;
            }
            if (*p == ',') {
                *p++ = '\0';
            }
        }
    }
#endif /* MBEDTLS_SSL_ALPN */

    mbedtls_printf("build version: %s (build %d)\n",
                   MBEDTLS_VERSION_STRING_FULL, MBEDTLS_VERSION_NUMBER);

    /*
     * 0. Initialize the RNG and the session data
     */
    mbedtls_printf("\n  . Seeding the random number generator...");
    fflush(stdout);

    ret = rng_seed(&rng, opt.reproducible, pers);
    if (ret != 0) {
        goto exit;
    }
    mbedtls_printf(" ok\n");

#if defined(MBEDTLS_SSL_HANDSHAKE_WITH_CERT_ENABLED)
    /*
     * 1.1. Load the trusted CA
     */
    mbedtls_printf("  . Loading the CA root certificate ...");
    fflush(stdout);

    if (strcmp(opt.ca_path, "none") == 0 ||
        strcmp(opt.ca_file, "none") == 0) {
        ret = 0;
    } else
#if defined(MBEDTLS_FS_IO)
    if (strlen(opt.ca_path)) {
        ret = mbedtls_x509_crt_parse_path(&cacert, opt.ca_path);
    } else if (strlen(opt.ca_file)) {
        ret = mbedtls_x509_crt_parse_file(&cacert, opt.ca_file);
    } else
#endif
    {
#if defined(MBEDTLS_PEM_PARSE_C)
        for (i = 0; mbedtls_test_cas[i] != NULL; i++) {
            ret = mbedtls_x509_crt_parse(&cacert,
                                         (const unsigned char *) mbedtls_test_cas[i],
                                         mbedtls_test_cas_len[i]);
            if (ret != 0) {
                break;
            }
        }
#endif /* MBEDTLS_PEM_PARSE_C */
        if (ret == 0) {
            for (i = 0; mbedtls_test_cas_der[i] != NULL; i++) {
                ret = mbedtls_x509_crt_parse_der(&cacert,
                                                 (const unsigned char *) mbedtls_test_cas_der[i],
                                                 mbedtls_test_cas_der_len[i]);
                if (ret != 0) {
                    break;
                }
            }
        }
    }
    if (ret < 0) {
        mbedtls_printf(" failed\n  !  mbedtls_x509_crt_parse returned -0x%x\n\n",
                       (unsigned int) -ret);
        goto exit;
    }

    mbedtls_printf(" ok (%d skipped)\n", ret);

    /*
     * 1.2. Load own certificate and private key
     */
    mbedtls_printf("  . Loading the server cert. and key...");
    fflush(stdout);

#if defined(MBEDTLS_FS_IO)
    if (strlen(opt.crt_file) && strcmp(opt.crt_file, "none") != 0) {
        key_cert_init++;
        if ((ret = mbedtls_x509_crt_parse_file(&srvcert, opt.crt_file)) != 0) {
            mbedtls_printf(" failed\n  !  mbedtls_x509_crt_parse_file returned -0x%x\n\n",
                           (unsigned int) -ret);
            goto exit;
        }
    }
    if (strlen(opt.key_file) && strcmp(opt.key_file, "none") != 0) {
        key_cert_init++;
        if ((ret = mbedtls_pk_parse_keyfile(&pkey, opt.key_file,
                                            opt.key_pwd, rng_get, &rng)) != 0) {
            mbedtls_printf(" failed\n  !  mbedtls_pk_parse_keyfile returned -0x%x\n\n",
                           (unsigned int) -ret);
            goto exit;
        }
    }
    if (key_cert_init == 1) {
        mbedtls_printf(" failed\n  !  crt_file without key_file or vice-versa\n\n");
        goto exit;
    }

    if (strlen(opt.crt_file2) && strcmp(opt.crt_file2, "none") != 0) {
        key_cert_init2++;
        if ((ret = mbedtls_x509_crt_parse_file(&srvcert2, opt.crt_file2)) != 0) {
            mbedtls_printf(" failed\n  !  mbedtls_x509_crt_parse_file(2) returned -0x%x\n\n",
                           (unsigned int) -ret);
            goto exit;
        }
    }
    if (strlen(opt.key_file2) && strcmp(opt.key_file2, "none") != 0) {
        key_cert_init2++;
        if ((ret = mbedtls_pk_parse_keyfile(&pkey2, opt.key_file2,
                                            opt.key_pwd2, rng_get, &rng)) != 0) {
            mbedtls_printf(" failed\n  !  mbedtls_pk_parse_keyfile(2) returned -0x%x\n\n",
                           (unsigned int) -ret);
            goto exit;
        }
    }
    if (key_cert_init2 == 1) {
        mbedtls_printf(" failed\n  !  crt_file2 without key_file2 or vice-versa\n\n");
        goto exit;
    }
#endif
    if (key_cert_init == 0 &&
        strcmp(opt.crt_file, "none") != 0 &&
        strcmp(opt.key_file, "none") != 0 &&
        key_cert_init2 == 0 &&
        strcmp(opt.crt_file2, "none") != 0 &&
        strcmp(opt.key_file2, "none") != 0) {
#if defined(MBEDTLS_RSA_C)
        if ((ret = mbedtls_x509_crt_parse(&srvcert,
                                          (const unsigned char *) mbedtls_test_srv_crt_rsa,
                                          mbedtls_test_srv_crt_rsa_len)) != 0) {
            mbedtls_printf(" failed\n  !  mbedtls_x509_crt_parse returned -0x%x\n\n",
                           (unsigned int) -ret);
            goto exit;
        }
        if ((ret = mbedtls_pk_parse_key(&pkey,
                                        (const unsigned char *) mbedtls_test_srv_key_rsa,
                                        mbedtls_test_srv_key_rsa_len, NULL, 0,
                                        rng_get, &rng)) != 0) {
            mbedtls_printf(" failed\n  !  mbedtls_pk_parse_key returned -0x%x\n\n",
                           (unsigned int) -ret);
            goto exit;
        }
        key_cert_init = 2;
#endif /* MBEDTLS_RSA_C */
#if defined(MBEDTLS_PK_CAN_ECDSA_SOME)
        if ((ret = mbedtls_x509_crt_parse(&srvcert2,
                                          (const unsigned char *) mbedtls_test_srv_crt_ec,
                                          mbedtls_test_srv_crt_ec_len)) != 0) {
            mbedtls_printf(" failed\n  !  x509_crt_parse2 returned -0x%x\n\n",
                           (unsigned int) -ret);
            goto exit;
        }
        if ((ret = mbedtls_pk_parse_key(&pkey2,
                                        (const unsigned char *) mbedtls_test_srv_key_ec,
                                        mbedtls_test_srv_key_ec_len, NULL, 0,
                                        rng_get, &rng)) != 0) {
            mbedtls_printf(" failed\n  !  pk_parse_key2 returned -0x%x\n\n",
                           (unsigned int) -ret);
            goto exit;
        }
        key_cert_init2 = 2;
#endif /* MBEDTLS_PK_CAN_ECDSA_SOME */
    }

#if defined(MBEDTLS_USE_PSA_CRYPTO)
    if (opt.key_opaque != 0) {
        psa_algorithm_t psa_alg, psa_alg2 = PSA_ALG_NONE;
        psa_key_usage_t psa_usage = 0;

        if (key_opaque_set_alg_usage(opt.key1_opaque_alg1,
                                     opt.key1_opaque_alg2,
                                     &psa_alg, &psa_alg2,
                                     &psa_usage,
                                     mbedtls_pk_get_type(&pkey)) == 0) {
            ret = mbedtls_pk_wrap_as_opaque(&pkey, &key_slot,
                                            psa_alg, psa_usage, psa_alg2);

            if (ret != 0) {
                mbedtls_printf(" failed\n  !  "
                               "mbedtls_pk_wrap_as_opaque returned -0x%x\n\n",
                               (unsigned int)  -ret);
                goto exit;
            }
        }

        psa_alg = PSA_ALG_NONE; psa_alg2 = PSA_ALG_NONE;
        psa_usage = 0;

        if (key_opaque_set_alg_usage(opt.key2_opaque_alg1,
                                     opt.key2_opaque_alg2,
                                     &psa_alg, &psa_alg2,
                                     &psa_usage,
                                     mbedtls_pk_get_type(&pkey2)) == 0) {
            ret = mbedtls_pk_wrap_as_opaque(&pkey2, &key_slot2,
                                            psa_alg, psa_usage, psa_alg2);

            if (ret != 0) {
                mbedtls_printf(" failed\n  !  "
                               "mbedtls_pk_wrap_as_opaque returned -0x%x\n\n",
                               (unsigned int)  -ret);
                goto exit;
            }
        }
    }
#endif /* MBEDTLS_USE_PSA_CRYPTO */

    mbedtls_printf(" ok (key types: %s, %s)\n",
                   key_cert_init ? mbedtls_pk_get_name(&pkey) : "none",
                   key_cert_init2 ? mbedtls_pk_get_name(&pkey2) : "none");
#endif /* MBEDTLS_SSL_HANDSHAKE_WITH_CERT_ENABLED */

#if defined(MBEDTLS_DHM_C) && defined(MBEDTLS_FS_IO)
    if (opt.dhm_file != NULL) {
        mbedtls_printf("  . Loading DHM parameters...");
        fflush(stdout);

        if ((ret = mbedtls_dhm_parse_dhmfile(&dhm, opt.dhm_file)) != 0) {
            mbedtls_printf(" failed\n  ! mbedtls_dhm_parse_dhmfile returned -0x%04X\n\n",
                           (unsigned int) -ret);
            goto exit;
        }

        mbedtls_printf(" ok\n");
    }
#endif

#if defined(SNI_OPTION)
    if (opt.sni != NULL) {
        mbedtls_printf("  . Setting up SNI information...");
        fflush(stdout);

        if ((sni_info = sni_parse(opt.sni)) == NULL) {
            mbedtls_printf(" failed\n");
            goto exit;
        }

        mbedtls_printf(" ok\n");
    }
#endif /* SNI_OPTION */

    /*
     * 2. Setup stuff
     */
    mbedtls_printf("  . Setting up the SSL/TLS structure...");
    fflush(stdout);

    if ((ret = mbedtls_ssl_config_defaults(&conf,
                                           MBEDTLS_SSL_IS_SERVER,
                                           opt.transport,
                                           MBEDTLS_SSL_PRESET_DEFAULT)) != 0) {
        mbedtls_printf(" failed\n  ! mbedtls_ssl_config_defaults returned -0x%x\n\n",
                       (unsigned int) -ret);
        goto exit;
    }

#if defined(MBEDTLS_SSL_HANDSHAKE_WITH_CERT_ENABLED)
    /* The default algorithms profile disables SHA-1, but our tests still
       rely on it heavily. Hence we allow it here. A real-world server
       should use the default profile unless there is a good reason not to. */
    if (opt.allow_sha1 > 0) {
        crt_profile_for_test.allowed_mds |= MBEDTLS_X509_ID_FLAG(MBEDTLS_MD_SHA1);
        mbedtls_ssl_conf_cert_profile(&conf, &crt_profile_for_test);
        mbedtls_ssl_conf_sig_algs(&conf, ssl_sig_algs_for_test);
    }
#endif /* MBEDTLS_SSL_HANDSHAKE_WITH_CERT_ENABLED */

    if (opt.auth_mode != DFL_AUTH_MODE) {
        mbedtls_ssl_conf_authmode(&conf, opt.auth_mode);
    }

    if (opt.cert_req_ca_list != DFL_CERT_REQ_CA_LIST) {
        mbedtls_ssl_conf_cert_req_ca_list(&conf, opt.cert_req_ca_list);
    }

#if defined(MBEDTLS_SSL_EARLY_DATA)
    mbedtls_ssl_conf_early_data(
        &conf, opt.early_data ? MBEDTLS_SSL_EARLY_DATA_ENABLED :
        MBEDTLS_SSL_EARLY_DATA_DISABLED);
    mbedtls_ssl_conf_max_early_data_size(&conf, opt.max_early_data_size);
#endif /* MBEDTLS_SSL_EARLY_DATA */

#if defined(MBEDTLS_KEY_EXCHANGE_CERT_REQ_ALLOWED_ENABLED)
    /* exercise setting DN hints for server certificate request
     * (Intended for use where the client cert expected has been signed by
     *  a specific CA which is an intermediate in a CA chain, not the root) */
    if (opt.cert_req_dn_hint == 2 && key_cert_init2) {
        mbedtls_ssl_conf_dn_hints(&conf, &srvcert2);
    }
#endif

#if defined(MBEDTLS_SSL_PROTO_DTLS)
    if (opt.hs_to_min != DFL_HS_TO_MIN || opt.hs_to_max != DFL_HS_TO_MAX) {
        mbedtls_ssl_conf_handshake_timeout(&conf, opt.hs_to_min, opt.hs_to_max);
    }

    if (opt.dgram_packing != DFL_DGRAM_PACKING) {
        mbedtls_ssl_set_datagram_packing(&ssl, opt.dgram_packing);
    }
#endif /* MBEDTLS_SSL_PROTO_DTLS */

#if defined(MBEDTLS_SSL_MAX_FRAGMENT_LENGTH)
    if ((ret = mbedtls_ssl_conf_max_frag_len(&conf, opt.mfl_code)) != 0) {
        mbedtls_printf(" failed\n  ! mbedtls_ssl_conf_max_frag_len returned %d\n\n", ret);
        goto exit;
    }
#endif

#if defined(MBEDTLS_SSL_DTLS_CONNECTION_ID)
    if (opt.cid_enabled == 1 || opt.cid_enabled_renego == 1) {
        if (opt.cid_enabled == 1        &&
            opt.cid_enabled_renego == 1 &&
            cid_len != cid_renego_len) {
            mbedtls_printf("CID length must not change during renegotiation\n");
            goto usage;
        }

        if (opt.cid_enabled == 1) {
            ret = mbedtls_ssl_conf_cid(&conf, cid_len,
                                       MBEDTLS_SSL_UNEXPECTED_CID_IGNORE);
        } else {
            ret = mbedtls_ssl_conf_cid(&conf, cid_renego_len,
                                       MBEDTLS_SSL_UNEXPECTED_CID_IGNORE);
        }

        if (ret != 0) {
            mbedtls_printf(" failed\n  ! mbedtls_ssl_conf_cid_len returned -%#04x\n\n",
                           (unsigned int) -ret);
            goto exit;
        }
    }
#endif /* MBEDTLS_SSL_DTLS_CONNECTION_ID */

#if defined(MBEDTLS_SSL_DTLS_SRTP)
    const mbedtls_ssl_srtp_profile forced_profile[] =
    { opt.force_srtp_profile, MBEDTLS_TLS_SRTP_UNSET };
    if (opt.use_srtp == 1) {
        if (opt.force_srtp_profile != 0) {
            ret = mbedtls_ssl_conf_dtls_srtp_protection_profiles(&conf, forced_profile);
        } else {
            ret = mbedtls_ssl_conf_dtls_srtp_protection_profiles(&conf, default_profiles);
        }

        if (ret != 0) {
            mbedtls_printf(
                " failed\n  ! mbedtls_ssl_conf_dtls_srtp_protection_profiles returned %d\n\n",
                ret);
            goto exit;
        }

        mbedtls_ssl_conf_srtp_mki_value_supported(&conf,
                                                  opt.support_mki ?
                                                  MBEDTLS_SSL_DTLS_SRTP_MKI_SUPPORTED :
                                                  MBEDTLS_SSL_DTLS_SRTP_MKI_UNSUPPORTED);

    } else if (opt.force_srtp_profile != 0) {
        mbedtls_printf(" failed\n  ! must enable use_srtp to force srtp profile\n\n");
        goto exit;
    }
#endif /* MBEDTLS_SSL_DTLS_SRTP */

#if defined(MBEDTLS_SSL_EXTENDED_MASTER_SECRET)
    if (opt.extended_ms != DFL_EXTENDED_MS) {
        mbedtls_ssl_conf_extended_master_secret(&conf, opt.extended_ms);
    }
#endif

#if defined(MBEDTLS_SSL_ENCRYPT_THEN_MAC)
    if (opt.etm != DFL_ETM) {
        mbedtls_ssl_conf_encrypt_then_mac(&conf, opt.etm);
    }
#endif

#if defined(MBEDTLS_SSL_ALPN)
    if (opt.alpn_string != NULL) {
        if ((ret = mbedtls_ssl_conf_alpn_protocols(&conf, alpn_list)) != 0) {
            mbedtls_printf(" failed\n  ! mbedtls_ssl_conf_alpn_protocols returned %d\n\n", ret);
            goto exit;
        }
    }
#endif

    if (opt.reproducible) {
#if defined(MBEDTLS_HAVE_TIME)
#if defined(MBEDTLS_PLATFORM_TIME_ALT)
        mbedtls_platform_set_time(dummy_constant_time);
#else
        fprintf(stderr, "Warning: reproducible option used without constant time\n");
#endif
#endif  /* MBEDTLS_HAVE_TIME */
    }
    mbedtls_ssl_conf_rng(&conf, rng_get, &rng);
    mbedtls_ssl_conf_dbg(&conf, my_debug, stdout);

#if defined(MBEDTLS_SSL_CACHE_C)
    if (opt.cache_max != -1) {
        mbedtls_ssl_cache_set_max_entries(&cache, opt.cache_max);
    }

#if defined(MBEDTLS_HAVE_TIME)
    if (opt.cache_timeout != -1) {
        mbedtls_ssl_cache_set_timeout(&cache, opt.cache_timeout);
    }
#endif

    mbedtls_ssl_conf_session_cache(&conf, &cache,
                                   mbedtls_ssl_cache_get,
                                   mbedtls_ssl_cache_set);
#endif

#if defined(MBEDTLS_SSL_SESSION_TICKETS) && defined(MBEDTLS_SSL_TICKET_C)
    if (opt.tickets != MBEDTLS_SSL_SESSION_TICKETS_DISABLED) {
#if defined(MBEDTLS_HAVE_TIME)
        if (opt.dummy_ticket) {
            mbedtls_ssl_conf_session_tickets_cb(&conf,
                                                dummy_ticket_write,
                                                dummy_ticket_parse,
                                                NULL);
        } else
#endif /* MBEDTLS_HAVE_TIME */
        {
            if ((ret = mbedtls_ssl_ticket_setup(&ticket_ctx,
                                                rng_get, &rng,
                                                opt.ticket_aead,
                                                opt.ticket_timeout)) != 0) {
                mbedtls_printf(
                    " failed\n  ! mbedtls_ssl_ticket_setup returned %d\n\n",
                    ret);
                goto exit;
            }

            mbedtls_ssl_conf_session_tickets_cb(&conf,
                                                mbedtls_ssl_ticket_write,
                                                mbedtls_ssl_ticket_parse,
                                                &ticket_ctx);
        }

#if defined(MBEDTLS_SSL_PROTO_TLS1_3)
        mbedtls_ssl_conf_new_session_tickets(&conf, opt.tickets);
#endif
        /* exercise manual ticket rotation (not required for typical use)
         * (used for external synchronization of session ticket encryption keys)
         */
        if (opt.ticket_rotate) {
            unsigned char kbuf[MBEDTLS_SSL_TICKET_MAX_KEY_BYTES];
            unsigned char name[MBEDTLS_SSL_TICKET_KEY_NAME_BYTES];
            if ((ret = rng_get(&rng, name, sizeof(name))) != 0 ||
                (ret = rng_get(&rng, kbuf, sizeof(kbuf))) != 0 ||
                (ret = mbedtls_ssl_ticket_rotate(&ticket_ctx,
                                                 name, sizeof(name), kbuf, sizeof(kbuf),
                                                 opt.ticket_timeout)) != 0) {
                mbedtls_printf(" failed\n  ! mbedtls_ssl_ticket_rotate returned %d\n\n", ret);
                goto exit;
            }
        }
    }
#endif

#if defined(MBEDTLS_SSL_PROTO_DTLS)
    if (opt.transport == MBEDTLS_SSL_TRANSPORT_DATAGRAM) {
#if defined(MBEDTLS_SSL_COOKIE_C)
        if (opt.cookies > 0) {
            if ((ret = mbedtls_ssl_cookie_setup(&cookie_ctx,
                                                rng_get, &rng)) != 0) {
                mbedtls_printf(" failed\n  ! mbedtls_ssl_cookie_setup returned %d\n\n", ret);
                goto exit;
            }

            mbedtls_ssl_conf_dtls_cookies(&conf, mbedtls_ssl_cookie_write, mbedtls_ssl_cookie_check,
                                          &cookie_ctx);
        } else
#endif /* MBEDTLS_SSL_COOKIE_C */
#if defined(MBEDTLS_SSL_DTLS_HELLO_VERIFY)
        if (opt.cookies == 0) {
            mbedtls_ssl_conf_dtls_cookies(&conf, NULL, NULL, NULL);
        } else
#endif /* MBEDTLS_SSL_DTLS_HELLO_VERIFY */
        {
            ; /* Nothing to do */
        }

#if defined(MBEDTLS_SSL_DTLS_ANTI_REPLAY)
        if (opt.anti_replay != DFL_ANTI_REPLAY) {
            mbedtls_ssl_conf_dtls_anti_replay(&conf, opt.anti_replay);
        }
#endif

        if (opt.badmac_limit != DFL_BADMAC_LIMIT) {
            mbedtls_ssl_conf_dtls_badmac_limit(&conf, opt.badmac_limit);
        }
    }
#endif /* MBEDTLS_SSL_PROTO_DTLS */

    if (opt.force_ciphersuite[0] != DFL_FORCE_CIPHER) {
        mbedtls_ssl_conf_ciphersuites(&conf, opt.force_ciphersuite);
    }

#if defined(MBEDTLS_SSL_PROTO_TLS1_3)
    mbedtls_ssl_conf_tls13_key_exchange_modes(&conf, opt.tls13_kex_modes);
#endif /* MBEDTLS_SSL_PROTO_TLS1_3 */

    if (opt.allow_legacy != DFL_ALLOW_LEGACY) {
        mbedtls_ssl_conf_legacy_renegotiation(&conf, opt.allow_legacy);
    }
#if defined(MBEDTLS_SSL_RENEGOTIATION)
    mbedtls_ssl_conf_renegotiation(&conf, opt.renegotiation);

    if (opt.renego_delay != DFL_RENEGO_DELAY) {
        mbedtls_ssl_conf_renegotiation_enforced(&conf, opt.renego_delay);
    }

    if (opt.renego_period != DFL_RENEGO_PERIOD) {
        PUT_UINT64_BE(renego_period, opt.renego_period, 0);
        mbedtls_ssl_conf_renegotiation_period(&conf, renego_period);
    }
#endif

#if defined(MBEDTLS_SSL_HANDSHAKE_WITH_CERT_ENABLED)
    if (strcmp(opt.ca_path, "none") != 0 &&
        strcmp(opt.ca_file, "none") != 0) {
#if defined(MBEDTLS_X509_TRUSTED_CERTIFICATE_CALLBACK)
        if (opt.ca_callback != 0) {
            mbedtls_ssl_conf_ca_cb(&conf, ca_callback, &cacert);
        } else
#endif
        mbedtls_ssl_conf_ca_chain(&conf, &cacert, NULL);
    }
    if (key_cert_init) {
        mbedtls_pk_context *pk = &pkey;
#if defined(MBEDTLS_SSL_ASYNC_PRIVATE)
        if (opt.async_private_delay1 >= 0) {
            ret = ssl_async_set_key(&ssl_async_keys, &srvcert, pk, 0,
                                    opt.async_private_delay1);
            if (ret < 0) {
                mbedtls_printf("  Test error: ssl_async_set_key failed (%d)\n",
                               ret);
                goto exit;
            }
            pk = NULL;
        }
#endif /* MBEDTLS_SSL_ASYNC_PRIVATE */
        if ((ret = mbedtls_ssl_conf_own_cert(&conf, &srvcert, pk)) != 0) {
            mbedtls_printf(" failed\n  ! mbedtls_ssl_conf_own_cert returned %d\n\n", ret);
            goto exit;
        }
    }
    if (key_cert_init2) {
        mbedtls_pk_context *pk = &pkey2;
#if defined(MBEDTLS_SSL_ASYNC_PRIVATE)
        if (opt.async_private_delay2 >= 0) {
            ret = ssl_async_set_key(&ssl_async_keys, &srvcert2, pk, 0,
                                    opt.async_private_delay2);
            if (ret < 0) {
                mbedtls_printf("  Test error: ssl_async_set_key failed (%d)\n",
                               ret);
                goto exit;
            }
            pk = NULL;
        }
#endif /* MBEDTLS_SSL_ASYNC_PRIVATE */
        if ((ret = mbedtls_ssl_conf_own_cert(&conf, &srvcert2, pk)) != 0) {
            mbedtls_printf(" failed\n  ! mbedtls_ssl_conf_own_cert returned %d\n\n", ret);
            goto exit;
        }
    }

#if defined(MBEDTLS_SSL_ASYNC_PRIVATE)
    if (opt.async_operations[0] != '-') {
        mbedtls_ssl_async_sign_t *sign = NULL;
        mbedtls_ssl_async_decrypt_t *decrypt = NULL;
        const char *r;
        for (r = opt.async_operations; *r; r++) {
            switch (*r) {
                case 'd':
                    decrypt = ssl_async_decrypt;
                    break;
                case 's':
                    sign = ssl_async_sign;
                    break;
            }
        }
        ssl_async_keys.inject_error = (opt.async_private_error < 0 ?
                                       -opt.async_private_error :
                                       opt.async_private_error);
        ssl_async_keys.f_rng = rng_get;
        ssl_async_keys.p_rng = &rng;
        mbedtls_ssl_conf_async_private_cb(&conf,
                                          sign,
                                          decrypt,
                                          ssl_async_resume,
                                          ssl_async_cancel,
                                          &ssl_async_keys);
    }
#endif /* MBEDTLS_SSL_ASYNC_PRIVATE */
#endif /* MBEDTLS_SSL_HANDSHAKE_WITH_CERT_ENABLED */

#if defined(SNI_OPTION)
    if (opt.sni != NULL) {
        mbedtls_ssl_conf_sni(&conf, sni_callback, sni_info);
        mbedtls_ssl_conf_cert_cb(&conf, cert_callback);
#if defined(MBEDTLS_SSL_ASYNC_PRIVATE)
        if (opt.async_private_delay2 >= 0) {
            sni_entry *cur;
            for (cur = sni_info; cur != NULL; cur = cur->next) {
                ret = ssl_async_set_key(&ssl_async_keys,
                                        cur->cert, cur->key, 1,
                                        opt.async_private_delay2);
                if (ret < 0) {
                    mbedtls_printf("  Test error: ssl_async_set_key failed (%d)\n",
                                   ret);
                    goto exit;
                }
                cur->key = NULL;
            }
        }
#endif /* MBEDTLS_SSL_ASYNC_PRIVATE */
    }
#endif

#if defined(MBEDTLS_PK_HAVE_ECC_KEYS) || \
    (defined(MBEDTLS_SSL_TLS1_3_KEY_EXCHANGE_MODE_SOME_EPHEMERAL_ENABLED) && \
    defined(PSA_WANT_ALG_FFDH))
    if (opt.groups != NULL &&
        strcmp(opt.groups, "default") != 0) {
        mbedtls_ssl_conf_groups(&conf, group_list);
    }
#endif

#if defined(MBEDTLS_SSL_HANDSHAKE_WITH_CERT_ENABLED)
    if (opt.sig_algs != NULL) {
        mbedtls_ssl_conf_sig_algs(&conf, sig_alg_list);
    }
#endif

#if defined(MBEDTLS_SSL_HANDSHAKE_WITH_PSK_ENABLED)

    if (strlen(opt.psk) != 0 && strlen(opt.psk_identity) != 0) {
#if defined(MBEDTLS_USE_PSA_CRYPTO)
        if (opt.psk_opaque != 0) {
            /* The algorithm has already been determined earlier. */
            status = psa_setup_psk_key_slot(&psk_slot, alg, psk, psk_len);
            if (status != PSA_SUCCESS) {
                fprintf(stderr, "SETUP FAIL\n");
                ret = MBEDTLS_ERR_SSL_HW_ACCEL_FAILED;
                goto exit;
            }
            if ((ret = mbedtls_ssl_conf_psk_opaque(&conf, psk_slot,
                                                   (const unsigned char *) opt.psk_identity,
                                                   strlen(opt.psk_identity))) != 0) {
                mbedtls_printf(" failed\n  ! mbedtls_ssl_conf_psk_opaque returned %d\n\n",
                               ret);
                goto exit;
            }
        } else
#endif /* MBEDTLS_USE_PSA_CRYPTO */
        if (psk_len > 0) {
            ret = mbedtls_ssl_conf_psk(&conf, psk, psk_len,
                                       (const unsigned char *) opt.psk_identity,
                                       strlen(opt.psk_identity));
            if (ret != 0) {
                mbedtls_printf("  failed\n  mbedtls_ssl_conf_psk returned -0x%04X\n\n",
                               (unsigned int) -ret);
                goto exit;
            }
        }
    }

    if (opt.psk_list != NULL) {
#if defined(MBEDTLS_USE_PSA_CRYPTO)
        if (opt.psk_list_opaque != 0) {
            psk_entry *cur_psk;
            for (cur_psk = psk_info; cur_psk != NULL; cur_psk = cur_psk->next) {

                status = psa_setup_psk_key_slot(&cur_psk->slot, alg,
                                                cur_psk->key,
                                                cur_psk->key_len);
                if (status != PSA_SUCCESS) {
                    ret = MBEDTLS_ERR_SSL_HW_ACCEL_FAILED;
                    goto exit;
                }
            }
        }
#endif /* MBEDTLS_USE_PSA_CRYPTO */

        mbedtls_ssl_conf_psk_cb(&conf, psk_callback, psk_info);
    }
#endif

#if defined(MBEDTLS_DHM_C)
    /*
     * Use different group than default DHM group
     */
#if defined(MBEDTLS_FS_IO)
    if (opt.dhm_file != NULL) {
        ret = mbedtls_ssl_conf_dh_param_ctx(&conf, &dhm);
    }
#endif
    if (ret != 0) {
        mbedtls_printf("  failed\n  mbedtls_ssl_conf_dh_param returned -0x%04X\n\n",
                       (unsigned int) -ret);
        goto exit;
    }
#endif

    if (opt.min_version != DFL_MIN_VERSION) {
        mbedtls_ssl_conf_min_tls_version(&conf, opt.min_version);
    }

    if (opt.max_version != DFL_MIN_VERSION) {
        mbedtls_ssl_conf_max_tls_version(&conf, opt.max_version);
    }

    if ((ret = mbedtls_ssl_setup(&ssl, &conf)) != 0) {
        mbedtls_printf(" failed\n  ! mbedtls_ssl_setup returned -0x%x\n\n", (unsigned int) -ret);
        goto exit;
    }

    if (opt.eap_tls != 0) {
        mbedtls_ssl_set_export_keys_cb(&ssl, eap_tls_key_derivation,
                                       &eap_tls_keying);
    } else if (opt.nss_keylog != 0) {
        mbedtls_ssl_set_export_keys_cb(&ssl,
                                       nss_keylog_export,
                                       NULL);
    }
#if defined(MBEDTLS_SSL_DTLS_SRTP)
    else if (opt.use_srtp != 0) {
        mbedtls_ssl_set_export_keys_cb(&ssl, dtls_srtp_key_derivation,
                                       &dtls_srtp_keying);
    }
#endif /* MBEDTLS_SSL_DTLS_SRTP */

    io_ctx.ssl = &ssl;
    io_ctx.net = &client_fd;
    mbedtls_ssl_set_bio(&ssl, &io_ctx, send_cb, recv_cb,
                        opt.nbio == 0 ? recv_timeout_cb : NULL);

#if defined(MBEDTLS_SSL_DTLS_CONNECTION_ID)
    if (opt.transport == MBEDTLS_SSL_TRANSPORT_DATAGRAM) {
        if ((ret = mbedtls_ssl_set_cid(&ssl, opt.cid_enabled,
                                       cid, cid_len)) != 0) {
            mbedtls_printf(" failed\n  ! mbedtls_ssl_set_cid returned %d\n\n",
                           ret);
            goto exit;
        }
    }
#endif /* MBEDTLS_SSL_DTLS_CONNECTION_ID */

#if defined(MBEDTLS_SSL_PROTO_DTLS)
    if (opt.dtls_mtu != DFL_DTLS_MTU) {
        mbedtls_ssl_set_mtu(&ssl, opt.dtls_mtu);
    }
#endif

#if defined(MBEDTLS_TIMING_C)
    mbedtls_ssl_set_timer_cb(&ssl, &timer, mbedtls_timing_set_delay,
                             mbedtls_timing_get_delay);
#endif

    mbedtls_printf(" ok\n");

    /*
     * 3. Setup the listening TCP socket
     */
    mbedtls_printf("  . Bind on %s://%s:%s/ ...",
                   opt.transport == MBEDTLS_SSL_TRANSPORT_STREAM ? "tcp" : "udp",
                   opt.server_addr ? opt.server_addr : "*",
                   opt.server_port);
    fflush(stdout);

    if ((ret = mbedtls_net_bind(&listen_fd, opt.server_addr, opt.server_port,
                                opt.transport == MBEDTLS_SSL_TRANSPORT_STREAM ?
                                MBEDTLS_NET_PROTO_TCP : MBEDTLS_NET_PROTO_UDP)) != 0) {
        mbedtls_printf(" failed\n  ! mbedtls_net_bind returned -0x%x\n\n", (unsigned int) -ret);
        goto exit;
    }
    mbedtls_printf(" ok\n");

reset:
#if !defined(_WIN32)
    if (received_sigterm) {
        mbedtls_printf(" interrupted by SIGTERM (not in net_accept())\n");
        if (ret == MBEDTLS_ERR_NET_INVALID_CONTEXT) {
            ret = 0;
        }

        goto exit;
    }
#endif

    if (ret == MBEDTLS_ERR_SSL_CLIENT_RECONNECT) {
        mbedtls_printf("  ! Client initiated reconnection from same port\n");
        goto handshake;
    }

#ifdef MBEDTLS_ERROR_C
    if (ret != 0) {
        char error_buf[100];
        mbedtls_strerror(ret, error_buf, 100);
        mbedtls_printf("Last error was: %d - %s\n\n", ret, error_buf);
    }
#endif

    mbedtls_net_free(&client_fd);

    if (connection_counter++) {
<<<<<<< HEAD
        if (opt.reco_groups != NULL) {
            if (parse_groups(opt.reco_groups, group_list, GROUP_LIST_SIZE) != 0) {
                goto exit;
            }
            mbedtls_ssl_conf_groups(&conf, group_list);
        }
=======
#if defined(MBEDTLS_SSL_EARLY_DATA)
        if (opt.reco_early_data) {
            mbedtls_ssl_conf_early_data(&conf, parse_early_data(opt.reco_early_data));
        }
#endif
>>>>>>> 083a7683
    }

    mbedtls_ssl_session_reset(&ssl);

    /*
     * 3. Wait until a client connects
     */
    mbedtls_printf("  . Waiting for a remote connection ...");
    fflush(stdout);

    if ((ret = mbedtls_net_accept(&listen_fd, &client_fd,
                                  client_ip, sizeof(client_ip), &cliip_len)) != 0) {
#if !defined(_WIN32)
        if (received_sigterm) {
            mbedtls_printf(" interrupted by SIGTERM (in net_accept())\n");
            if (ret == MBEDTLS_ERR_NET_ACCEPT_FAILED) {
                ret = 0;
            }

            goto exit;
        }
#endif

        mbedtls_printf(" failed\n  ! mbedtls_net_accept returned -0x%x\n\n", (unsigned int) -ret);
        goto exit;
    }

    if (opt.nbio > 0) {
        ret = mbedtls_net_set_nonblock(&client_fd);
    } else {
        ret = mbedtls_net_set_block(&client_fd);
    }
    if (ret != 0) {
        mbedtls_printf(" failed\n  ! net_set_(non)block() returned -0x%x\n\n", (unsigned int) -ret);
        goto exit;
    }

    mbedtls_ssl_conf_read_timeout(&conf, opt.read_timeout);

#if defined(MBEDTLS_SSL_DTLS_HELLO_VERIFY)
    if (opt.transport == MBEDTLS_SSL_TRANSPORT_DATAGRAM) {
        if ((ret = mbedtls_ssl_set_client_transport_id(&ssl,
                                                       client_ip, cliip_len)) != 0) {
            mbedtls_printf(" failed\n  ! mbedtls_ssl_set_client_transport_id() returned -0x%x\n\n",
                           (unsigned int) -ret);
            goto exit;
        }
    }
#endif /* MBEDTLS_SSL_DTLS_HELLO_VERIFY */

#if defined(MBEDTLS_KEY_EXCHANGE_ECJPAKE_ENABLED)
    if (opt.ecjpake_pw != DFL_ECJPAKE_PW) {
#if defined(MBEDTLS_USE_PSA_CRYPTO)
        if (opt.ecjpake_pw_opaque != DFL_ECJPAKE_PW_OPAQUE) {
            psa_key_attributes_t attributes = PSA_KEY_ATTRIBUTES_INIT;

            psa_set_key_usage_flags(&attributes, PSA_KEY_USAGE_DERIVE);
            psa_set_key_algorithm(&attributes, PSA_ALG_JPAKE);
            psa_set_key_type(&attributes, PSA_KEY_TYPE_PASSWORD);

            status = psa_import_key(&attributes,
                                    (const unsigned char *) opt.ecjpake_pw,
                                    strlen(opt.ecjpake_pw),
                                    &ecjpake_pw_slot);
            if (status != PSA_SUCCESS) {
                mbedtls_printf(" failed\n  ! psa_import_key returned %d\n\n",
                               status);
                goto exit;
            }
            if ((ret = mbedtls_ssl_set_hs_ecjpake_password_opaque(&ssl,
                                                                  ecjpake_pw_slot)) != 0) {
                mbedtls_printf(
                    " failed\n  ! mbedtls_ssl_set_hs_ecjpake_password_opaque returned %d\n\n",
                    ret);
                goto exit;
            }
            mbedtls_printf("using opaque password\n");
        } else
#endif  /* MBEDTLS_USE_PSA_CRYPTO */
        {
            if ((ret = mbedtls_ssl_set_hs_ecjpake_password(&ssl,
                                                           (const unsigned char *) opt.ecjpake_pw,
                                                           strlen(opt.ecjpake_pw))) != 0) {
                mbedtls_printf(" failed\n  ! mbedtls_ssl_set_hs_ecjpake_password returned %d\n\n",
                               ret);
                goto exit;
            }
        }
    }
#endif /* MBEDTLS_KEY_EXCHANGE_ECJPAKE_ENABLED */

#if defined(MBEDTLS_SSL_SERVER_NAME_INDICATION)
#if defined(MBEDTLS_KEY_EXCHANGE_CERT_REQ_ALLOWED_ENABLED)
    /* exercise setting DN hints for server certificate request
     * (Intended for use where the client cert expected has been signed by
     *  a specific CA which is an intermediate in a CA chain, not the root)
     * (Additionally, the CA choice would typically be influenced by SNI
     *  if being set per-handshake using mbedtls_ssl_set_hs_dn_hints()) */
    if (opt.cert_req_dn_hint == 3 && key_cert_init2) {
        mbedtls_ssl_set_hs_dn_hints(&ssl, &srvcert2);
    }
#endif
#endif

    mbedtls_printf(" ok\n");

    /*
     * 4. Handshake
     */
handshake:
    mbedtls_printf("  . Performing the SSL/TLS handshake...");
    fflush(stdout);

    while ((ret = mbedtls_ssl_handshake(&ssl)) != 0) {
#if defined(MBEDTLS_SSL_ASYNC_PRIVATE)
        if (ret == MBEDTLS_ERR_SSL_ASYNC_IN_PROGRESS &&
            ssl_async_keys.inject_error == SSL_ASYNC_INJECT_ERROR_CANCEL) {
            mbedtls_printf(" cancelling on injected error\n");
            break;
        }
#endif /* MBEDTLS_SSL_ASYNC_PRIVATE */

        if (!mbedtls_status_is_ssl_in_progress(ret)) {
            break;
        }

        /* For event-driven IO, wait for socket to become available */
        if (opt.event == 1 /* level triggered IO */) {
#if defined(MBEDTLS_TIMING_C)
            ret = idle(&client_fd, &timer, ret);
#else
            ret = idle(&client_fd, ret);
#endif
            if (ret != 0) {
                goto reset;
            }
        }
    }

    if (ret == MBEDTLS_ERR_SSL_HELLO_VERIFY_REQUIRED) {
        mbedtls_printf(" hello verification requested\n");
        ret = 0;
        goto reset;
    } else if (ret != 0) {
        mbedtls_printf(" failed\n  ! mbedtls_ssl_handshake returned -0x%x\n\n",
                       (unsigned int) -ret);

#if defined(MBEDTLS_SSL_HANDSHAKE_WITH_CERT_ENABLED)
        if (ret == MBEDTLS_ERR_X509_CERT_VERIFY_FAILED) {
            char vrfy_buf[512];
            flags = mbedtls_ssl_get_verify_result(&ssl);

            x509_crt_verify_info(vrfy_buf, sizeof(vrfy_buf), "  ! ", flags);

            mbedtls_printf("%s\n", vrfy_buf);
        }
#endif

#if defined(MBEDTLS_SSL_ASYNC_PRIVATE)
        if (opt.async_private_error < 0) {
            /* Injected error only the first time round, to test reset */
            ssl_async_keys.inject_error = SSL_ASYNC_INJECT_ERROR_NONE;
        }
#endif
        goto reset;
    } else { /* ret == 0 */
        int suite_id = mbedtls_ssl_get_ciphersuite_id_from_ssl(&ssl);
        const mbedtls_ssl_ciphersuite_t *ciphersuite_info;
        ciphersuite_info = mbedtls_ssl_ciphersuite_from_id(suite_id);

        mbedtls_printf(" ok\n    [ Protocol is %s ]\n"
                       "    [ Ciphersuite is %s ]\n"
                       "    [ Key size is %u ]\n",
                       mbedtls_ssl_get_version(&ssl),
                       mbedtls_ssl_ciphersuite_get_name(ciphersuite_info),
                       (unsigned int)
                       mbedtls_ssl_ciphersuite_get_cipher_key_bitlen(ciphersuite_info));
    }

    if ((ret = mbedtls_ssl_get_record_expansion(&ssl)) >= 0) {
        mbedtls_printf("    [ Record expansion is %d ]\n", ret);
    } else {
        mbedtls_printf("    [ Record expansion is unknown ]\n");
    }

#if defined(MBEDTLS_SSL_MAX_FRAGMENT_LENGTH)
    mbedtls_printf("    [ Maximum incoming record payload length is %u ]\n",
                   (unsigned int) mbedtls_ssl_get_max_in_record_payload(&ssl));
    mbedtls_printf("    [ Maximum outgoing record payload length is %u ]\n",
                   (unsigned int) mbedtls_ssl_get_max_out_record_payload(&ssl));
#endif

#if defined(MBEDTLS_SSL_ALPN)
    if (opt.alpn_string != NULL) {
        const char *alp = mbedtls_ssl_get_alpn_protocol(&ssl);
        mbedtls_printf("    [ Application Layer Protocol is %s ]\n",
                       alp ? alp : "(none)");
    }
#endif

#if defined(MBEDTLS_SSL_HANDSHAKE_WITH_CERT_ENABLED)
    /*
     * 5. Verify the client certificate
     */
    mbedtls_printf("  . Verifying peer X.509 certificate...");

    if ((flags = mbedtls_ssl_get_verify_result(&ssl)) != 0) {
        char vrfy_buf[512];

        mbedtls_printf(" failed\n");

        x509_crt_verify_info(vrfy_buf, sizeof(vrfy_buf), "  ! ", flags);
        mbedtls_printf("%s\n", vrfy_buf);
    } else {
        mbedtls_printf(" ok\n");
    }

#if !defined(MBEDTLS_X509_REMOVE_INFO)
    if (mbedtls_ssl_get_peer_cert(&ssl) != NULL) {
        char crt_buf[512];

        mbedtls_printf("  . Peer certificate information    ...\n");
        mbedtls_x509_crt_info(crt_buf, sizeof(crt_buf), "      ",
                              mbedtls_ssl_get_peer_cert(&ssl));
        mbedtls_printf("%s\n", crt_buf);
    }
#endif /* MBEDTLS_X509_REMOVE_INFO */
#endif /* MBEDTLS_SSL_HANDSHAKE_WITH_CERT_ENABLED */

    if (opt.eap_tls != 0) {
        size_t j = 0;

        if ((ret = mbedtls_ssl_tls_prf(eap_tls_keying.tls_prf_type,
                                       eap_tls_keying.master_secret,
                                       sizeof(eap_tls_keying.master_secret),
                                       eap_tls_label,
                                       eap_tls_keying.randbytes,
                                       sizeof(eap_tls_keying.randbytes),
                                       eap_tls_keymaterial,
                                       sizeof(eap_tls_keymaterial)))
            != 0) {
            mbedtls_printf(" failed\n  ! mbedtls_ssl_tls_prf returned -0x%x\n\n",
                           (unsigned int) -ret);
            goto reset;
        }

        mbedtls_printf("    EAP-TLS key material is:");
        for (j = 0; j < sizeof(eap_tls_keymaterial); j++) {
            if (j % 8 == 0) {
                mbedtls_printf("\n    ");
            }
            mbedtls_printf("%02x ", eap_tls_keymaterial[j]);
        }
        mbedtls_printf("\n");

        if ((ret = mbedtls_ssl_tls_prf(eap_tls_keying.tls_prf_type, NULL, 0,
                                       eap_tls_label,
                                       eap_tls_keying.randbytes,
                                       sizeof(eap_tls_keying.randbytes),
                                       eap_tls_iv,
                                       sizeof(eap_tls_iv))) != 0) {
            mbedtls_printf(" failed\n  ! mbedtls_ssl_tls_prf returned -0x%x\n\n",
                           (unsigned int) -ret);
            goto reset;
        }

        mbedtls_printf("    EAP-TLS IV is:");
        for (j = 0; j < sizeof(eap_tls_iv); j++) {
            if (j % 8 == 0) {
                mbedtls_printf("\n    ");
            }
            mbedtls_printf("%02x ", eap_tls_iv[j]);
        }
        mbedtls_printf("\n");
    }

#if defined(MBEDTLS_SSL_DTLS_SRTP)
    else if (opt.use_srtp != 0) {
        size_t j = 0;
        mbedtls_dtls_srtp_info dtls_srtp_negotiation_result;
        mbedtls_ssl_get_dtls_srtp_negotiation_result(&ssl, &dtls_srtp_negotiation_result);

        if (dtls_srtp_negotiation_result.chosen_dtls_srtp_profile
            == MBEDTLS_TLS_SRTP_UNSET) {
            mbedtls_printf("    Unable to negotiate "
                           "the use of DTLS-SRTP\n");
        } else {
            if ((ret = mbedtls_ssl_tls_prf(dtls_srtp_keying.tls_prf_type,
                                           dtls_srtp_keying.master_secret,
                                           sizeof(dtls_srtp_keying.master_secret),
                                           dtls_srtp_label,
                                           dtls_srtp_keying.randbytes,
                                           sizeof(dtls_srtp_keying.randbytes),
                                           dtls_srtp_key_material,
                                           sizeof(dtls_srtp_key_material)))
                != 0) {
                mbedtls_printf(" failed\n  ! mbedtls_ssl_tls_prf returned -0x%x\n\n",
                               (unsigned int) -ret);
                goto exit;
            }

            mbedtls_printf("    DTLS-SRTP key material is:");
            for (j = 0; j < sizeof(dtls_srtp_key_material); j++) {
                if (j % 8 == 0) {
                    mbedtls_printf("\n    ");
                }
                mbedtls_printf("%02x ", dtls_srtp_key_material[j]);
            }
            mbedtls_printf("\n");

            /* produce a less readable output used to perform automatic checks
             * - compare client and server output
             * - interop test with openssl which client produces this kind of output
             */
            mbedtls_printf("    Keying material: ");
            for (j = 0; j < sizeof(dtls_srtp_key_material); j++) {
                mbedtls_printf("%02X", dtls_srtp_key_material[j]);
            }
            mbedtls_printf("\n");

            if (dtls_srtp_negotiation_result.mki_len > 0) {
                mbedtls_printf("    DTLS-SRTP mki value: ");
                for (j = 0; j < dtls_srtp_negotiation_result.mki_len; j++) {
                    mbedtls_printf("%02X", dtls_srtp_negotiation_result.mki_value[j]);
                }
            } else {
                mbedtls_printf("    DTLS-SRTP no mki value negotiated");
            }
            mbedtls_printf("\n");

        }
    }
#endif /* MBEDTLS_SSL_DTLS_SRTP */

#if defined(MBEDTLS_SSL_DTLS_CONNECTION_ID)
    ret = report_cid_usage(&ssl, "initial handshake");
    if (ret != 0) {
        goto exit;
    }

    if (opt.transport == MBEDTLS_SSL_TRANSPORT_DATAGRAM) {
        if ((ret = mbedtls_ssl_set_cid(&ssl, opt.cid_enabled_renego,
                                       cid_renego, cid_renego_len)) != 0) {
            mbedtls_printf(" failed\n  ! mbedtls_ssl_set_cid returned %d\n\n",
                           ret);
            goto exit;
        }
    }
#endif /* MBEDTLS_SSL_DTLS_CONNECTION_ID */

#if defined(MBEDTLS_MEMORY_DEBUG)
    mbedtls_memory_buffer_alloc_cur_get(&current_heap_memory, &heap_blocks);
    mbedtls_memory_buffer_alloc_max_get(&peak_heap_memory, &heap_blocks);
    mbedtls_printf("Heap memory usage after handshake: %lu bytes. Peak memory usage was %lu\n",
                   (unsigned long) current_heap_memory, (unsigned long) peak_heap_memory);
#endif  /* MBEDTLS_MEMORY_DEBUG */

    if (opt.exchanges == 0) {
        goto close_notify;
    }

    exchanges_left = opt.exchanges;
data_exchange:
    /*
     * 6. Read the HTTP Request
     */
    mbedtls_printf("  < Read from client:");
    fflush(stdout);

    /*
     * TLS and DTLS need different reading styles (stream vs datagram)
     */
    if (opt.transport == MBEDTLS_SSL_TRANSPORT_STREAM) {
        do {
            int terminated = 0;
            len = opt.buffer_size;
            memset(buf, 0, opt.buffer_size);
            ret = mbedtls_ssl_read(&ssl, buf, len);

            if (mbedtls_status_is_ssl_in_progress(ret)) {
                if (opt.event == 1 /* level triggered IO */) {
#if defined(MBEDTLS_TIMING_C)
                    idle(&client_fd, &timer, ret);
#else
                    idle(&client_fd, ret);
#endif
                }

                continue;
            }

            if (ret <= 0) {
                switch (ret) {
                    case MBEDTLS_ERR_SSL_PEER_CLOSE_NOTIFY:
                        mbedtls_printf(" connection was closed gracefully\n");
                        goto close_notify;

                    case 0:
                    case MBEDTLS_ERR_NET_CONN_RESET:
                        mbedtls_printf(" connection was reset by peer\n");
                        ret = MBEDTLS_ERR_NET_CONN_RESET;
                        goto reset;

                    default:
                        mbedtls_printf(" mbedtls_ssl_read returned -0x%x\n", (unsigned int) -ret);
                        goto reset;
                }
            }

            if (mbedtls_ssl_get_bytes_avail(&ssl) == 0) {
                len = ret;
                buf[len] = '\0';
                mbedtls_printf(" %d bytes read\n\n%s\n", len, (char *) buf);

                /* End of message should be detected according to the syntax of the
                 * application protocol (eg HTTP), just use a dummy test here. */
                if (buf[len - 1] == '\n') {
                    terminated = 1;
                }
            } else {
                int extra_len, ori_len;
                unsigned char *larger_buf;

                ori_len = ret;
                extra_len = (int) mbedtls_ssl_get_bytes_avail(&ssl);

                larger_buf = mbedtls_calloc(1, ori_len + extra_len + 1);
                if (larger_buf == NULL) {
                    mbedtls_printf("  ! memory allocation failed\n");
                    ret = 1;
                    goto reset;
                }

                memset(larger_buf, 0, ori_len + extra_len);
                memcpy(larger_buf, buf, ori_len);

                /* This read should never fail and get the whole cached data */
                ret = mbedtls_ssl_read(&ssl, larger_buf + ori_len, extra_len);
                if (ret != extra_len ||
                    mbedtls_ssl_get_bytes_avail(&ssl) != 0) {
                    mbedtls_printf("  ! mbedtls_ssl_read failed on cached data\n");
                    ret = 1;
                    goto reset;
                }

                larger_buf[ori_len + extra_len] = '\0';
                mbedtls_printf(" %d bytes read (%d + %d)\n\n%s\n",
                               ori_len + extra_len, ori_len, extra_len,
                               (char *) larger_buf);

                /* End of message should be detected according to the syntax of the
                 * application protocol (eg HTTP), just use a dummy test here. */
                if (larger_buf[ori_len + extra_len - 1] == '\n') {
                    terminated = 1;
                }

                mbedtls_free(larger_buf);
            }

            if (terminated) {
                ret = 0;
                break;
            }
        } while (1);
    } else { /* Not stream, so datagram */
        len = opt.buffer_size;
        memset(buf, 0, opt.buffer_size);

        do {
            /* Without the call to `mbedtls_ssl_check_pending`, it might
             * happen that the client sends application data in the same
             * datagram as the Finished message concluding the handshake.
             * In this case, the application data would be ready to be
             * processed while the underlying transport wouldn't signal
             * any further incoming data.
             *
             * See the test 'Event-driven I/O: session-id resume, UDP packing'
             * in tests/ssl-opt.sh.
             */

            /* For event-driven IO, wait for socket to become available */
            if (mbedtls_ssl_check_pending(&ssl) == 0 &&
                opt.event == 1 /* level triggered IO */) {
#if defined(MBEDTLS_TIMING_C)
                idle(&client_fd, &timer, MBEDTLS_ERR_SSL_WANT_READ);
#else
                idle(&client_fd, MBEDTLS_ERR_SSL_WANT_READ);
#endif
            }

            ret = mbedtls_ssl_read(&ssl, buf, len);

            /* Note that even if `mbedtls_ssl_check_pending` returns true,
             * it can happen that the subsequent call to `mbedtls_ssl_read`
             * returns `MBEDTLS_ERR_SSL_WANT_READ`, because the pending messages
             * might be discarded (e.g. because they are retransmissions). */
        } while (mbedtls_status_is_ssl_in_progress(ret));

        if (ret <= 0) {
            switch (ret) {
                case MBEDTLS_ERR_SSL_PEER_CLOSE_NOTIFY:
                    mbedtls_printf(" connection was closed gracefully\n");
                    goto close_notify;

                default:
                    mbedtls_printf(" mbedtls_ssl_read returned -0x%x\n", (unsigned int) -ret);
                    goto reset;
            }
        }

        len = ret;
        buf[len] = '\0';
        mbedtls_printf(" %d bytes read\n\n%s", len, (char *) buf);
        ret = 0;
    }

    /*
     * 7a. Request renegotiation while client is waiting for input from us.
     * (only on the first exchange, to be able to test retransmission)
     */
#if defined(MBEDTLS_SSL_RENEGOTIATION)
    if (opt.renegotiate && exchanges_left == opt.exchanges) {
        mbedtls_printf("  . Requestion renegotiation...");
        fflush(stdout);

        while ((ret = mbedtls_ssl_renegotiate(&ssl)) != 0) {
            if (!mbedtls_status_is_ssl_in_progress(ret)) {
                mbedtls_printf(" failed\n  ! mbedtls_ssl_renegotiate returned %d\n\n", ret);
                goto reset;
            }

            /* For event-driven IO, wait for socket to become available */
            if (opt.event == 1 /* level triggered IO */) {
#if defined(MBEDTLS_TIMING_C)
                idle(&client_fd, &timer, ret);
#else
                idle(&client_fd, ret);
#endif
            }
        }

        mbedtls_printf(" ok\n");
    }
#endif /* MBEDTLS_SSL_RENEGOTIATION */

#if defined(MBEDTLS_SSL_DTLS_CONNECTION_ID)
    ret = report_cid_usage(&ssl, "after renegotiation");
    if (ret != 0) {
        goto exit;
    }
#endif /* MBEDTLS_SSL_DTLS_CONNECTION_ID */

    /*
     * 7. Write the 200 Response
     */
    mbedtls_printf("  > Write to client:");
    fflush(stdout);

    /* If the format of the response changes, make sure there is enough
     * room in buf (buf_content_size calculation above). */
    len = sprintf((char *) buf, HTTP_RESPONSE,
                  mbedtls_ssl_get_ciphersuite(&ssl));

    /* Add padding to the response to reach opt.response_size in length */
    if (opt.response_size != DFL_RESPONSE_SIZE &&
        len < opt.response_size) {
        memset(buf + len, 'B', opt.response_size - len);
        len += opt.response_size - len;
    }

    /* Truncate if response size is smaller than the "natural" size */
    if (opt.response_size != DFL_RESPONSE_SIZE &&
        len > opt.response_size) {
        len = opt.response_size;

        /* Still end with \r\n unless that's really not possible */
        if (len >= 2) {
            buf[len - 2] = '\r';
        }
        if (len >= 1) {
            buf[len - 1] = '\n';
        }
    }

    if (opt.transport == MBEDTLS_SSL_TRANSPORT_STREAM) {
        for (written = 0, frags = 0; written < len; written += ret, frags++) {
            while ((ret = mbedtls_ssl_write(&ssl, buf + written, len - written))
                   <= 0) {
                if (ret == MBEDTLS_ERR_NET_CONN_RESET) {
                    mbedtls_printf(" failed\n  ! peer closed the connection\n\n");
                    goto reset;
                }

                if (!mbedtls_status_is_ssl_in_progress(ret)) {
                    mbedtls_printf(" failed\n  ! mbedtls_ssl_write returned %d\n\n", ret);
                    goto reset;
                }

                /* For event-driven IO, wait for socket to become available */
                if (opt.event == 1 /* level triggered IO */) {
#if defined(MBEDTLS_TIMING_C)
                    idle(&client_fd, &timer, ret);
#else
                    idle(&client_fd, ret);
#endif
                }
            }
        }
    } else { /* Not stream, so datagram */
        while (1) {
            ret = mbedtls_ssl_write(&ssl, buf, len);

            if (!mbedtls_status_is_ssl_in_progress(ret)) {
                break;
            }

            /* For event-driven IO, wait for socket to become available */
            if (opt.event == 1 /* level triggered IO */) {
#if defined(MBEDTLS_TIMING_C)
                idle(&client_fd, &timer, ret);
#else
                idle(&client_fd, ret);
#endif
            }
        }

        if (ret < 0) {
            mbedtls_printf(" failed\n  ! mbedtls_ssl_write returned %d\n\n", ret);
            goto reset;
        }

        frags = 1;
        written = ret;
    }

    buf[written] = '\0';
    mbedtls_printf(" %d bytes written in %d fragments\n\n%s\n", written, frags, (char *) buf);
    ret = 0;

    /*
     * 7b. Simulate serialize/deserialize and go back to data exchange
     */
#if defined(MBEDTLS_SSL_CONTEXT_SERIALIZATION)
    if (opt.serialize != 0) {
        size_t buf_len;

        mbedtls_printf("  . Serializing live connection...");

        ret = mbedtls_ssl_context_save(&ssl, NULL, 0, &buf_len);
        if (ret != MBEDTLS_ERR_SSL_BUFFER_TOO_SMALL) {
            mbedtls_printf(" failed\n  ! mbedtls_ssl_context_save returned "
                           "-0x%x\n\n", (unsigned int) -ret);

            goto exit;
        }

        if ((context_buf = mbedtls_calloc(1, buf_len)) == NULL) {
            mbedtls_printf(" failed\n  ! Couldn't allocate buffer for "
                           "serialized context");

            goto exit;
        }
        context_buf_len = buf_len;

        if ((ret = mbedtls_ssl_context_save(&ssl, context_buf,
                                            buf_len, &buf_len)) != 0) {
            mbedtls_printf(" failed\n  ! mbedtls_ssl_context_save returned "
                           "-0x%x\n\n", (unsigned int) -ret);

            goto exit;
        }

        mbedtls_printf(" ok\n");

        /* Save serialized context to the 'opt.context_file' as a base64 code */
        if (0 < strlen(opt.context_file)) {
            FILE *b64_file;
            uint8_t *b64_buf;
            size_t b64_len;

            mbedtls_printf("  . Save serialized context to a file... ");

            mbedtls_base64_encode(NULL, 0, &b64_len, context_buf, buf_len);

            if ((b64_buf = mbedtls_calloc(1, b64_len)) == NULL) {
                mbedtls_printf("failed\n  ! Couldn't allocate buffer for "
                               "the base64 code\n");
                goto exit;
            }

            if ((ret = mbedtls_base64_encode(b64_buf, b64_len, &b64_len,
                                             context_buf, buf_len)) != 0) {
                mbedtls_printf("failed\n  ! mbedtls_base64_encode returned "
                               "-0x%x\n", (unsigned int) -ret);
                mbedtls_free(b64_buf);
                goto exit;
            }

            if ((b64_file = fopen(opt.context_file, "w")) == NULL) {
                mbedtls_printf("failed\n  ! Cannot open '%s' for writing.\n",
                               opt.context_file);
                mbedtls_free(b64_buf);
                goto exit;
            }

            if (b64_len != fwrite(b64_buf, 1, b64_len, b64_file)) {
                mbedtls_printf("failed\n  ! fwrite(%ld bytes) failed\n",
                               (long) b64_len);
                mbedtls_free(b64_buf);
                fclose(b64_file);
                goto exit;
            }

            mbedtls_free(b64_buf);
            fclose(b64_file);

            mbedtls_printf("ok\n");
        }

        /*
         * This simulates a workflow where you have a long-lived server
         * instance, potentially with a pool of ssl_context objects, and you
         * just want to re-use one while the connection is inactive: in that
         * case you can just reset() it, and then it's ready to receive
         * serialized data from another connection (or the same here).
         */
        if (opt.serialize == 1) {
            /* nothing to do here, done by context_save() already */
            mbedtls_printf("  . Context has been reset... ok\n");
        }

        /*
         * This simulates a workflow where you have one server instance per
         * connection, and want to release it entire when the connection is
         * inactive, and spawn it again when needed again - this would happen
         * between ssl_free() and ssl_init() below, together with any other
         * teardown/startup code needed - for example, preparing the
         * ssl_config again (see section 3 "setup stuff" in this file).
         */
        if (opt.serialize == 2) {
            mbedtls_printf("  . Freeing and reinitializing context...");

            mbedtls_ssl_free(&ssl);

            mbedtls_ssl_init(&ssl);

            if ((ret = mbedtls_ssl_setup(&ssl, &conf)) != 0) {
                mbedtls_printf(" failed\n  ! mbedtls_ssl_setup returned "
                               "-0x%x\n\n", (unsigned int) -ret);
                goto exit;
            }

            /*
             * This illustrates the minimum amount of things you need to set
             * up, however you could set up much more if desired, for example
             * if you want to share your set up code between the case of
             * establishing a new connection and this case.
             */
            if (opt.nbio == 2) {
                mbedtls_ssl_set_bio(&ssl, &client_fd, delayed_send,
                                    delayed_recv, NULL);
            } else {
                mbedtls_ssl_set_bio(&ssl, &client_fd, mbedtls_net_send,
                                    mbedtls_net_recv,
                                    opt.nbio == 0 ? mbedtls_net_recv_timeout : NULL);
            }

#if defined(MBEDTLS_TIMING_C)
            mbedtls_ssl_set_timer_cb(&ssl, &timer,
                                     mbedtls_timing_set_delay,
                                     mbedtls_timing_get_delay);
#endif /* MBEDTLS_TIMING_C */

            mbedtls_printf(" ok\n");
        }

        mbedtls_printf("  . Deserializing connection...");

        if ((ret = mbedtls_ssl_context_load(&ssl, context_buf,
                                            buf_len)) != 0) {
            mbedtls_printf("failed\n  ! mbedtls_ssl_context_load returned "
                           "-0x%x\n\n", (unsigned int) -ret);

            goto exit;
        }

        mbedtls_free(context_buf);
        context_buf = NULL;
        context_buf_len = 0;

        mbedtls_printf(" ok\n");
    }
#endif /* MBEDTLS_SSL_CONTEXT_SERIALIZATION */

    /*
     * 7c. Continue doing data exchanges?
     */
    if (--exchanges_left > 0) {
        goto data_exchange;
    }

    /*
     * 8. Done, cleanly close the connection
     */
close_notify:
    mbedtls_printf("  . Closing the connection...");

    /* No error checking, the connection might be closed already */
    do {
        ret = mbedtls_ssl_close_notify(&ssl);
    } while (ret == MBEDTLS_ERR_SSL_WANT_WRITE);
    ret = 0;

    mbedtls_printf(" done\n");

#if defined(MBEDTLS_SSL_CACHE_C)
    if (opt.cache_remove > 0) {
        mbedtls_ssl_cache_remove(&cache, ssl.session->id, ssl.session->id_len);
    }
#endif

    goto reset;

    /*
     * Cleanup and exit
     */
exit:
#ifdef MBEDTLS_ERROR_C
    if (ret != 0) {
        char error_buf[100];
        mbedtls_strerror(ret, error_buf, 100);
        mbedtls_printf("Last error was: -0x%X - %s\n\n", (unsigned int) -ret, error_buf);
    }
#endif

    if (opt.query_config_mode == DFL_QUERY_CONFIG_MODE) {
        mbedtls_printf("  . Cleaning up...");
        fflush(stdout);
    }

    mbedtls_net_free(&client_fd);
    mbedtls_net_free(&listen_fd);

    mbedtls_ssl_free(&ssl);
    mbedtls_ssl_config_free(&conf);

#if defined(MBEDTLS_SSL_CACHE_C)
    mbedtls_ssl_cache_free(&cache);
#endif
#if defined(MBEDTLS_SSL_SESSION_TICKETS) && defined(MBEDTLS_SSL_TICKET_C)
    mbedtls_ssl_ticket_free(&ticket_ctx);
#endif
#if defined(MBEDTLS_SSL_COOKIE_C)
    mbedtls_ssl_cookie_free(&cookie_ctx);
#endif

#if defined(MBEDTLS_SSL_CONTEXT_SERIALIZATION)
    if (context_buf != NULL) {
        mbedtls_platform_zeroize(context_buf, context_buf_len);
    }
    mbedtls_free(context_buf);
#endif

#if defined(SNI_OPTION)
    sni_free(sni_info);
#endif

#if defined(MBEDTLS_SSL_HANDSHAKE_WITH_PSK_ENABLED)
    ret = psk_free(psk_info);
    if ((ret != 0) && (opt.query_config_mode == DFL_QUERY_CONFIG_MODE)) {
        mbedtls_printf("Failed to list of opaque PSKs - error was %d\n", ret);
    }
#endif

#if defined(MBEDTLS_SSL_HANDSHAKE_WITH_CERT_ENABLED)
    mbedtls_x509_crt_free(&cacert);
    mbedtls_x509_crt_free(&srvcert);
    mbedtls_pk_free(&pkey);
    mbedtls_x509_crt_free(&srvcert2);
    mbedtls_pk_free(&pkey2);
#if defined(MBEDTLS_USE_PSA_CRYPTO)
    psa_destroy_key(key_slot);
    psa_destroy_key(key_slot2);
#endif
#endif

#if defined(MBEDTLS_DHM_C) && defined(MBEDTLS_FS_IO)
    mbedtls_dhm_free(&dhm);
#endif

#if defined(MBEDTLS_SSL_ASYNC_PRIVATE)
    for (i = 0; (size_t) i < ssl_async_keys.slots_used; i++) {
        if (ssl_async_keys.slots[i].pk_owned) {
            mbedtls_pk_free(ssl_async_keys.slots[i].pk);
            mbedtls_free(ssl_async_keys.slots[i].pk);
            ssl_async_keys.slots[i].pk = NULL;
        }
    }
#endif

#if defined(MBEDTLS_SSL_HANDSHAKE_WITH_PSK_ENABLED) && \
    defined(MBEDTLS_USE_PSA_CRYPTO)
    if (opt.psk_opaque != 0) {
        /* This is ok even if the slot hasn't been
         * initialized (we might have jumed here
         * immediately because of bad cmd line params,
         * for example). */
        status = psa_destroy_key(psk_slot);
        if ((status != PSA_SUCCESS) &&
            (opt.query_config_mode == DFL_QUERY_CONFIG_MODE)) {
            mbedtls_printf("Failed to destroy key slot %u - error was %d",
                           (unsigned) MBEDTLS_SVC_KEY_ID_GET_KEY_ID(psk_slot),
                           (int) status);
        }
    }
#endif /* MBEDTLS_SSL_HANDSHAKE_WITH_PSK_ENABLED &&
          MBEDTLS_USE_PSA_CRYPTO */

#if defined(MBEDTLS_KEY_EXCHANGE_ECJPAKE_ENABLED) && \
    defined(MBEDTLS_USE_PSA_CRYPTO)
    /*
     * In case opaque keys it's the user responsibility to keep the key valid
     * for the duration of the handshake and destroy it at the end
     */
    if ((opt.ecjpake_pw_opaque != DFL_ECJPAKE_PW_OPAQUE)) {
        psa_key_attributes_t check_attributes = PSA_KEY_ATTRIBUTES_INIT;

        /* Verify that the key is still valid before destroying it */
        if (psa_get_key_attributes(ecjpake_pw_slot, &check_attributes) !=
            PSA_SUCCESS) {
            if (ret == 0) {
                ret = 1;
            }
            mbedtls_printf("The EC J-PAKE password key has unexpectedly been already destroyed\n");
        } else {
            psa_destroy_key(ecjpake_pw_slot);
        }
    }
#endif  /* MBEDTLS_KEY_EXCHANGE_ECJPAKE_ENABLED && MBEDTLS_USE_PSA_CRYPTO */

#if defined(MBEDTLS_USE_PSA_CRYPTO) || defined(MBEDTLS_SSL_PROTO_TLS1_3)
    const char *message = mbedtls_test_helper_is_psa_leaking();
    if (message) {
        if (ret == 0) {
            ret = 1;
        }
        mbedtls_printf("PSA memory leak detected: %s\n",  message);
    }
#endif

    /* For builds with MBEDTLS_TEST_USE_PSA_CRYPTO_RNG psa crypto
     * resources are freed by rng_free(). */
#if (defined(MBEDTLS_USE_PSA_CRYPTO) || defined(MBEDTLS_SSL_PROTO_TLS1_3)) \
    && !defined(MBEDTLS_TEST_USE_PSA_CRYPTO_RNG)
    mbedtls_psa_crypto_free();
#endif

    rng_free(&rng);

    mbedtls_free(buf);

#if defined(MBEDTLS_TEST_HOOKS)
    /* Let test hooks detect errors such as resource leaks.
     * Don't do it in query_config mode, because some test code prints
     * information to stdout and this gets mixed with the regular output. */
    if (opt.query_config_mode == DFL_QUERY_CONFIG_MODE) {
        if (test_hooks_failure_detected()) {
            if (ret == 0) {
                ret = 1;
            }
            mbedtls_printf("Test hooks detected errors.\n");
        }
    }
    test_hooks_free();
#endif /* MBEDTLS_TEST_HOOKS */

#if defined(MBEDTLS_MEMORY_BUFFER_ALLOC_C)
#if defined(MBEDTLS_MEMORY_DEBUG)
    mbedtls_memory_buffer_alloc_status();
#endif
    mbedtls_memory_buffer_alloc_free();
#endif  /* MBEDTLS_MEMORY_BUFFER_ALLOC_C */

    if (opt.query_config_mode == DFL_QUERY_CONFIG_MODE) {
        mbedtls_printf(" done.\n");
    }

    // Shell can not handle large exit numbers -> 1 for errors
    if (ret < 0) {
        ret = 1;
    }

    if (opt.query_config_mode == DFL_QUERY_CONFIG_MODE) {
        mbedtls_exit(ret);
    } else {
        mbedtls_exit(query_config_ret);
    }
}
#endif /* !MBEDTLS_SSL_TEST_IMPOSSIBLE && MBEDTLS_SSL_SRV_C */<|MERGE_RESOLUTION|>--- conflicted
+++ resolved
@@ -124,11 +124,8 @@
 #define DFL_GROUPS              NULL
 #define DFL_MAX_EARLY_DATA_SIZE MBEDTLS_SSL_MAX_EARLY_DATA_SIZE
 #define DFL_EARLY_DATA          0
-<<<<<<< HEAD
 #define DFL_RECO_GROUPS         NULL
-=======
 #define DFL_RECO_EARLY_DATA     NULL
->>>>>>> 083a7683
 #define DFL_SIG_ALGS            NULL
 #define DFL_DHM_FILE            NULL
 #define DFL_TRANSPORT           MBEDTLS_SSL_TRANSPORT_STREAM
@@ -3375,20 +3372,18 @@
     mbedtls_net_free(&client_fd);
 
     if (connection_counter++) {
-<<<<<<< HEAD
+#if defined(MBEDTLS_SSL_EARLY_DATA)
+        if (opt.reco_early_data) {
+            mbedtls_ssl_conf_early_data(&conf, parse_early_data(opt.reco_early_data));
+        }
+#endif
         if (opt.reco_groups != NULL) {
             if (parse_groups(opt.reco_groups, group_list, GROUP_LIST_SIZE) != 0) {
                 goto exit;
             }
             mbedtls_ssl_conf_groups(&conf, group_list);
         }
-=======
-#if defined(MBEDTLS_SSL_EARLY_DATA)
-        if (opt.reco_early_data) {
-            mbedtls_ssl_conf_early_data(&conf, parse_early_data(opt.reco_early_data));
-        }
-#endif
->>>>>>> 083a7683
+
     }
 
     mbedtls_ssl_session_reset(&ssl);
