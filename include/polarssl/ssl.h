/**
 * \file ssl.h
 *
 * \brief SSL/TLS functions.
 *
 *  Copyright (C) 2006-2014, Brainspark B.V.
 *
 *  This file is part of PolarSSL (http://www.polarssl.org)
 *  Lead Maintainer: Paul Bakker <polarssl_maintainer at polarssl.org>
 *
 *  All rights reserved.
 *
 *  This program is free software; you can redistribute it and/or modify
 *  it under the terms of the GNU General Public License as published by
 *  the Free Software Foundation; either version 2 of the License, or
 *  (at your option) any later version.
 *
 *  This program is distributed in the hope that it will be useful,
 *  but WITHOUT ANY WARRANTY; without even the implied warranty of
 *  MERCHANTABILITY or FITNESS FOR A PARTICULAR PURPOSE.  See the
 *  GNU General Public License for more details.
 *
 *  You should have received a copy of the GNU General Public License along
 *  with this program; if not, write to the Free Software Foundation, Inc.,
 *  51 Franklin Street, Fifth Floor, Boston, MA 02110-1301 USA.
 */
#ifndef POLARSSL_SSL_H
#define POLARSSL_SSL_H

#if !defined(POLARSSL_CONFIG_FILE)
#include "config.h"
#else
#include POLARSSL_CONFIG_FILE
#endif

/* Temporary compatibility trick for the current stable branch */
#if !defined(POLARSSL_SSL_DISABLE_RENEGOTIATION)
#define POLARSSL_SSL_RENEGOTIATION
#endif

#include "net.h"
#include "bignum.h"
#include "ecp.h"

#include "ssl_ciphersuites.h"

#if defined(POLARSSL_MD5_C)
#include "md5.h"
#endif

#if defined(POLARSSL_SHA1_C)
#include "sha1.h"
#endif

#if defined(POLARSSL_SHA256_C)
#include "sha256.h"
#endif

#if defined(POLARSSL_SHA512_C)
#include "sha512.h"
#endif

// for session tickets
#if defined(POLARSSL_AES_C)
#include "aes.h"
#endif

#if defined(POLARSSL_X509_CRT_PARSE_C)
#include "x509_crt.h"
#include "x509_crl.h"
#endif

#if defined(POLARSSL_DHM_C)
#include "dhm.h"
#endif

#if defined(POLARSSL_ECDH_C)
#include "ecdh.h"
#endif

#if defined(POLARSSL_ZLIB_SUPPORT)
#include "zlib.h"
#endif

#if defined(POLARSSL_SSL_PROTO_DTLS)
#include "timing.h"
#endif

#if defined(POLARSSL_HAVE_TIME)
#include <time.h>
#endif

/* For convenience below and in programs */
#if defined(POLARSSL_KEY_EXCHANGE_PSK_ENABLED) ||                           \
    defined(POLARSSL_KEY_EXCHANGE_RSA_PSK_ENABLED) ||                       \
    defined(POLARSSL_KEY_EXCHANGE_DHE_PSK_ENABLED) ||                       \
    defined(POLARSSL_KEY_EXCHANGE_ECDHE_PSK_ENABLED)
#define POLARSSL_KEY_EXCHANGE__SOME__PSK_ENABLED
#endif

#if defined(POLARSSL_KEY_EXCHANGE_ECDHE_RSA_ENABLED) ||                     \
    defined(POLARSSL_KEY_EXCHANGE_ECDHE_ECDSA_ENABLED) ||                   \
    defined(POLARSSL_KEY_EXCHANGE_ECDHE_PSK_ENABLED)
#define POLARSSL_KEY_EXCHANGE__SOME__ECDHE_ENABLED
#endif

#if defined(_MSC_VER) && !defined(inline)
#define inline _inline
#else
#if defined(__ARMCC_VERSION) && !defined(inline)
#define inline __inline
#endif /* __ARMCC_VERSION */
#endif /*_MSC_VER */

/*
 * SSL Error codes
 */
#define POLARSSL_ERR_SSL_FEATURE_UNAVAILABLE               -0x7080  /**< The requested feature is not available. */
#define POLARSSL_ERR_SSL_BAD_INPUT_DATA                    -0x7100  /**< Bad input parameters to function. */
#define POLARSSL_ERR_SSL_INVALID_MAC                       -0x7180  /**< Verification of the message MAC failed. */
#define POLARSSL_ERR_SSL_INVALID_RECORD                    -0x7200  /**< An invalid SSL record was received. */
#define POLARSSL_ERR_SSL_CONN_EOF                          -0x7280  /**< The connection indicated an EOF. */
#define POLARSSL_ERR_SSL_UNKNOWN_CIPHER                    -0x7300  /**< An unknown cipher was received. */
#define POLARSSL_ERR_SSL_NO_CIPHER_CHOSEN                  -0x7380  /**< The server has no ciphersuites in common with the client. */
#define POLARSSL_ERR_SSL_NO_RNG                            -0x7400  /**< No RNG was provided to the SSL module. */
#define POLARSSL_ERR_SSL_NO_CLIENT_CERTIFICATE             -0x7480  /**< No client certification received from the client, but required by the authentication mode. */
#define POLARSSL_ERR_SSL_CERTIFICATE_TOO_LARGE             -0x7500  /**< Our own certificate(s) is/are too large to send in an SSL message.*/
#define POLARSSL_ERR_SSL_CERTIFICATE_REQUIRED              -0x7580  /**< The own certificate is not set, but needed by the server. */
#define POLARSSL_ERR_SSL_PRIVATE_KEY_REQUIRED              -0x7600  /**< The own private key or pre-shared key is not set, but needed. */
#define POLARSSL_ERR_SSL_CA_CHAIN_REQUIRED                 -0x7680  /**< No CA Chain is set, but required to operate. */
#define POLARSSL_ERR_SSL_UNEXPECTED_MESSAGE                -0x7700  /**< An unexpected message was received from our peer. */
#define POLARSSL_ERR_SSL_FATAL_ALERT_MESSAGE               -0x7780  /**< A fatal alert message was received from our peer. */
#define POLARSSL_ERR_SSL_PEER_VERIFY_FAILED                -0x7800  /**< Verification of our peer failed. */
#define POLARSSL_ERR_SSL_PEER_CLOSE_NOTIFY                 -0x7880  /**< The peer notified us that the connection is going to be closed. */
#define POLARSSL_ERR_SSL_BAD_HS_CLIENT_HELLO               -0x7900  /**< Processing of the ClientHello handshake message failed. */
#define POLARSSL_ERR_SSL_BAD_HS_SERVER_HELLO               -0x7980  /**< Processing of the ServerHello handshake message failed. */
#define POLARSSL_ERR_SSL_BAD_HS_CERTIFICATE                -0x7A00  /**< Processing of the Certificate handshake message failed. */
#define POLARSSL_ERR_SSL_BAD_HS_CERTIFICATE_REQUEST        -0x7A80  /**< Processing of the CertificateRequest handshake message failed. */
#define POLARSSL_ERR_SSL_BAD_HS_SERVER_KEY_EXCHANGE        -0x7B00  /**< Processing of the ServerKeyExchange handshake message failed. */
#define POLARSSL_ERR_SSL_BAD_HS_SERVER_HELLO_DONE          -0x7B80  /**< Processing of the ServerHelloDone handshake message failed. */
#define POLARSSL_ERR_SSL_BAD_HS_CLIENT_KEY_EXCHANGE        -0x7C00  /**< Processing of the ClientKeyExchange handshake message failed. */
#define POLARSSL_ERR_SSL_BAD_HS_CLIENT_KEY_EXCHANGE_RP     -0x7C80  /**< Processing of the ClientKeyExchange handshake message failed in DHM / ECDH Read Public. */
#define POLARSSL_ERR_SSL_BAD_HS_CLIENT_KEY_EXCHANGE_CS     -0x7D00  /**< Processing of the ClientKeyExchange handshake message failed in DHM / ECDH Calculate Secret. */
#define POLARSSL_ERR_SSL_BAD_HS_CERTIFICATE_VERIFY         -0x7D80  /**< Processing of the CertificateVerify handshake message failed. */
#define POLARSSL_ERR_SSL_BAD_HS_CHANGE_CIPHER_SPEC         -0x7E00  /**< Processing of the ChangeCipherSpec handshake message failed. */
#define POLARSSL_ERR_SSL_BAD_HS_FINISHED                   -0x7E80  /**< Processing of the Finished handshake message failed. */
#define POLARSSL_ERR_SSL_MALLOC_FAILED                     -0x7F00  /**< Memory allocation failed */
#define POLARSSL_ERR_SSL_HW_ACCEL_FAILED                   -0x7F80  /**< Hardware acceleration function returned with error */
#define POLARSSL_ERR_SSL_HW_ACCEL_FALLTHROUGH              -0x6F80  /**< Hardware acceleration function skipped / left alone data */
#define POLARSSL_ERR_SSL_COMPRESSION_FAILED                -0x6F00  /**< Processing of the compression / decompression failed */
#define POLARSSL_ERR_SSL_BAD_HS_PROTOCOL_VERSION           -0x6E80  /**< Handshake protocol not within min/max boundaries */
#define POLARSSL_ERR_SSL_BAD_HS_NEW_SESSION_TICKET         -0x6E00  /**< Processing of the NewSessionTicket handshake message failed. */
#define POLARSSL_ERR_SSL_SESSION_TICKET_EXPIRED            -0x6D80  /**< Session ticket has expired. */
#define POLARSSL_ERR_SSL_PK_TYPE_MISMATCH                  -0x6D00  /**< Public key type mismatch (eg, asked for RSA key exchange and presented EC key) */
#define POLARSSL_ERR_SSL_UNKNOWN_IDENTITY                  -0x6C80  /**< Unknown identity received (eg, PSK identity) */
#define POLARSSL_ERR_SSL_INTERNAL_ERROR                    -0x6C00  /**< Internal error (eg, unexpected failure in lower-level module) */
#define POLARSSL_ERR_SSL_COUNTER_WRAPPING                  -0x6B80  /**< A counter would wrap (eg, too many messages exchanged). */
#define POLARSSL_ERR_SSL_WAITING_SERVER_HELLO_RENEGO       -0x6B00  /**< Unexpected message at ServerHello in renegotiation. */
#define POLARSSL_ERR_SSL_HELLO_VERIFY_REQUIRED             -0x6A80  /**< DTLS client must retry for hello verification */
#define POLARSSL_ERR_SSL_BUFFER_TOO_SMALL                  -0x6A00  /**< A buffer is too small to receive or write a message */

/*
 * Various constants
 */
#define SSL_MAJOR_VERSION_3             3
#define SSL_MINOR_VERSION_0             0   /*!< SSL v3.0 */
#define SSL_MINOR_VERSION_1             1   /*!< TLS v1.0 */
#define SSL_MINOR_VERSION_2             2   /*!< TLS v1.1 */
#define SSL_MINOR_VERSION_3             3   /*!< TLS v1.2 */

#define SSL_TRANSPORT_STREAM            0   /*!< TLS      */
#define SSL_TRANSPORT_DATAGRAM          1   /*!< DTLS     */

/* Determine minimum supported version */
#define SSL_MIN_MAJOR_VERSION           SSL_MAJOR_VERSION_3

#if defined(POLARSSL_SSL_PROTO_SSL3)
#define SSL_MIN_MINOR_VERSION           SSL_MINOR_VERSION_0
#else
#if defined(POLARSSL_SSL_PROTO_TLS1)
#define SSL_MIN_MINOR_VERSION           SSL_MINOR_VERSION_1
#else
#if defined(POLARSSL_SSL_PROTO_TLS1_1)
#define SSL_MIN_MINOR_VERSION           SSL_MINOR_VERSION_2
#else
#if defined(POLARSSL_SSL_PROTO_TLS1_2)
#define SSL_MIN_MINOR_VERSION           SSL_MINOR_VERSION_3
#endif /* POLARSSL_SSL_PROTO_TLS1_2 */
#endif /* POLARSSL_SSL_PROTO_TLS1_1 */
#endif /* POLARSSL_SSL_PROTO_TLS1   */
#endif /* POLARSSL_SSL_PROTO_SSL3   */

/* Determine maximum supported version */
#define SSL_MAX_MAJOR_VERSION           SSL_MAJOR_VERSION_3

#if defined(POLARSSL_SSL_PROTO_TLS1_2)
#define SSL_MAX_MINOR_VERSION           SSL_MINOR_VERSION_3
#else
#if defined(POLARSSL_SSL_PROTO_TLS1_1)
#define SSL_MAX_MINOR_VERSION           SSL_MINOR_VERSION_2
#else
#if defined(POLARSSL_SSL_PROTO_TLS1)
#define SSL_MAX_MINOR_VERSION           SSL_MINOR_VERSION_1
#else
#if defined(POLARSSL_SSL_PROTO_SSL3)
#define SSL_MAX_MINOR_VERSION           SSL_MINOR_VERSION_0
#endif /* POLARSSL_SSL_PROTO_SSL3   */
#endif /* POLARSSL_SSL_PROTO_TLS1   */
#endif /* POLARSSL_SSL_PROTO_TLS1_1 */
#endif /* POLARSSL_SSL_PROTO_TLS1_2 */

/* RFC 6066 section 4, see also mfl_code_to_length in ssl_tls.c
 * NONE must be zero so that memset()ing structure to zero works */
#define SSL_MAX_FRAG_LEN_NONE           0   /*!< don't use this extension   */
#define SSL_MAX_FRAG_LEN_512            1   /*!< MaxFragmentLength 2^9      */
#define SSL_MAX_FRAG_LEN_1024           2   /*!< MaxFragmentLength 2^10     */
#define SSL_MAX_FRAG_LEN_2048           3   /*!< MaxFragmentLength 2^11     */
#define SSL_MAX_FRAG_LEN_4096           4   /*!< MaxFragmentLength 2^12     */
#define SSL_MAX_FRAG_LEN_INVALID        5   /*!< first invalid value        */

#define SSL_IS_CLIENT                   0
#define SSL_IS_SERVER                   1

#define SSL_IS_NOT_FALLBACK             0
#define SSL_IS_FALLBACK                 1

#define SSL_EXTENDED_MS_DISABLED        0
#define SSL_EXTENDED_MS_ENABLED         1

#define SSL_ETM_DISABLED                0
#define SSL_ETM_ENABLED                 1

#define SSL_COMPRESS_NULL               0
#define SSL_COMPRESS_DEFLATE            1

#define SSL_VERIFY_NONE                 0
#define SSL_VERIFY_OPTIONAL             1
#define SSL_VERIFY_REQUIRED             2

#define SSL_INITIAL_HANDSHAKE           0
#define SSL_RENEGOTIATION               1   /* In progress */
#define SSL_RENEGOTIATION_DONE          2   /* Done or aborted */
#define SSL_RENEGOTIATION_PENDING       3   /* Requested (server only) */

#define SSL_LEGACY_RENEGOTIATION        0
#define SSL_SECURE_RENEGOTIATION        1

#define SSL_RENEGOTIATION_DISABLED      0
#define SSL_RENEGOTIATION_ENABLED       1

#define SSL_ANTI_REPLAY_DISABLED        0
#define SSL_ANTI_REPLAY_ENABLED         1

#define SSL_RENEGOTIATION_NOT_ENFORCED  -1
#define SSL_RENEGO_MAX_RECORDS_DEFAULT  16

#define SSL_LEGACY_NO_RENEGOTIATION     0
#define SSL_LEGACY_ALLOW_RENEGOTIATION  1
#define SSL_LEGACY_BREAK_HANDSHAKE      2

#define SSL_TRUNC_HMAC_DISABLED         0
#define SSL_TRUNC_HMAC_ENABLED          1
#define SSL_TRUNCATED_HMAC_LEN          10  /* 80 bits, rfc 6066 section 7 */

#define SSL_SESSION_TICKETS_DISABLED     0
#define SSL_SESSION_TICKETS_ENABLED      1

/*
 * DTLS retransmission states, see RFC 6347 4.2.4
 *
 * The SENDING state is merged in PREPARING for initial sends,
 * but is distinct for resends.
 *
 * Note: initial state is wrong for server, but is not used anyway.
 */
#define SSL_RETRANS_PREPARING       0
#define SSL_RETRANS_SENDING         1
#define SSL_RETRANS_WAITING         2
#define SSL_RETRANS_FINISHED        3

/*
 * Default range for DTLS retransmission timer value, in milliseconds.
 * RFC 6347 4.2.4.1 says from 1 second to 60 seconds.
 */
#define SSL_DTLS_TIMEOUT_DFL_MIN    1000
#define SSL_DTLS_TIMEOUT_DFL_MAX   60000

/**
 * \name SECTION: Module settings
 *
 * The configuration options you can set for this module are in this section.
 * Either change them in config.h or define them on the compiler command line.
 * \{
 */

#if !defined(SSL_DEFAULT_TICKET_LIFETIME)
#define SSL_DEFAULT_TICKET_LIFETIME     86400 /**< Lifetime of session tickets (if enabled) */
#endif

/*
 * Size of the input / output buffer.
 * Note: the RFC defines the default size of SSL / TLS messages. If you
 * change the value here, other clients / servers may not be able to
 * communicate with you anymore. Only change this value if you control
 * both sides of the connection and have it reduced at both sides, or
 * if you're using the Max Fragment Length extension and you know all your
 * peers are using it too!
 */
#if !defined(SSL_MAX_CONTENT_LEN)
#define SSL_MAX_CONTENT_LEN         16384   /**< Size of the input / output buffer */
#endif

/* \} name SECTION: Module settings */

/*
 * Allow extra bytes for record, authentication and encryption overhead:
 * counter (8) + header (5) + IV(16) + MAC (16-48) + padding (0-256)
 * and allow for a maximum of 1024 of compression expansion if
 * enabled.
 */
#if defined(POLARSSL_ZLIB_SUPPORT)
#define SSL_COMPRESSION_ADD          1024
#else
#define SSL_COMPRESSION_ADD             0
#endif

#if defined(POLARSSL_RC4_C) || defined(POLARSSL_CIPHER_MODE_CBC)
/* Ciphersuites using HMAC */
#if defined(POLARSSL_SHA512_C)
#define SSL_MAC_ADD                 48  /* SHA-384 used for HMAC */
#elif defined(POLARSSL_SHA256_C)
#define SSL_MAC_ADD                 32  /* SHA-256 used for HMAC */
#else
#define SSL_MAC_ADD                 20  /* SHA-1   used for HMAC */
#endif
#else
/* AEAD ciphersuites: GCM and CCM use a 128 bits tag */
#define SSL_MAC_ADD                 16
#endif

#if defined(POLARSSL_CIPHER_MODE_CBC)
#define SSL_PADDING_ADD            256
#else
#define SSL_PADDING_ADD              0
#endif

#define SSL_BUFFER_LEN  ( SSL_MAX_CONTENT_LEN               \
                        + SSL_COMPRESSION_ADD               \
                        + 29 /* counter + header + IV */    \
                        + SSL_MAC_ADD                       \
                        + SSL_PADDING_ADD                   \
                        )

/*
 * Length of the verify data for secure renegotiation
 */
#if defined(POLARSSL_SSL_PROTO_SSL3)
#define SSL_VERIFY_DATA_MAX_LEN 36
#else
#define SSL_VERIFY_DATA_MAX_LEN 12
#endif

/*
 * Signaling ciphersuite values (SCSV)
 */
#define SSL_EMPTY_RENEGOTIATION_INFO    0xFF   /**< renegotiation info ext */
#define SSL_FALLBACK_SCSV               0x5600 /**< draft-ietf-tls-downgrade-scsv-00 */

/*
 * Supported Signature and Hash algorithms (For TLS 1.2)
 * RFC 5246 section 7.4.1.4.1
 */
#define SSL_HASH_NONE                0
#define SSL_HASH_MD5                 1
#define SSL_HASH_SHA1                2
#define SSL_HASH_SHA224              3
#define SSL_HASH_SHA256              4
#define SSL_HASH_SHA384              5
#define SSL_HASH_SHA512              6

#define SSL_SIG_ANON                 0
#define SSL_SIG_RSA                  1
#define SSL_SIG_ECDSA                3

/*
 * Client Certificate Types
 * RFC 5246 section 7.4.4 plus RFC 4492 section 5.5
 */
#define SSL_CERT_TYPE_RSA_SIGN       1
#define SSL_CERT_TYPE_ECDSA_SIGN    64

/*
 * Message, alert and handshake types
 */
#define SSL_MSG_CHANGE_CIPHER_SPEC     20
#define SSL_MSG_ALERT                  21
#define SSL_MSG_HANDSHAKE              22
#define SSL_MSG_APPLICATION_DATA       23

#define SSL_ALERT_LEVEL_WARNING         1
#define SSL_ALERT_LEVEL_FATAL           2

#define SSL_ALERT_MSG_CLOSE_NOTIFY           0  /* 0x00 */
#define SSL_ALERT_MSG_UNEXPECTED_MESSAGE    10  /* 0x0A */
#define SSL_ALERT_MSG_BAD_RECORD_MAC        20  /* 0x14 */
#define SSL_ALERT_MSG_DECRYPTION_FAILED     21  /* 0x15 */
#define SSL_ALERT_MSG_RECORD_OVERFLOW       22  /* 0x16 */
#define SSL_ALERT_MSG_DECOMPRESSION_FAILURE 30  /* 0x1E */
#define SSL_ALERT_MSG_HANDSHAKE_FAILURE     40  /* 0x28 */
#define SSL_ALERT_MSG_NO_CERT               41  /* 0x29 */
#define SSL_ALERT_MSG_BAD_CERT              42  /* 0x2A */
#define SSL_ALERT_MSG_UNSUPPORTED_CERT      43  /* 0x2B */
#define SSL_ALERT_MSG_CERT_REVOKED          44  /* 0x2C */
#define SSL_ALERT_MSG_CERT_EXPIRED          45  /* 0x2D */
#define SSL_ALERT_MSG_CERT_UNKNOWN          46  /* 0x2E */
#define SSL_ALERT_MSG_ILLEGAL_PARAMETER     47  /* 0x2F */
#define SSL_ALERT_MSG_UNKNOWN_CA            48  /* 0x30 */
#define SSL_ALERT_MSG_ACCESS_DENIED         49  /* 0x31 */
#define SSL_ALERT_MSG_DECODE_ERROR          50  /* 0x32 */
#define SSL_ALERT_MSG_DECRYPT_ERROR         51  /* 0x33 */
#define SSL_ALERT_MSG_EXPORT_RESTRICTION    60  /* 0x3C */
#define SSL_ALERT_MSG_PROTOCOL_VERSION      70  /* 0x46 */
#define SSL_ALERT_MSG_INSUFFICIENT_SECURITY 71  /* 0x47 */
#define SSL_ALERT_MSG_INTERNAL_ERROR        80  /* 0x50 */
#define SSL_ALERT_MSG_INAPROPRIATE_FALLBACK 86  /* 0x56 */
#define SSL_ALERT_MSG_USER_CANCELED         90  /* 0x5A */
#define SSL_ALERT_MSG_NO_RENEGOTIATION     100  /* 0x64 */
#define SSL_ALERT_MSG_UNSUPPORTED_EXT      110  /* 0x6E */
#define SSL_ALERT_MSG_UNRECOGNIZED_NAME    112  /* 0x70 */
#define SSL_ALERT_MSG_UNKNOWN_PSK_IDENTITY 115  /* 0x73 */
#define SSL_ALERT_MSG_NO_APPLICATION_PROTOCOL 120 /* 0x78 */

#define SSL_HS_HELLO_REQUEST            0
#define SSL_HS_CLIENT_HELLO             1
#define SSL_HS_SERVER_HELLO             2
#define SSL_HS_HELLO_VERIFY_REQUEST     3
#define SSL_HS_NEW_SESSION_TICKET       4
#define SSL_HS_CERTIFICATE             11
#define SSL_HS_SERVER_KEY_EXCHANGE     12
#define SSL_HS_CERTIFICATE_REQUEST     13
#define SSL_HS_SERVER_HELLO_DONE       14
#define SSL_HS_CERTIFICATE_VERIFY      15
#define SSL_HS_CLIENT_KEY_EXCHANGE     16
#define SSL_HS_FINISHED                20

/*
 * TLS extensions
 */
#define TLS_EXT_SERVERNAME                   0
#define TLS_EXT_SERVERNAME_HOSTNAME          0

#define TLS_EXT_MAX_FRAGMENT_LENGTH          1

#define TLS_EXT_TRUNCATED_HMAC               4

#define TLS_EXT_SUPPORTED_ELLIPTIC_CURVES   10
#define TLS_EXT_SUPPORTED_POINT_FORMATS     11

#define TLS_EXT_SIG_ALG                     13

#define TLS_EXT_ALPN                        16

#define TLS_EXT_ENCRYPT_THEN_MAC            22 /* 0x16 */
#define TLS_EXT_EXTENDED_MASTER_SECRET  0x0017 /* 23 */

#define TLS_EXT_SESSION_TICKET              35

#define TLS_EXT_RENEGOTIATION_INFO      0xFF01

/*
 * TLS extension flags (for extensions with outgoing ServerHello content
 * that need it (e.g. for RENEGOTIATION_INFO the server already knows because
 * of state of the renegotiation flag, so no indicator is required)
 */
#define TLS_EXT_SUPPORTED_POINT_FORMATS_PRESENT (1 << 0)

/*
 * Size defines
 */
#if !defined(POLARSSL_PSK_MAX_LEN)
#define POLARSSL_PSK_MAX_LEN            32 /* 256 bits */
#endif

/* Dummy type used only for its size */
union _ssl_premaster_secret
{
#if defined(POLARSSL_KEY_EXCHANGE_RSA_ENABLED)
    unsigned char _pms_rsa[48];                         /* RFC 5246 8.1.1 */
#endif
#if defined(POLARSSL_KEY_EXCHANGE_DHE_RSA_ENABLED)
    unsigned char _pms_dhm[POLARSSL_MPI_MAX_SIZE];      /* RFC 5246 8.1.2 */
#endif
#if defined(POLARSSL_KEY_EXCHANGE_ECDHE_RSA_ENABLED)    || \
    defined(POLARSSL_KEY_EXCHANGE_ECDHE_ECDSA_ENABLED)  || \
    defined(POLARSSL_KEY_EXCHANGE_ECDH_RSA_ENABLED)     || \
    defined(POLARSSL_KEY_EXCHANGE_ECDH_ECDSA_ENABLED)
    unsigned char _pms_ecdh[POLARSSL_ECP_MAX_BYTES];    /* RFC 4492 5.10 */
#endif
#if defined(POLARSSL_KEY_EXCHANGE_PSK_ENABLED)
    unsigned char _pms_psk[4 + 2 * POLARSSL_PSK_MAX_LEN];       /* RFC 4279 2 */
#endif
#if defined(POLARSSL_KEY_EXCHANGE_DHE_PSK_ENABLED)
    unsigned char _pms_dhe_psk[4 + POLARSSL_MPI_MAX_SIZE
                                 + POLARSSL_PSK_MAX_LEN];       /* RFC 4279 3 */
#endif
#if defined(POLARSSL_KEY_EXCHANGE_RSA_PSK_ENABLED)
    unsigned char _pms_rsa_psk[52 + POLARSSL_PSK_MAX_LEN];      /* RFC 4279 4 */
#endif
#if defined(POLARSSL_KEY_EXCHANGE_ECDHE_PSK_ENABLED)
    unsigned char _pms_ecdhe_psk[4 + POLARSSL_ECP_MAX_BYTES
                                   + POLARSSL_PSK_MAX_LEN];     /* RFC 5489 2 */
#endif
};

#define POLARSSL_PREMASTER_SIZE     sizeof( union _ssl_premaster_secret )

#ifdef __cplusplus
extern "C" {
#endif

/*
 * Generic function pointers for allowing external RSA private key
 * implementations.
 */
typedef int (*rsa_decrypt_func)( void *ctx, int mode, size_t *olen,
                        const unsigned char *input, unsigned char *output,
                        size_t output_max_len );
typedef int (*rsa_sign_func)( void *ctx,
                     int (*f_rng)(void *, unsigned char *, size_t), void *p_rng,
                     int mode, md_type_t md_alg, unsigned int hashlen,
                     const unsigned char *hash, unsigned char *sig );
typedef size_t (*rsa_key_len_func)( void *ctx );

/*
 * SSL state machine
 */
typedef enum
{
    SSL_HELLO_REQUEST,
    SSL_CLIENT_HELLO,
    SSL_SERVER_HELLO,
    SSL_SERVER_CERTIFICATE,
    SSL_SERVER_KEY_EXCHANGE,
    SSL_CERTIFICATE_REQUEST,
    SSL_SERVER_HELLO_DONE,
    SSL_CLIENT_CERTIFICATE,
    SSL_CLIENT_KEY_EXCHANGE,
    SSL_CERTIFICATE_VERIFY,
    SSL_CLIENT_CHANGE_CIPHER_SPEC,
    SSL_CLIENT_FINISHED,
    SSL_SERVER_CHANGE_CIPHER_SPEC,
    SSL_SERVER_FINISHED,
    SSL_FLUSH_BUFFERS,
    SSL_HANDSHAKE_WRAPUP,
    SSL_HANDSHAKE_OVER,
    SSL_SERVER_NEW_SESSION_TICKET,
    SSL_SERVER_HELLO_VERIFY_REQUEST_SENT,
}
ssl_states;

typedef struct _ssl_session ssl_session;
typedef struct _ssl_context ssl_context;
typedef struct _ssl_transform ssl_transform;
typedef struct _ssl_handshake_params ssl_handshake_params;
#if defined(POLARSSL_SSL_SESSION_TICKETS)
typedef struct _ssl_ticket_keys ssl_ticket_keys;
#endif
#if defined(POLARSSL_X509_CRT_PARSE_C)
typedef struct _ssl_key_cert ssl_key_cert;
#endif
#if defined(POLARSSL_SSL_PROTO_DTLS)
typedef struct _ssl_flight_item ssl_flight_item;
#endif

/*
 * This structure is used for storing current session data.
 */
struct _ssl_session
{
#if defined(POLARSSL_HAVE_TIME)
    time_t start;               /*!< starting time      */
#endif
    int ciphersuite;            /*!< chosen ciphersuite */
    int compression;            /*!< chosen compression */
    size_t length;              /*!< session id length  */
    unsigned char id[32];       /*!< session identifier */
    unsigned char master[48];   /*!< the master secret  */

#if defined(POLARSSL_X509_CRT_PARSE_C)
    x509_crt *peer_cert;        /*!< peer X.509 cert chain */
#endif /* POLARSSL_X509_CRT_PARSE_C */
    int verify_result;          /*!<  verification result     */

#if defined(POLARSSL_SSL_SESSION_TICKETS)
    unsigned char *ticket;      /*!< RFC 5077 session ticket */
    size_t ticket_len;          /*!< session ticket length   */
    uint32_t ticket_lifetime;   /*!< ticket lifetime hint    */
#endif /* POLARSSL_SSL_SESSION_TICKETS */

#if defined(POLARSSL_SSL_MAX_FRAGMENT_LENGTH)
    unsigned char mfl_code;     /*!< MaxFragmentLength negotiated by peer */
#endif /* POLARSSL_SSL_MAX_FRAGMENT_LENGTH */

#if defined(POLARSSL_SSL_TRUNCATED_HMAC)
    int trunc_hmac;             /*!< flag for truncated hmac activation   */
#endif /* POLARSSL_SSL_TRUNCATED_HMAC */

#if defined(POLARSSL_SSL_ENCRYPT_THEN_MAC)
    int encrypt_then_mac;       /*!< flag for EtM activation                */
#endif
};

/*
 * This structure contains a full set of runtime transform parameters
 * either in negotiation or active.
 */
struct _ssl_transform
{
    /*
     * Session specific crypto layer
     */
    const ssl_ciphersuite_t *ciphersuite_info;
                                        /*!<  Chosen cipersuite_info  */
    unsigned int keylen;                /*!<  symmetric key length    */
    size_t minlen;                      /*!<  min. ciphertext length  */
    size_t ivlen;                       /*!<  IV length               */
    size_t fixed_ivlen;                 /*!<  Fixed part of IV (AEAD) */
    size_t maclen;                      /*!<  MAC length              */

    unsigned char iv_enc[16];           /*!<  IV (encryption)         */
    unsigned char iv_dec[16];           /*!<  IV (decryption)         */

#if defined(POLARSSL_SSL_PROTO_SSL3)
    /* Needed only for SSL v3.0 secret */
    unsigned char mac_enc[20];          /*!<  SSL v3.0 secret (enc)   */
    unsigned char mac_dec[20];          /*!<  SSL v3.0 secret (dec)   */
#endif /* POLARSSL_SSL_PROTO_SSL3 */

    md_context_t md_ctx_enc;            /*!<  MAC (encryption)        */
    md_context_t md_ctx_dec;            /*!<  MAC (decryption)        */

    cipher_context_t cipher_ctx_enc;    /*!<  encryption context      */
    cipher_context_t cipher_ctx_dec;    /*!<  decryption context      */

    /*
     * Session specific compression layer
     */
#if defined(POLARSSL_ZLIB_SUPPORT)
    z_stream ctx_deflate;               /*!<  compression context     */
    z_stream ctx_inflate;               /*!<  decompression context   */
#endif
};

/*
 * This structure contains the parameters only needed during handshake.
 */
struct _ssl_handshake_params
{
    /*
     * Handshake specific crypto variables
     */
    int sig_alg;                        /*!<  Hash algorithm for signature   */
    int cert_type;                      /*!<  Requested cert type            */
    int verify_sig_alg;                 /*!<  Signature algorithm for verify */
#if defined(POLARSSL_DHM_C)
    dhm_context dhm_ctx;                /*!<  DHM key exchange        */
#endif
#if defined(POLARSSL_ECDH_C)
    ecdh_context ecdh_ctx;              /*!<  ECDH key exchange       */
#endif
#if defined(POLARSSL_ECDH_C) || defined(POLARSSL_ECDSA_C)
    const ecp_curve_info **curves;      /*!<  Supported elliptic curves */
#endif
#if defined(POLARSSL_X509_CRT_PARSE_C)
    /**
     * Current key/cert or key/cert list.
     * On client: pointer to ssl->key_cert, only the first entry used.
     * On server: starts as a pointer to ssl->key_cert, then becomes
     * a pointer to the chosen key from this list or the SNI list.
     */
    ssl_key_cert *key_cert;
#if defined(POLARSSL_SSL_SERVER_NAME_INDICATION)
    ssl_key_cert *sni_key_cert;         /*!<  key/cert list from SNI  */
#endif
#endif /* POLARSSL_X509_CRT_PARSE_C */
#if defined(POLARSSL_SSL_PROTO_DTLS)
    unsigned int out_msg_seq;           /*!<  Outgoing handshake sequence number */
    unsigned int in_msg_seq;            /*!<  Incoming handshake sequence number */

    unsigned char *verify_cookie;       /*!<  Cli: HelloVerifyRequest cookie
                                              Srv: unused                    */
    unsigned char verify_cookie_len;    /*!<  Cli: cookie length
                                              Srv: flag for sending a cookie */

    unsigned char *hs_msg;              /*!<  Reassembled handshake message  */

    uint32_t retransmit_timeout;        /*!<  Current value of timeout       */
    unsigned char retransmit_state;     /*!<  Retransmission state           */
    ssl_flight_item *flight;            /*!<  Current outgoing flight        */
    ssl_flight_item *cur_msg;           /*!<  Current message in flight      */
    unsigned int in_flight_start_seq;   /*!<  Minimum message sequence in the
                                              flight being received          */
    ssl_transform *alt_transform_out;   /*!<  Alternative transform for
                                              resending messages             */
    unsigned char alt_out_ctr[8];       /*!<  Alternative record epoch/counter
                                              for resending messages         */
#endif

    /*
     * Checksum contexts
     */
#if defined(POLARSSL_SSL_PROTO_SSL3) || defined(POLARSSL_SSL_PROTO_TLS1) || \
    defined(POLARSSL_SSL_PROTO_TLS1_1)
       md5_context fin_md5;
      sha1_context fin_sha1;
#endif
#if defined(POLARSSL_SSL_PROTO_TLS1_2)
#if defined(POLARSSL_SHA256_C)
    sha256_context fin_sha256;
#endif
#if defined(POLARSSL_SHA512_C)
    sha512_context fin_sha512;
#endif
#endif /* POLARSSL_SSL_PROTO_TLS1_2 */

    void (*update_checksum)(ssl_context *, const unsigned char *, size_t);
    void (*calc_verify)(ssl_context *, unsigned char *);
    void (*calc_finished)(ssl_context *, unsigned char *, int);
    int  (*tls_prf)(const unsigned char *, size_t, const char *,
                    const unsigned char *, size_t,
                    unsigned char *, size_t);

    size_t pmslen;                      /*!<  premaster length        */

    unsigned char randbytes[64];        /*!<  random bytes            */
    unsigned char premaster[POLARSSL_PREMASTER_SIZE];
                                        /*!<  premaster secret        */

    int resume;                         /*!<  session resume indicator*/
    int max_major_ver;                  /*!< max. major version client*/
    int max_minor_ver;                  /*!< max. minor version client*/
    int cli_exts;                       /*!< client extension presence*/

#if defined(POLARSSL_SSL_SESSION_TICKETS)
    int new_session_ticket;             /*!< use NewSessionTicket?    */
#endif /* POLARSSL_SSL_SESSION_TICKETS */
#if defined(POLARSSL_SSL_EXTENDED_MASTER_SECRET)
    int extended_ms;                    /*!< use Extended Master Secret? */
#endif
};

#if defined(POLARSSL_SSL_SESSION_TICKETS)
/*
 * Parameters needed to secure session tickets
 */
struct _ssl_ticket_keys
{
    unsigned char key_name[16];     /*!< name to quickly discard bad tickets */
    aes_context enc;                /*!< encryption context                  */
    aes_context dec;                /*!< decryption context                  */
    unsigned char mac_key[16];      /*!< authentication key                  */
};
#endif /* POLARSSL_SSL_SESSION_TICKETS */

#if defined(POLARSSL_X509_CRT_PARSE_C)
/*
 * List of certificate + private key pairs
 */
struct _ssl_key_cert
{
    x509_crt *cert;                 /*!< cert                       */
    pk_context *key;                /*!< private key                */
    int key_own_alloc;              /*!< did we allocate key?       */
    ssl_key_cert *next;             /*!< next key/cert pair         */
};
#endif /* POLARSSL_X509_CRT_PARSE_C */

#if defined(POLARSSL_SSL_PROTO_DTLS)
/*
 * List of handshake messages kept around for resending
 */
struct _ssl_flight_item
{
    unsigned char *p;       /*!< message, including handshake headers   */
    size_t len;             /*!< length of p                            */
    unsigned char type;     /*!< type of the message: handshake or CCS  */
    ssl_flight_item *next;  /*!< next handshake message(s)              */
};
#endif /* POLARSSL_SSL_PROTO_DTLS */

struct _ssl_context
{
    /*
     * Miscellaneous
     */
    int state;                  /*!< SSL handshake: current state     */
    int transport;              /*!< Transport: stream or datagram    */
    int renegotiation;          /*!< Initial or renegotiation         */
<<<<<<< HEAD
    int renego_records_seen;    /*!< Records since renego request, or with DTLS,
                                  number of retransmissions of request if
                                  renego_max_records is < 0           */
=======
#if defined(POLARSSL_SSL_RENEGOTIATION)
    int renego_records_seen;    /*!< Records since renego request     */
#endif
>>>>>>> f6080b85

    int major_ver;              /*!< equal to  SSL_MAJOR_VERSION_3    */
    int minor_ver;              /*!< either 0 (SSL3) or 1 (TLS1.0)    */

    int max_major_ver;          /*!< max. major version used          */
    int max_minor_ver;          /*!< max. minor version used          */
    int min_major_ver;          /*!< min. major version used          */
    int min_minor_ver;          /*!< min. minor version used          */

    uint32_t read_timeout;      /*!< timeout for ssl_read in milliseconds */

#if defined(POLARSSL_SSL_DTLS_BADMAC_LIMIT)
    unsigned badmac_limit;      /*!< limit of records with a bad MAC    */
    unsigned badmac_seen;       /*!< records with a bad MAC received    */
#endif

#if defined(POLARSSL_SSL_FALLBACK_SCSV) && defined(POLARSSL_SSL_CLI_C)
    char fallback;              /*!< flag for fallback connections    */
#endif
#if defined(POLARSSL_SSL_ENCRYPT_THEN_MAC)
    char encrypt_then_mac;      /*!< flag for encrypt-then-mac        */
#endif
#if defined(POLARSSL_SSL_EXTENDED_MASTER_SECRET)
    char extended_ms;           /*!< flag for extended master secret  */
#endif

    /*
     * Callbacks (RNG, debug, I/O, verification)
     */
    int  (*f_rng)(void *, unsigned char *, size_t);
    void (*f_dbg)(void *, int, const char *);
    int (*f_send)(void *, const unsigned char *, size_t);
    int (*f_recv)(void *, unsigned char *, size_t);
    int (*f_recv_timeout)(void *, unsigned char *, size_t, uint32_t);
    int (*f_get_cache)(void *, ssl_session *);
    int (*f_set_cache)(void *, const ssl_session *);

    void *p_rng;                /*!< context for the RNG function     */
    void *p_dbg;                /*!< context for the debug function   */
    void *p_bio;                /*!< context for I/O operations   */
    void *p_get_cache;          /*!< context for cache retrieval      */
    void *p_set_cache;          /*!< context for cache store          */
    void *p_hw_data;            /*!< context for HW acceleration      */

#if defined(POLARSSL_SSL_SERVER_NAME_INDICATION)
    int (*f_sni)(void *, ssl_context *, const unsigned char *, size_t);
    void *p_sni;                /*!< context for SNI extension        */
#endif

#if defined(POLARSSL_X509_CRT_PARSE_C)
    int (*f_vrfy)(void *, x509_crt *, int, int *);
    void *p_vrfy;               /*!< context for verification         */
#endif

#if defined(POLARSSL_KEY_EXCHANGE__SOME__PSK_ENABLED)
    int (*f_psk)(void *, ssl_context *, const unsigned char *, size_t);
    void *p_psk;               /*!< context for PSK retrieval         */
#endif

    /*
     * Session layer
     */
    ssl_session *session_in;            /*!<  current session data (in)   */
    ssl_session *session_out;           /*!<  current session data (out)  */
    ssl_session *session;               /*!<  negotiated session data     */
    ssl_session *session_negotiate;     /*!<  session data in negotiation */

    ssl_handshake_params *handshake;    /*!<  params required only during
                                              the handshake process        */

    /*
     * Record layer transformations
     */
    ssl_transform *transform_in;        /*!<  current transform params (in)   */
    ssl_transform *transform_out;       /*!<  current transform params (in)   */
    ssl_transform *transform;           /*!<  negotiated transform params     */
    ssl_transform *transform_negotiate; /*!<  transform params in negotiation */

    /*
     * Timers
     */
#if defined(POLARSSL_SSL_PROTO_DTLS)
    struct hr_time time_info;   /*!< timer context                      */
    unsigned long time_limit;   /*!< limit for the running timer        */
    uint32_t hs_timeout_min;    /*!< initial value of the handshake
                                     retransmission timeout             */
    uint32_t hs_timeout_max;    /*!< maximum value of the handshake
                                     retransmission timeout             */
#endif

    /*
     * Record layer (incoming data)
     */
    unsigned char *in_buf;      /*!< input buffer                     */
    unsigned char *in_ctr;      /*!< 64-bit incoming message counter
                                     TLS: maintained by us
                                     DTLS: read from peer             */
    unsigned char *in_hdr;      /*!< start of record header           */
    unsigned char *in_len;      /*!< two-bytes message length field   */
    unsigned char *in_iv;       /*!< ivlen-byte IV                    */
    unsigned char *in_msg;      /*!< message contents (in_iv+ivlen)   */
    unsigned char *in_offt;     /*!< read offset in application data  */

    int in_msgtype;             /*!< record header: message type      */
    size_t in_msglen;           /*!< record header: message length    */
    size_t in_left;             /*!< amount of data read so far       */
#if defined(POLARSSL_SSL_PROTO_DTLS)
    uint16_t in_epoch;          /*!< DTLS epoch for incoming records  */
    size_t next_record_offset;  /*!< offset of the next record in datagram
                                     (equal to in_left if none)       */
#endif
#if defined(POLARSSL_SSL_DTLS_ANTI_REPLAY)
    uint64_t in_window_top;     /*!< last validated record seq_num    */
    uint64_t in_window;         /*!< bitmask for replay detection     */
    char anti_replay;           /*!< is anti-replay on?               */
#endif

    size_t in_hslen;            /*!< current handshake message length,
                                     including the handshake header   */
    int nb_zero;                /*!< # of 0-length encrypted messages */
    int record_read;            /*!< record is already present        */

    /*
     * Record layer (outgoing data)
     */
    unsigned char *out_buf;     /*!< output buffer                    */
    unsigned char *out_ctr;     /*!< 64-bit outgoing message counter  */
    unsigned char *out_hdr;     /*!< start of record header           */
    unsigned char *out_len;     /*!< two-bytes message length field   */
    unsigned char *out_iv;      /*!< ivlen-byte IV                    */
    unsigned char *out_msg;     /*!< message contents (out_iv+ivlen)  */

    int out_msgtype;            /*!< record header: message type      */
    size_t out_msglen;          /*!< record header: message length    */
    size_t out_left;            /*!< amount of data not yet written   */

#if defined(POLARSSL_ZLIB_SUPPORT)
    unsigned char *compress_buf;        /*!<  zlib data buffer        */
#endif
#if defined(POLARSSL_SSL_MAX_FRAGMENT_LENGTH)
    unsigned char mfl_code;     /*!< MaxFragmentLength chosen by us   */
#endif /* POLARSSL_SSL_MAX_FRAGMENT_LENGTH */

    /*
     * PKI layer
     */
#if defined(POLARSSL_X509_CRT_PARSE_C)
    ssl_key_cert *key_cert;             /*!<  own certificate(s)/key(s) */

    x509_crt *ca_chain;                 /*!<  own trusted CA chain      */
    x509_crl *ca_crl;                   /*!<  trusted CA CRLs           */
    const char *peer_cn;                /*!<  expected peer CN          */
#endif /* POLARSSL_X509_CRT_PARSE_C */

    /*
     * Support for generating and checking session tickets
     */
#if defined(POLARSSL_SSL_SESSION_TICKETS)
    ssl_ticket_keys *ticket_keys;       /*!<  keys for ticket encryption */
#endif /* POLARSSL_SSL_SESSION_TICKETS */

    /*
     * User settings
     */
    int endpoint;                       /*!<  0: client, 1: server    */
    int authmode;                       /*!<  verification mode       */
    int client_auth;                    /*!<  flag for client auth.   */
    int verify_result;                  /*!<  verification result     */
#if defined(POLARSSL_SSL_RENEGOTIATION)
    int disable_renegotiation;          /*!<  enable/disable renegotiation   */
    int renego_max_records;             /*!<  grace period for renegotiation */
    unsigned char renego_period[8];     /*!<  value of the record counters
                                              that triggers renegotiation    */
#endif
    int allow_legacy_renegotiation;     /*!<  allow legacy renegotiation     */
    const int *ciphersuite_list[4];     /*!<  allowed ciphersuites / version */
#if defined(POLARSSL_SSL_SET_CURVES)
    const ecp_group_id *curve_list;     /*!<  allowed curves                 */
#endif
#if defined(POLARSSL_SSL_TRUNCATED_HMAC)
    int trunc_hmac;                     /*!<  negotiate truncated hmac?      */
#endif
#if defined(POLARSSL_SSL_SESSION_TICKETS)
    int session_tickets;                /*!<  use session tickets?    */
    int ticket_lifetime;                /*!<  session ticket lifetime */
#endif

#if defined(POLARSSL_DHM_C)
    mpi dhm_P;                          /*!<  prime modulus for DHM   */
    mpi dhm_G;                          /*!<  generator for DHM       */
#endif

#if defined(POLARSSL_KEY_EXCHANGE__SOME__PSK_ENABLED)
    /*
     * PSK values
     */
    unsigned char *psk;
    size_t         psk_len;
    unsigned char *psk_identity;
    size_t         psk_identity_len;
#endif

#if defined(POLARSSL_SSL_SERVER_NAME_INDICATION)
    /*
     * SNI extension
     */
    unsigned char *hostname;
    size_t         hostname_len;
#endif

#if defined(POLARSSL_SSL_ALPN)
    /*
     * ALPN extension
     */
    const char **alpn_list;     /*!<  ordered list of supported protocols   */
    const char *alpn_chosen;    /*!<  negotiated protocol                   */
#endif

    /*
     * Information for DTLS hello verify
     */
#if defined(POLARSSL_SSL_DTLS_HELLO_VERIFY)
    unsigned char  *cli_id;         /*!<  transport-level ID of the client  */
    size_t          cli_id_len;     /*!<  length of cli_id                  */
    int (*f_cookie_write)( void *, unsigned char **, unsigned char *,
                           const unsigned char *, size_t );
    int (*f_cookie_check)( void *, const unsigned char *, size_t,
                           const unsigned char *, size_t );
    void *p_cookie;                 /*!<  context for the cookie callbacks  */
#endif

    /*
     * Secure renegotiation
     */
    int secure_renegotiation;           /*!<  does peer support legacy or
                                              secure renegotiation           */
#if defined(POLARSSL_SSL_RENEGOTIATION)
    size_t verify_data_len;             /*!<  length of verify data stored   */
    char own_verify_data[SSL_VERIFY_DATA_MAX_LEN]; /*!<  previous handshake verify data */
    char peer_verify_data[SSL_VERIFY_DATA_MAX_LEN]; /*!<  previous handshake verify data */
#endif
};

#if defined(POLARSSL_SSL_HW_RECORD_ACCEL)

#define SSL_CHANNEL_OUTBOUND    0
#define SSL_CHANNEL_INBOUND     1

extern int (*ssl_hw_record_init)(ssl_context *ssl,
                const unsigned char *key_enc, const unsigned char *key_dec,
                size_t keylen,
                const unsigned char *iv_enc,  const unsigned char *iv_dec,
                size_t ivlen,
                const unsigned char *mac_enc, const unsigned char *mac_dec,
                size_t maclen);
extern int (*ssl_hw_record_activate)(ssl_context *ssl, int direction);
extern int (*ssl_hw_record_reset)(ssl_context *ssl);
extern int (*ssl_hw_record_write)(ssl_context *ssl);
extern int (*ssl_hw_record_read)(ssl_context *ssl);
extern int (*ssl_hw_record_finish)(ssl_context *ssl);
#endif /* POLARSSL_SSL_HW_RECORD_ACCEL */

/**
 * \brief Returns the list of ciphersuites supported by the SSL/TLS module.
 *
 * \return              a statically allocated array of ciphersuites, the last
 *                      entry is 0.
 */
const int *ssl_list_ciphersuites( void );

/**
 * \brief               Return the name of the ciphersuite associated with the
 *                      given ID
 *
 * \param ciphersuite_id SSL ciphersuite ID
 *
 * \return              a string containing the ciphersuite name
 */
const char *ssl_get_ciphersuite_name( const int ciphersuite_id );

/**
 * \brief               Return the ID of the ciphersuite associated with the
 *                      given name
 *
 * \param ciphersuite_name SSL ciphersuite name
 *
 * \return              the ID with the ciphersuite or 0 if not found
 */
int ssl_get_ciphersuite_id( const char *ciphersuite_name );

/**
 * \brief          Initialize an SSL context
 *                 (An individual SSL context is not thread-safe)
 *
 * \param ssl      SSL context
 *
 * \return         0 if successful, or POLARSSL_ERR_SSL_MALLOC_FAILED if
 *                 memory allocation failed
 */
int ssl_init( ssl_context *ssl );

/**
 * \brief          Reset an already initialized SSL context for re-use
 *                 while retaining application-set variables, function
 *                 pointers and data.
 *
 * \param ssl      SSL context
 * \return         0 if successful, or POLASSL_ERR_SSL_MALLOC_FAILED,
                   POLARSSL_ERR_SSL_HW_ACCEL_FAILED or
 *                 POLARSSL_ERR_SSL_COMPRESSION_FAILED
 */
int ssl_session_reset( ssl_context *ssl );

/**
 * \brief          Set the current endpoint type
 *
 * \param ssl      SSL context
 * \param endpoint must be SSL_IS_CLIENT or SSL_IS_SERVER
 *
 * \note           This function should be called right after ssl_init() since
 *                 some other ssl_set_foo() functions depend on it.
 */
void ssl_set_endpoint( ssl_context *ssl, int endpoint );

/**
 * \brief           Set the transport type (TLS or DTLS).
 *                  Default: TLS
 *
 * \param ssl       SSL context
 * \param transport transport type:
 *                  SSL_TRANSPORT_STREAM for TLS,
 *                  SSL_TRANSPORT_DATAGRAM for DTLS.
 * \return          0 on success or POLARSSL_ERR_SSL_BAD_INPUT_DATA
 *
 * \note            If DTLS is selected and max and/or min version are less
 *                  than TLS 1.1 (DTLS 1.0) they are upped to that value.
 *
 * \note            For DTLS, you must either provide a recv callback that
 *                  doesn't block, or one that handles timeouts, see
 *                  ssl_set_bio_timeout()
 */
int ssl_set_transport( ssl_context *ssl, int transport );

/**
 * \brief          Set the certificate verification mode
 *
 * \param ssl      SSL context
 * \param authmode can be:
 *
 *  SSL_VERIFY_NONE:      peer certificate is not checked (default),
 *                        this is insecure and SHOULD be avoided.
 *
 *  SSL_VERIFY_OPTIONAL:  peer certificate is checked, however the
 *                        handshake continues even if verification failed;
 *                        ssl_get_verify_result() can be called after the
 *                        handshake is complete.
 *
 *  SSL_VERIFY_REQUIRED:  peer *must* present a valid certificate,
 *                        handshake is aborted if verification failed.
 *
 * \note On client, SSL_VERIFY_REQUIRED is the recommended mode.
 * With SSL_VERIFY_OPTIONAL, the user needs to call ssl_get_verify_result() at
 * the right time(s), which may not be obvious, while REQUIRED always perform
 * the verification as soon as possible. For example, REQUIRED was protecting
 * against the "triple handshake" attack even before it was found.
 */
void ssl_set_authmode( ssl_context *ssl, int authmode );

#if defined(POLARSSL_X509_CRT_PARSE_C)
/**
 * \brief          Set the verification callback (Optional).
 *
 *                 If set, the verify callback is called for each
 *                 certificate in the chain. For implementation
 *                 information, please see \c x509parse_verify()
 *
 * \param ssl      SSL context
 * \param f_vrfy   verification function
 * \param p_vrfy   verification parameter
 */
void ssl_set_verify( ssl_context *ssl,
                     int (*f_vrfy)(void *, x509_crt *, int, int *),
                     void *p_vrfy );
#endif /* POLARSSL_X509_CRT_PARSE_C */

/**
 * \brief          Set the random number generator callback
 *
 * \param ssl      SSL context
 * \param f_rng    RNG function
 * \param p_rng    RNG parameter
 */
void ssl_set_rng( ssl_context *ssl,
                  int (*f_rng)(void *, unsigned char *, size_t),
                  void *p_rng );

/**
 * \brief          Set the debug callback
 *
 * \param ssl      SSL context
 * \param f_dbg    debug function
 * \param p_dbg    debug parameter
 */
void ssl_set_dbg( ssl_context *ssl,
                  void (*f_dbg)(void *, int, const char *),
                  void  *p_dbg );

/**
 * \brief          Set the underlying BIO read and write callbacks
 *
 * \param ssl      SSL context
 * \param f_recv   read callback
 * \param p_recv   read parameter (must be equal to write parameter)
 * \param f_send   write callback
 * \param p_send   write parameter (must be equal to read parameter)
 *
 * \warning        It is required that p_recv == p_send. Otherwise, the first
 *                 attempt at sending or receiving will result in a
 *                 POLARSSL_ERR_SSL_BAD_INPUT_DATA error.
 *
 * \deprecated     Superseded by ssl_set_bio_timeout().
 */
void ssl_set_bio( ssl_context *ssl,
        int (*f_recv)(void *, unsigned char *, size_t), void *p_recv,
        int (*f_send)(void *, const unsigned char *, size_t), void *p_send );

#if defined(POLARSSL_SSL_SRV_C)
/**
 * \brief          Set the underlying BIO callbacks for write, read and
 *                 read-with-timeout.
 *
 * \param ssl      SSL context
 * \param p_bio    parameter (context) shared by BIO callbacks
 * \param f_send   write callback
 * \param f_recv   read callback
 * \param f_recv_timeout read callback with timeout.
 *                 The last argument of the callback is the timeout in seconds
 * \param timeout  value of the ssl_read() timeout in milliseconds
 *
 * \note           f_recv_timeout is required for DTLS, unless f_recv performs
 *                 non-blocking reads.
 *
 * \note           TODO: timeout not supported with TLS yet
 */
void ssl_set_bio_timeout( ssl_context *ssl,
        void *p_bio,
        int (*f_send)(void *, const unsigned char *, size_t),
        int (*f_recv)(void *, unsigned char *, size_t),
        int (*f_recv_timeout)(void *, unsigned char *, size_t, uint32_t),
        uint32_t timeout );

#if defined(POLARSSL_SSL_DTLS_HELLO_VERIFY)
/**
 * \brief          Set client's transport-level identification info.
 *                 (Server only. DTLS only.)
 *
 *                 This is usually the IP address (and port), but could be
 *                 anything identify the client depending on the underlying
 *                 network stack. Used for HelloVerifyRequest with DTLS.
 *                 This is *not* used to route the actual packets.
 *
 * \param ssl      SSL context
 * \param info     Transport-level info identifying the client (eg IP + port)
 * \param ilen     Length of info in bytes
 *
 * \note           An internal copy is made, so the info buffer can be reused.
 *
 * \return         0 on success,
 *                 POLARSSL_ERR_SSL_BAD_INPUT_DATA if used on client,
 *                 POLARSSL_ERR_SSL_MALLOC_FAILED if out of memory.
 */
int ssl_set_client_transport_id( ssl_context *ssl,
                                 const unsigned char *info,
                                 size_t ilen );

/**
 * \brief          Callback type: generate a cookie
 *
 * \param ctx      Context for the callback
 * \param p        Buffer to write to,
 *                 must be updated to point right after the cookie
 * \param end      Pointer to one past the end of the output buffer
 * \param info     Client ID info that was passed to
 *                 \c ssl_set_client_transport_id()
 * \param ilen     Length of info in bytes
 *
 * \return         The callback must return 0 on success,
 *                 or a negative error code.
 */
typedef int ssl_cookie_write_t( void *ctx,
                                unsigned char **p, unsigned char *end,
                                const unsigned char *info, size_t ilen );

/**
 * \brief          Callback type: verify a cookie
 *
 * \param ctx      Context for the callback
 * \param cookie   Cookie to verify
 * \param clen     Length of cookie
 * \param info     Client ID info that was passed to
 *                 \c ssl_set_client_transport_id()
 * \param ilen     Length of info in bytes
 *
 * \return         The callback must return 0 if cookie is valid,
 *                 or a negative error code.
 */
typedef int ssl_cookie_check_t( void *ctx,
                                const unsigned char *cookie, size_t clen,
                                const unsigned char *info, size_t ilen );

/**
 * \brief           Register callbacks for DTLS cookies
 *                  (Server only. DTLS only.)
 *
 *                  Default: dummy callbacks that fail, to force you to
 *                  register working callbacks (and initialize their context).
 *
 *                  To disable HelloVerifyRequest, register NULL callbacks.
 *
 * \warning         Disabling hello verification allows your server to be used
 *                  for amplification in DoS attacks against other hosts.
 *                  Only disable if you known this can't happen in your
 *                  particular environment.
 *
 * \param ssl               SSL context
 * \param f_cookie_write    Cookie write callback
 * \param f_cookie_check    Cookie check callback
 * \param p_cookie          Context for both callbacks
 */
void ssl_set_dtls_cookies( ssl_context *ssl,
                           ssl_cookie_write_t *f_cookie_write,
                           ssl_cookie_check_t *f_cookie_check,
                           void *p_cookie );
#endif /* POLARSSL_SSL_DTLS_HELLO_VERIFY */

#if defined(POLARSSL_SSL_DTLS_ANTI_REPLAY)
/**
 * \brief          Enable or disable anti-replay protection for DTLS.
 *                 (DTLS only, no effect on TLS.)
 *                 Default: enabled.
 *
 * \param ssl      SSL context
 * \param mode     SSL_ANTI_REPLAY_ENABLED or SSL_ANTI_REPLAY_DISABLED.
 *
 * \warning        Disabling this is a security risk unless the application
 *                 protocol handles duplicated packets in a safe way. You
 *                 should not disable this without careful consideration.
 *                 However, if your application already detects duplicated
 *                 packets and needs information about them to adjust its
 *                 transmission strategy, then you'll want to disable this.
 */
void ssl_set_dtls_anti_replay( ssl_context *ssl, char mode );
#endif /* POLARSSL_SSL_DTLS_ANTI_REPLAY */

#if defined(POLARSSL_SSL_DTLS_BADMAC_LIMIT)
/**
 * \brief          Set a limit on the number of records with a bad MAC
 *                 before terminating the connection.
 *                 (DTLS only, no effect on TLS.)
 *                 Default: 0 (disabled).
 *
 * \param ssl      SSL context
 * \param limit    Limit, or 0 to disable.
 *
 * \note           If the limit is N, then the connection is terminated when
 *                 the Nth non-authentic record is seen.
 *
 * \note           Records with an invalid header are not counted, only the
 *                 ones going through the authentication-decryption phase.
 *
 * \note           This is a security trade-off related to the fact that it's
 *                 often relatively easy for an active attacker ot inject UDP
 *                 datagrams. On one hand, setting a low limit here makes it
 *                 easier for such an attacker to forcibly terminated a
 *                 connection. On the other hand, a high limit or no limit
 *                 might make us waste resources checking authentication on
 *                 many bogus packets.
 */
void ssl_set_dtls_badmac_limit( ssl_context *ssl, unsigned limit );
#endif /* POLARSSL_DTLS_BADMAC_LIMIT */

#if defined(POLARSSL_SSL_PROTO_DTLS)
/**
 * \brief          Set retransmit timeout values for the DTLS handshale.
 *                 (DTLS only, no effect on TLS.)
 *
 * \param ssl      SSL context
 * \param min      Initial timeout value in milliseconds.
 *                 Default: 1000 (1 second).
 * \param max      Maximum timeout value in milliseconds.
 *                 Default: 60000 (60 seconds).
 *
 * \note           Default values are from RFC 6347 section 4.2.4.1.
 *
 * \note           Higher values for initial timeout may increase average
 *                 handshake latency. Lower values may increase the risk of
 *                 network congestion by causing more retransmissions.
 */
void ssl_set_handshake_timeout( ssl_context *ssl, uint32_t min, uint32_t max );
#endif /* POLARSSL_SSL_PROTO_DTLS */

/**
 * \brief          Set the session cache callbacks (server-side only)
 *                 If not set, no session resuming is done (except if session
 *                 tickets are enabled too).
 *
 *                 The session cache has the responsibility to check for stale
 *                 entries based on timeout. See RFC 5246 for recommendations.
 *
 *                 Warning: session.peer_cert is cleared by the SSL/TLS layer on
 *                 connection shutdown, so do not cache the pointer! Either set
 *                 it to NULL or make a full copy of the certificate.
 *
 *                 The get callback is called once during the initial handshake
 *                 to enable session resuming. The get function has the
 *                 following parameters: (void *parameter, ssl_session *session)
 *                 If a valid entry is found, it should fill the master of
 *                 the session object with the cached values and return 0,
 *                 return 1 otherwise. Optionally peer_cert can be set as well
 *                 if it is properly present in cache entry.
 *
 *                 The set callback is called once during the initial handshake
 *                 to enable session resuming after the entire handshake has
 *                 been finished. The set function has the following parameters:
 *                 (void *parameter, const ssl_session *session). The function
 *                 should create a cache entry for future retrieval based on
 *                 the data in the session structure and should keep in mind
 *                 that the ssl_session object presented (and all its referenced
 *                 data) is cleared by the SSL/TLS layer when the connection is
 *                 terminated. It is recommended to add metadata to determine if
 *                 an entry is still valid in the future. Return 0 if
 *                 successfully cached, return 1 otherwise.
 *
 * \param ssl            SSL context
 * \param f_get_cache    session get callback
 * \param p_get_cache    session get parameter
 * \param f_set_cache    session set callback
 * \param p_set_cache    session set parameter
 */
void ssl_set_session_cache( ssl_context *ssl,
        int (*f_get_cache)(void *, ssl_session *), void *p_get_cache,
        int (*f_set_cache)(void *, const ssl_session *), void *p_set_cache );
#endif /* POLARSSL_SSL_SRV_C */

#if defined(POLARSSL_SSL_CLI_C)
/**
 * \brief          Request resumption of session (client-side only)
 *                 Session data is copied from presented session structure.
 *
 * \param ssl      SSL context
 * \param session  session context
 *
 * \return         0 if successful,
 *                 POLARSSL_ERR_SSL_MALLOC_FAILED if memory allocation failed,
 *                 POLARSSL_ERR_SSL_BAD_INPUT_DATA if used server-side or
 *                 arguments are otherwise invalid
 *
 * \sa             ssl_get_session()
 */
int ssl_set_session( ssl_context *ssl, const ssl_session *session );
#endif /* POLARSSL_SSL_CLI_C */

/**
 * \brief               Set the list of allowed ciphersuites and the preference
 *                      order. First in the list has the highest preference.
 *                      (Overrides all version specific lists)
 *
 *                      Note: The PolarSSL SSL server uses its own preferences
 *                      over the preference of the connection SSL client unless
 *                      POLARSSL_SSL_SRV_RESPECT_CLIENT_PREFERENCE is defined!
 *
 * \param ssl           SSL context
 * \param ciphersuites  0-terminated list of allowed ciphersuites
 */
void ssl_set_ciphersuites( ssl_context *ssl, const int *ciphersuites );

/**
 * \brief               Set the list of allowed ciphersuites and the
 *                      preference order for a specific version of the protocol.
 *                      (Only useful on the server side)
 *
 * \param ssl           SSL context
 * \param ciphersuites  0-terminated list of allowed ciphersuites
 * \param major         Major version number (only SSL_MAJOR_VERSION_3
 *                      supported)
 * \param minor         Minor version number (SSL_MINOR_VERSION_0,
 *                      SSL_MINOR_VERSION_1 and SSL_MINOR_VERSION_2,
 *                      SSL_MINOR_VERSION_3 supported)
 *
 * \note                With DTLS, use SSL_MINOR_VERSION_2 for DTLS 1.0
 *                      and SSL_MINOR_VERSION_3 for DTLS 1.2
 */
void ssl_set_ciphersuites_for_version( ssl_context *ssl,
                                       const int *ciphersuites,
                                       int major, int minor );

#if defined(POLARSSL_X509_CRT_PARSE_C)
/**
 * \brief          Set the data required to verify peer certificate
 *
 * \param ssl      SSL context
 * \param ca_chain trusted CA chain (meaning all fully trusted top-level CAs)
 * \param ca_crl   trusted CA CRLs
 * \param peer_cn  expected peer CommonName (or NULL)
 */
void ssl_set_ca_chain( ssl_context *ssl, x509_crt *ca_chain,
                       x509_crl *ca_crl, const char *peer_cn );

/**
 * \brief          Set own certificate chain and private key
 *
 * \note           own_cert should contain in order from the bottom up your
 *                 certificate chain. The top certificate (self-signed)
 *                 can be omitted.
 *
 * \note           This function may be called more than once if you want to
 *                 support multiple certificates (eg, one using RSA and one
 *                 using ECDSA). However, on client, currently only the first
 *                 certificate is used (subsequent calls have no effect).
 *
 * \param ssl      SSL context
 * \param own_cert own public certificate chain
 * \param pk_key   own private key
 *
 * \return         0 on success or POLARSSL_ERR_SSL_MALLOC_FAILED
 */
int ssl_set_own_cert( ssl_context *ssl, x509_crt *own_cert,
                       pk_context *pk_key );

#if defined(POLARSSL_RSA_C)
/**
 * \brief          Set own certificate chain and private RSA key
 *
 *                 Note: own_cert should contain IN order from the bottom
 *                 up your certificate chain. The top certificate (self-signed)
 *                 can be omitted.
 *
 * \warning        This backwards-compatibility function is deprecated!
 *                 Please use \c ssl_set_own_cert() instead.
 *
 * \param ssl      SSL context
 * \param own_cert own public certificate chain
 * \param rsa_key  own private RSA key
 *
 * \return          0 on success, or a specific error code.
 */
int ssl_set_own_cert_rsa( ssl_context *ssl, x509_crt *own_cert,
                          rsa_context *rsa_key );
#endif /* POLARSSL_RSA_C */

/**
 * \brief          Set own certificate and alternate non-PolarSSL RSA private
 *                 key and handling callbacks, such as the PKCS#11 wrappers
 *                 or any other external private key handler.
 *                 (see the respective RSA functions in rsa.h for documentation
 *                 of the callback parameters, with the only change being
 *                 that the rsa_context * is a void * in the callbacks)
 *
 *                 Note: own_cert should contain IN order from the bottom
 *                 up your certificate chain. The top certificate (self-signed)
 *                 can be omitted.
 *
 * \warning        This backwards-compatibility function is deprecated!
 *                 Please use \c pk_init_ctx_rsa_alt()
 *                 and \c ssl_set_own_cert() instead.
 *
 * \param ssl      SSL context
 * \param own_cert own public certificate chain
 * \param rsa_key  alternate implementation private RSA key
 * \param rsa_decrypt  alternate implementation of \c rsa_pkcs1_decrypt()
 * \param rsa_sign     alternate implementation of \c rsa_pkcs1_sign()
 * \param rsa_key_len  function returning length of RSA key in bytes
 *
 * \return          0 on success, or a specific error code.
 */
int ssl_set_own_cert_alt( ssl_context *ssl, x509_crt *own_cert,
                          void *rsa_key,
                          rsa_decrypt_func rsa_decrypt,
                          rsa_sign_func rsa_sign,
                          rsa_key_len_func rsa_key_len );
#endif /* POLARSSL_X509_CRT_PARSE_C */

#if defined(POLARSSL_KEY_EXCHANGE__SOME__PSK_ENABLED)
/**
 * \brief          Set the Pre Shared Key (PSK) and the identity name connected
 *                 to it.
 *
 * \param ssl      SSL context
 * \param psk      pointer to the pre-shared key
 * \param psk_len  pre-shared key length
 * \param psk_identity      pointer to the pre-shared key identity
 * \param psk_identity_len  identity key length
 *
 * \return         0 if successful or POLARSSL_ERR_SSL_MALLOC_FAILED
 */
int ssl_set_psk( ssl_context *ssl, const unsigned char *psk, size_t psk_len,
                 const unsigned char *psk_identity, size_t psk_identity_len );

/**
 * \brief          Set the PSK callback (server-side only) (Optional).
 *
 *                 If set, the PSK callback is called for each
 *                 handshake where a PSK ciphersuite was negotiated.
 *                 The caller provides the identity received and wants to
 *                 receive the actual PSK data and length.
 *
 *                 The callback has the following parameters: (void *parameter,
 *                 ssl_context *ssl, const unsigned char *psk_identity,
 *                 size_t identity_len)
 *                 If a valid PSK identity is found, the callback should use
 *                 ssl_set_psk() on the ssl context to set the correct PSK and
 *                 identity and return 0.
 *                 Any other return value will result in a denied PSK identity.
 *
 * \param ssl      SSL context
 * \param f_psk    PSK identity function
 * \param p_psk    PSK identity parameter
 */
void ssl_set_psk_cb( ssl_context *ssl,
                     int (*f_psk)(void *, ssl_context *, const unsigned char *,
                                  size_t),
                     void *p_psk );
#endif /* POLARSSL_KEY_EXCHANGE__SOME__PSK_ENABLED */

#if defined(POLARSSL_DHM_C)
/**
 * \brief          Set the Diffie-Hellman public P and G values,
 *                 read as hexadecimal strings (server-side only)
 *                 (Default: POLARSSL_DHM_RFC5114_MODP_1024_[PG])
 *
 * \param ssl      SSL context
 * \param dhm_P    Diffie-Hellman-Merkle modulus
 * \param dhm_G    Diffie-Hellman-Merkle generator
 *
 * \return         0 if successful
 */
int ssl_set_dh_param( ssl_context *ssl, const char *dhm_P, const char *dhm_G );

/**
 * \brief          Set the Diffie-Hellman public P and G values,
 *                 read from existing context (server-side only)
 *
 * \param ssl      SSL context
 * \param dhm_ctx  Diffie-Hellman-Merkle context
 *
 * \return         0 if successful
 */
int ssl_set_dh_param_ctx( ssl_context *ssl, dhm_context *dhm_ctx );
#endif /* POLARSSL_DHM_C */

#if defined(POLARSSL_SSL_SET_CURVES)
/**
 * \brief          Set the allowed curves in order of preference.
 *                 (Default: all defined curves.)
 *
 *                 On server: this only affects selection of the ECDHE curve;
 *                 the curves used for ECDH and ECDSA are determined by the
 *                 list of available certificates instead.
 *
 *                 On client: this affects the list of curves offered for any
 *                 use. The server can override our preference order.
 *
 *                 Both sides: limits the set of curves used by peer to the
 *                 listed curves for any use (ECDH(E), certificates).
 *
 * \param ssl      SSL context
 * \param curves   Ordered list of allowed curves,
 *                 terminated by POLARSSL_ECP_DP_NONE.
 */
void ssl_set_curves( ssl_context *ssl, const ecp_group_id *curves );
#endif /* POLARSSL_SSL_SET_CURVES */

#if defined(POLARSSL_SSL_SERVER_NAME_INDICATION)
/**
 * \brief          Set hostname for ServerName TLS extension
 *                 (client-side only)
 *
 *
 * \param ssl      SSL context
 * \param hostname the server hostname
 *
 * \return         0 if successful or POLARSSL_ERR_SSL_MALLOC_FAILED
 */
int ssl_set_hostname( ssl_context *ssl, const char *hostname );

/**
 * \brief          Set server side ServerName TLS extension callback
 *                 (optional, server-side only).
 *
 *                 If set, the ServerName callback is called whenever the
 *                 server receives a ServerName TLS extension from the client
 *                 during a handshake. The ServerName callback has the
 *                 following parameters: (void *parameter, ssl_context *ssl,
 *                 const unsigned char *hostname, size_t len). If a suitable
 *                 certificate is found, the callback should set the
 *                 certificate and key to use with ssl_set_own_cert() (and
 *                 possibly adjust the CA chain as well) and return 0. The
 *                 callback should return -1 to abort the handshake at this
 *                 point.
 *
 * \param ssl      SSL context
 * \param f_sni    verification function
 * \param p_sni    verification parameter
 */
void ssl_set_sni( ssl_context *ssl,
                  int (*f_sni)(void *, ssl_context *, const unsigned char *,
                               size_t),
                  void *p_sni );
#endif /* POLARSSL_SSL_SERVER_NAME_INDICATION */

#if defined(POLARSSL_SSL_ALPN)
/**
 * \brief          Set the supported Application Layer Protocols.
 *
 * \param ssl      SSL context
 * \param protos   NULL-terminated list of supported protocols,
 *                 in decreasing preference order.
 *
 * \return         0 on success, or POLARSSL_ERR_SSL_BAD_INPUT_DATA.
 */
int ssl_set_alpn_protocols( ssl_context *ssl, const char **protos );

/**
 * \brief          Get the name of the negotiated Application Layer Protocol.
 *                 This function should be called after the handshake is
 *                 completed.
 *
 * \param ssl      SSL context
 *
 * \return         Protcol name, or NULL if no protocol was negotiated.
 */
const char *ssl_get_alpn_protocol( const ssl_context *ssl );
#endif /* POLARSSL_SSL_ALPN */

/**
 * \brief          Set the maximum supported version sent from the client side
 *                 and/or accepted at the server side
 *                 (Default: SSL_MAX_MAJOR_VERSION, SSL_MAX_MINOR_VERSION)
 *
 *                 Note: This ignores ciphersuites from 'higher' versions.
 *
 * \param ssl      SSL context
 * \param major    Major version number (only SSL_MAJOR_VERSION_3 supported)
 * \param minor    Minor version number (SSL_MINOR_VERSION_0,
 *                 SSL_MINOR_VERSION_1 and SSL_MINOR_VERSION_2,
 *                 SSL_MINOR_VERSION_3 supported)
 * \return         0 on success or POLARSSL_ERR_SSL_BAD_INPUT_DATA
 *
 * \note           With DTLS, use SSL_MINOR_VERSION_2 for DTLS 1.0 and
 *                 SSL_MINOR_VERSION_3 for DTLS 1.2
 */
int ssl_set_max_version( ssl_context *ssl, int major, int minor );

/**
 * \brief          Set the minimum accepted SSL/TLS protocol version
 *                 (Default: SSL_MIN_MAJOR_VERSION, SSL_MIN_MINOR_VERSION)
 *
 * \param ssl      SSL context
 * \param major    Major version number (only SSL_MAJOR_VERSION_3 supported)
 * \param minor    Minor version number (SSL_MINOR_VERSION_0,
 *                 SSL_MINOR_VERSION_1 and SSL_MINOR_VERSION_2,
 *                 SSL_MINOR_VERSION_3 supported)
 * \return         0 on success or POLARSSL_ERR_SSL_BAD_INPUT_DATA
 *
 * \note           With DTLS, use SSL_MINOR_VERSION_2 for DTLS 1.0 and
 *                 SSL_MINOR_VERSION_3 for DTLS 1.2
 */
int ssl_set_min_version( ssl_context *ssl, int major, int minor );

#if defined(POLARSSL_SSL_FALLBACK_SCSV) && defined(POLARSSL_SSL_CLI_C)
/**
 * \brief          Set the fallback flag (client-side only).
 *                 (Default: SSL_IS_NOT_FALLBACK).
 *
 * \note           Set to SSL_IS_FALLBACK when preparing a fallback
 *                 connection, that is a connection with max_version set to a
 *                 lower value than the value you're willing to use. Such
 *                 fallback connections are not recommended but are sometimes
 *                 necessary to interoperate with buggy (version-intolerant)
 *                 servers.
 *
 * \warning        You should NOT set this to SSL_IS_FALLBACK for
 *                 non-fallback connections! This would appear to work for a
 *                 while, then cause failures when the server is upgraded to
 *                 support a newer TLS version.
 *
 * \param ssl      SSL context
 * \param fallback SSL_IS_NOT_FALLBACK or SSL_IS_FALLBACK
 */
void ssl_set_fallback( ssl_context *ssl, char fallback );
#endif /* POLARSSL_SSL_FALLBACK_SCSV && POLARSSL_SSL_CLI_C */

#if defined(POLARSSL_SSL_ENCRYPT_THEN_MAC)
/**
 * \brief           Enable or disable Encrypt-then-MAC
 *                  (Default: SSL_ETM_ENABLED)
 *
 * \note            This should always be enabled, it is a security
 *                  improvement, and should not cause any interoperability
 *                  issue (used only if the peer supports it too).
 *
 * \param ssl       SSL context
 * \param etm       SSL_ETM_ENABLED or SSL_ETM_DISABLED
 */
void ssl_set_encrypt_then_mac( ssl_context *ssl, char etm );
#endif /* POLARSSL_SSL_ENCRYPT_THEN_MAC */

#if defined(POLARSSL_SSL_EXTENDED_MASTER_SECRET)
/**
 * \brief           Enable or disable Extended Master Secret negotiation.
 *                  (Default: SSL_EXTENDED_MS_ENABLED)
 *
 * \note            This should always be enabled, it is a security fix to the
 *                  protocol, and should not cause any interoperability issue
 *                  (used only if the peer supports it too).
 *
 * \param ssl       SSL context
 * \param ems       SSL_EXTENDED_MS_ENABLED or SSL_EXTENDED_MS_DISABLED
 */
void ssl_set_extended_master_secret( ssl_context *ssl, char ems );
#endif /* POLARSSL_SSL_EXTENDED_MASTER_SECRET */

#if defined(POLARSSL_SSL_MAX_FRAGMENT_LENGTH)
/**
 * \brief          Set the maximum fragment length to emit and/or negotiate
 *                 (Default: SSL_MAX_CONTENT_LEN, usually 2^14 bytes)
 *                 (Server: set maximum fragment length to emit,
 *                 usually negotiated by the client during handshake
 *                 (Client: set maximum fragment length to emit *and*
 *                 negotiate with the server during handshake)
 *
 * \param ssl      SSL context
 * \param mfl_code Code for maximum fragment length (allowed values:
 *                 SSL_MAX_FRAG_LEN_512,  SSL_MAX_FRAG_LEN_1024,
 *                 SSL_MAX_FRAG_LEN_2048, SSL_MAX_FRAG_LEN_4096)
 *
 * \return         O if successful or POLARSSL_ERR_SSL_BAD_INPUT_DATA
 */
int ssl_set_max_frag_len( ssl_context *ssl, unsigned char mfl_code );
#endif /* POLARSSL_SSL_MAX_FRAGMENT_LENGTH */

#if defined(POLARSSL_SSL_TRUNCATED_HMAC)
/**
 * \brief          Activate negotiation of truncated HMAC (Client only)
 *                 (Default: SSL_TRUNC_HMAC_ENABLED)
 *
 * \param ssl      SSL context
 * \param truncate Enable or disable (SSL_TRUNC_HMAC_ENABLED or
 *                                    SSL_TRUNC_HMAC_DISABLED)
 *
 * \return         O if successful,
 *                 POLARSSL_ERR_SSL_BAD_INPUT_DATA if used server-side
 */
int ssl_set_truncated_hmac( ssl_context *ssl, int truncate );
#endif /* POLARSSL_SSL_TRUNCATED_HMAC */

#if defined(POLARSSL_SSL_SESSION_TICKETS)
/**
 * \brief          Enable / Disable session tickets
 *                 (Default: SSL_SESSION_TICKETS_ENABLED on client,
 *                           SSL_SESSION_TICKETS_DISABLED on server)
 *
 * \note           On server, ssl_set_rng() must be called before this function
 *                 to allow generating the ticket encryption and
 *                 authentication keys.
 *
 * \param ssl      SSL context
 * \param use_tickets   Enable or disable (SSL_SESSION_TICKETS_ENABLED or
 *                                         SSL_SESSION_TICKETS_DISABLED)
 *
 * \return         O if successful,
 *                 or a specific error code (server only).
 */
int ssl_set_session_tickets( ssl_context *ssl, int use_tickets );

/**
 * \brief          Set session ticket lifetime (server only)
 *                 (Default: SSL_DEFAULT_TICKET_LIFETIME (86400 secs / 1 day))
 *
 * \param ssl      SSL context
 * \param lifetime session ticket lifetime
 */
void ssl_set_session_ticket_lifetime( ssl_context *ssl, int lifetime );
#endif /* POLARSSL_SSL_SESSION_TICKETS */

#if defined(POLARSSL_SSL_RENEGOTIATION)
/**
 * \brief          Enable / Disable renegotiation support for connection when
 *                 initiated by peer
 *                 (Default: SSL_RENEGOTIATION_DISABLED)
 *
 *                 Note: A server with support enabled is more vulnerable for a
 *                 resource DoS by a malicious client. You should enable this on
 *                 a client to enable server-initiated renegotiation.
 *
 * \param ssl      SSL context
 * \param renegotiation     Enable or disable (SSL_RENEGOTIATION_ENABLED or
 *                                             SSL_RENEGOTIATION_DISABLED)
 */
void ssl_set_renegotiation( ssl_context *ssl, int renegotiation );
#endif /* POLARSSL_SSL_RENEGOTIATION */

/**
 * \brief          Prevent or allow legacy renegotiation.
 *                 (Default: SSL_LEGACY_NO_RENEGOTIATION)
 *
 *                 SSL_LEGACY_NO_RENEGOTIATION allows connections to
 *                 be established even if the peer does not support
 *                 secure renegotiation, but does not allow renegotiation
 *                 to take place if not secure.
 *                 (Interoperable and secure option)
 *
 *                 SSL_LEGACY_ALLOW_RENEGOTIATION allows renegotiations
 *                 with non-upgraded peers. Allowing legacy renegotiation
 *                 makes the connection vulnerable to specific man in the
 *                 middle attacks. (See RFC 5746)
 *                 (Most interoperable and least secure option)
 *
 *                 SSL_LEGACY_BREAK_HANDSHAKE breaks off connections
 *                 if peer does not support secure renegotiation. Results
 *                 in interoperability issues with non-upgraded peers
 *                 that do not support renegotiation altogether.
 *                 (Most secure option, interoperability issues)
 *
 * \param ssl      SSL context
 * \param allow_legacy  Prevent or allow (SSL_NO_LEGACY_RENEGOTIATION,
 *                                        SSL_ALLOW_LEGACY_RENEGOTIATION or
 *                                        SSL_LEGACY_BREAK_HANDSHAKE)
 */
void ssl_legacy_renegotiation( ssl_context *ssl, int allow_legacy );

#if defined(POLARSSL_SSL_RENEGOTIATION)
/**
<<<<<<< HEAD
 * \brief          Enforce renegotiation requests.
=======
 * \brief          Enforce requested renegotiation.
>>>>>>> f6080b85
 *                 (Default: enforced, max_records = 16)
 *
 *                 When we request a renegotiation, the peer can comply or
 *                 ignore the request. This function allows us to decide
 *                 whether to enforce our renegotiation requests by closing
 *                 the connection if the peer doesn't comply.
 *
 *                 However, records could already be in transit from the peer
 *                 when the request is emitted. In order to increase
 *                 reliability, we can accept a number of records before the
 *                 expected handshake records.
 *
 *                 The optimal value is highly dependent on the specific usage
 *                 scenario.
 *
 * \note           With DTLS and server-initiated renegotiation, the
 *                 HelloRequest is retransmited every time ssl_read() times
 *                 out or receives Application Data, until:
 *                 - max_records records have beens seen, if it is >= 0, or
 *                 - the number of retransmits that would happen during an
 *                 actual handshake has been reached.
 *                 Please remember the request might be lost a few times
 *                 if you consider setting max_records to a really low value.
 *
 * \warning        On client, the grace period can only happen during
 *                 ssl_read(), as opposed to ssl_write() and ssl_renegotiate()
 *                 which always behave as if max_record was 0. The reason is,
 *                 if we receive application data from the server, we need a
 *                 place to write it, which only happens during ssl_read().
 *
 * \param ssl      SSL context
 * \param max_records Use SSL_RENEGOTIATION_NOT_ENFORCED if you don't want to
 *                 enforce renegotiation, or a non-negative value to enforce
 *                 it but allow for a grace period of max_records records.
 */
void ssl_set_renegotiation_enforced( ssl_context *ssl, int max_records );

/**
 * \brief          Set record counter threshold for periodic renegotiation.
 *                 (Default: 2^64 - 256.)
 *
 *                 Renegotiation is automatically triggered when a record
 *                 counter (outgoing or ingoing) crosses the defined
 *                 threshold. The default value is meant to prevent the
 *                 connection from being closed when the counter is about to
 *                 reached its maximal value (it is not allowed to wrap).
 *
 *                 Lower values can be used to enforce policies such as "keys
 *                 must be refreshed every N packets with cipher X".
 *
 * \param ssl      SSL context
 * \param period   The threshold value: a big-endian 64-bit number.
 *                 Set to 2^64 - 1 to disable periodic renegotiation
 */
void ssl_set_renegotiation_period( ssl_context *ssl,
                                   const unsigned char period[8] );
#endif /* POLARSSL_SSL_RENEGOTIATION */

/**
 * \brief          Return the number of data bytes available to read
 *
 * \param ssl      SSL context
 *
 * \return         how many bytes are available in the read buffer
 */
size_t ssl_get_bytes_avail( const ssl_context *ssl );

/**
 * \brief          Return the result of the certificate verification
 *
 * \param ssl      SSL context
 *
 * \return         0 if successful, or a combination of:
 *                      BADCERT_EXPIRED
 *                      BADCERT_REVOKED
 *                      BADCERT_CN_MISMATCH
 *                      BADCERT_NOT_TRUSTED
 */
int ssl_get_verify_result( const ssl_context *ssl );

/**
 * \brief          Return the name of the current ciphersuite
 *
 * \param ssl      SSL context
 *
 * \return         a string containing the ciphersuite name
 */
const char *ssl_get_ciphersuite( const ssl_context *ssl );

/**
 * \brief          Return the current SSL version (SSLv3/TLSv1/etc)
 *
 * \param ssl      SSL context
 *
 * \return         a string containing the SSL version
 */
const char *ssl_get_version( const ssl_context *ssl );

/**
 * \brief          Return the (maximum) number of bytes added by the record
 *                 layer: header + encryption/MAC overhead (inc. padding)
 *
 * \param ssl      SSL context
 *
 * \return         Current maximum record expansion in bytes, or
 *                 POLARSSL_ERR_FEATURE_UNAVAILABLE if compression is enabled,
 *                 which makes expansion much less predictable
 */
int ssl_get_record_expansion( const ssl_context *ssl );

#if defined(POLARSSL_X509_CRT_PARSE_C)
/**
 * \brief          Return the peer certificate from the current connection
 *
 *                 Note: Can be NULL in case no certificate was sent during
 *                 the handshake. Different calls for the same connection can
 *                 return the same or different pointers for the same
 *                 certificate and even a different certificate altogether.
 *                 The peer cert CAN change in a single connection if
 *                 renegotiation is performed.
 *
 * \param ssl      SSL context
 *
 * \return         the current peer certificate
 */
const x509_crt *ssl_get_peer_cert( const ssl_context *ssl );
#endif /* POLARSSL_X509_CRT_PARSE_C */

#if defined(POLARSSL_SSL_CLI_C)
/**
 * \brief          Save session in order to resume it later (client-side only)
 *                 Session data is copied to presented session structure.
 *
 * \warning        Currently, peer certificate is lost in the operation.
 *
 * \param ssl      SSL context
 * \param session  session context
 *
 * \return         0 if successful,
 *                 POLARSSL_ERR_SSL_MALLOC_FAILED if memory allocation failed,
 *                 POLARSSL_ERR_SSL_BAD_INPUT_DATA if used server-side or
 *                 arguments are otherwise invalid
 *
 * \sa             ssl_set_session()
 */
int ssl_get_session( const ssl_context *ssl, ssl_session *session );
#endif /* POLARSSL_SSL_CLI_C */

/**
 * \brief          Perform the SSL handshake
 *
 * \param ssl      SSL context
 *
 * \return         0 if successful, POLARSSL_ERR_NET_WANT_READ,
 *                 POLARSSL_ERR_NET_WANT_WRITE, or a specific SSL error code.
 */
int ssl_handshake( ssl_context *ssl );

/**
 * \brief          Perform a single step of the SSL handshake
 *
 *                 Note: the state of the context (ssl->state) will be at
 *                 the following state after execution of this function.
 *                 Do not call this function if state is SSL_HANDSHAKE_OVER.
 *
 * \param ssl      SSL context
 *
 * \return         0 if successful, POLARSSL_ERR_NET_WANT_READ,
 *                 POLARSSL_ERR_NET_WANT_WRITE, or a specific SSL error code.
 */
int ssl_handshake_step( ssl_context *ssl );

#if defined(POLARSSL_SSL_RENEGOTIATION)
/**
 * \brief          Initiate an SSL renegotiation on the running connection.
 *                 Client: perform the renegotiation right now.
 *                 Server: request renegotiation, which will be performed
 *                 during the next call to ssl_read() if honored by client.
 *
 * \param ssl      SSL context
 *
 * \return         0 if successful, or any ssl_handshake() return value.
 */
int ssl_renegotiate( ssl_context *ssl );
#endif /* POLARSSL_SSL_RENEGOTIATION */

/**
 * \brief          Read at most 'len' application data bytes
 *
 * \param ssl      SSL context
 * \param buf      buffer that will hold the data
 * \param len      maximum number of bytes to read
 *
 * \return         This function returns the number of bytes read, 0 for EOF,
 *                 or a negative error code.
 */
int ssl_read( ssl_context *ssl, unsigned char *buf, size_t len );

/**
 * \brief          Write exactly 'len' application data bytes
 *
 * \param ssl      SSL context
 * \param buf      buffer holding the data
 * \param len      how many bytes must be written
 *
 * \return         This function returns the number of bytes written,
 *                 or a negative error code.
 *
 * \note           When this function returns POLARSSL_ERR_NET_WANT_WRITE,
 *                 it must be called later with the *same* arguments,
 *                 until it returns a positive value.
 *
 * \note           When DTLS is in use, and a maximum fragment length was
 *                 either set with \c ssl_set_max_frag_len() or negotiated by
 *                 the peer, len must not not be greater than the maximum
 *                 fragment length, or POLARSSL_ERR_SSL_BAD_INPUT_DATA is
 *                 returned.
 */
int ssl_write( ssl_context *ssl, const unsigned char *buf, size_t len );

/**
 * \brief           Send an alert message
 *
 * \param ssl       SSL context
 * \param level     The alert level of the message
 *                  (SSL_ALERT_LEVEL_WARNING or SSL_ALERT_LEVEL_FATAL)
 * \param message   The alert message (SSL_ALERT_MSG_*)
 *
 * \return          0 if successful, or a specific SSL error code.
 */
int ssl_send_alert_message( ssl_context *ssl,
                            unsigned char level,
                            unsigned char message );
/**
 * \brief          Notify the peer that the connection is being closed
 *
 * \param ssl      SSL context
 */
int ssl_close_notify( ssl_context *ssl );

/**
 * \brief          Free referenced items in an SSL context and clear memory
 *
 * \param ssl      SSL context
 */
void ssl_free( ssl_context *ssl );

/**
 * \brief          Initialize SSL session structure
 *
 * \param session  SSL session
 */
void ssl_session_init( ssl_session *session );

/**
 * \brief          Free referenced items in an SSL session including the
 *                 peer certificate and clear memory
 *
 * \param session  SSL session
 */
void ssl_session_free( ssl_session *session );

/**
 * \brief           Free referenced items in an SSL transform context and clear
 *                  memory
 *
 * \param transform SSL transform context
 */
void ssl_transform_free( ssl_transform *transform );

/**
 * \brief           Free referenced items in an SSL handshake context and clear
 *                  memory
 *
 * \param handshake SSL handshake context
 */
void ssl_handshake_free( ssl_handshake_params *handshake );

/*
 * Internal functions (do not call directly)
 */
int ssl_handshake_client_step( ssl_context *ssl );
int ssl_handshake_server_step( ssl_context *ssl );
void ssl_handshake_wrapup( ssl_context *ssl );

int ssl_send_fatal_handshake_failure( ssl_context *ssl );

void ssl_reset_checksum( ssl_context *ssl );
int ssl_derive_keys( ssl_context *ssl );

int ssl_read_record( ssl_context *ssl );
int ssl_fetch_input( ssl_context *ssl, size_t nb_want );

int ssl_write_record( ssl_context *ssl );
int ssl_flush_output( ssl_context *ssl );

int ssl_parse_certificate( ssl_context *ssl );
int ssl_write_certificate( ssl_context *ssl );

int ssl_parse_change_cipher_spec( ssl_context *ssl );
int ssl_write_change_cipher_spec( ssl_context *ssl );

int ssl_parse_finished( ssl_context *ssl );
int ssl_write_finished( ssl_context *ssl );

void ssl_optimize_checksum( ssl_context *ssl,
                            const ssl_ciphersuite_t *ciphersuite_info );

#if defined(POLARSSL_KEY_EXCHANGE__SOME__PSK_ENABLED)
int ssl_psk_derive_premaster( ssl_context *ssl, key_exchange_type_t key_ex );
#endif

#if defined(POLARSSL_PK_C)
unsigned char ssl_sig_from_pk( pk_context *pk );
pk_type_t ssl_pk_alg_from_sig( unsigned char sig );
#endif

md_type_t ssl_md_alg_from_hash( unsigned char hash );

#if defined(POLARSSL_SSL_SET_CURVES)
int ssl_curve_is_acceptable( const ssl_context *ssl, ecp_group_id grp_id );
#endif

#if defined(POLARSSL_X509_CRT_PARSE_C)
static inline pk_context *ssl_own_key( ssl_context *ssl )
{
    return( ssl->handshake->key_cert == NULL ? NULL
            : ssl->handshake->key_cert->key );
}

static inline x509_crt *ssl_own_cert( ssl_context *ssl )
{
    return( ssl->handshake->key_cert == NULL ? NULL
            : ssl->handshake->key_cert->cert );
}

/*
 * Check usage of a certificate wrt extensions:
 * keyUsage, extendedKeyUsage (later), and nSCertType (later).
 *
 * Warning: cert_endpoint is the endpoint of the cert (ie, of our peer when we
 * check a cert we received from them)!
 *
 * Return 0 if everything is OK, -1 if not.
 */
int ssl_check_cert_usage( const x509_crt *cert,
                          const ssl_ciphersuite_t *ciphersuite,
                          int cert_endpoint );
#endif /* POLARSSL_X509_CRT_PARSE_C */

void ssl_write_version( int major, int minor, int transport,
                        unsigned char ver[2] );
void ssl_read_version( int *major, int *minor, int transport,
                       const unsigned char ver[2] );

static inline size_t ssl_hdr_len( const ssl_context *ssl )
{
#if defined(POLARSSL_SSL_PROTO_DTLS)
    if( ssl->transport == SSL_TRANSPORT_DATAGRAM )
        return( 13 );
#else
    ((void) ssl);
#endif
    return( 5 );
}

static inline size_t ssl_hs_hdr_len( const ssl_context *ssl )
{
#if defined(POLARSSL_SSL_PROTO_DTLS)
    if( ssl->transport == SSL_TRANSPORT_DATAGRAM )
        return( 12 );
#else
    ((void) ssl);
#endif
    return( 4 );
}

#if defined(POLARSSL_SSL_PROTO_DTLS)
void ssl_send_flight_completed( ssl_context *ssl );
void ssl_recv_flight_completed( ssl_context *ssl );
int ssl_resend( ssl_context *ssl );
#endif

/* Visible for testing purposes only */
#if defined(POLARSSL_SSL_DTLS_ANTI_REPLAY)
int ssl_dtls_replay_check( ssl_context *ssl );
void ssl_dtls_replay_update( ssl_context *ssl );
#endif

/* constant-time buffer comparison */
static inline int safer_memcmp( const void *a, const void *b, size_t n )
{
    size_t i;
    const unsigned char *A = (const unsigned char *) a;
    const unsigned char *B = (const unsigned char *) b;
    unsigned char diff = 0;

    for( i = 0; i < n; i++ )
        diff |= A[i] ^ B[i];

    return( diff );
}

#ifdef __cplusplus
}
#endif

#endif /* ssl.h */<|MERGE_RESOLUTION|>--- conflicted
+++ resolved
@@ -796,15 +796,11 @@
     int state;                  /*!< SSL handshake: current state     */
     int transport;              /*!< Transport: stream or datagram    */
     int renegotiation;          /*!< Initial or renegotiation         */
-<<<<<<< HEAD
+#if defined(POLARSSL_SSL_RENEGOTIATION)
     int renego_records_seen;    /*!< Records since renego request, or with DTLS,
                                   number of retransmissions of request if
                                   renego_max_records is < 0           */
-=======
-#if defined(POLARSSL_SSL_RENEGOTIATION)
-    int renego_records_seen;    /*!< Records since renego request     */
-#endif
->>>>>>> f6080b85
+#endif
 
     int major_ver;              /*!< equal to  SSL_MAJOR_VERSION_3    */
     int minor_ver;              /*!< either 0 (SSL3) or 1 (TLS1.0)    */
@@ -1938,11 +1934,7 @@
 
 #if defined(POLARSSL_SSL_RENEGOTIATION)
 /**
-<<<<<<< HEAD
  * \brief          Enforce renegotiation requests.
-=======
- * \brief          Enforce requested renegotiation.
->>>>>>> f6080b85
  *                 (Default: enforced, max_records = 16)
  *
  *                 When we request a renegotiation, the peer can comply or
