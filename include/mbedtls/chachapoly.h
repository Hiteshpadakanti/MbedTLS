--- conflicted
+++ resolved
@@ -193,9 +193,9 @@
  * \return          \c 0 on success.
  * \return          A negative error code on failure.
  */
-int mbedtls_xchachapoly_starts( mbedtls_chachapoly_context *ctx,
+int mbedtls_xchachapoly_starts(mbedtls_chachapoly_context *ctx,
                                const unsigned char nonce[24],
-                               mbedtls_chachapoly_mode_t mode );
+                               mbedtls_chachapoly_mode_t mode);
 #endif /* !MBEDTLS_CHACHAPOLY_ALT */
 
 /**
@@ -364,14 +364,14 @@
  * \return          \c 0 on success.
  * \return          A negative error code on failure.
  */
-int mbedtls_xchachapoly_encrypt_and_tag( mbedtls_chachapoly_context *ctx,
+int mbedtls_xchachapoly_encrypt_and_tag(mbedtls_chachapoly_context *ctx,
                                         size_t length,
                                         const unsigned char nonce[24],
                                         const unsigned char *aad,
                                         size_t aad_len,
                                         const unsigned char *input,
                                         unsigned char *output,
-                                        unsigned char tag[16] );
+                                        unsigned char tag[16]);
 #endif /* !MBEDTLS_CHACHAPOLY_ALT */
 
 /**
@@ -434,14 +434,14 @@
  *                  if the data was not authentic.
  * \return          Another negative error code on other kinds of failure.
  */
-int mbedtls_xchachapoly_auth_decrypt( mbedtls_chachapoly_context *ctx,
+int mbedtls_xchachapoly_auth_decrypt(mbedtls_chachapoly_context *ctx,
                                      size_t length,
                                      const unsigned char nonce[24],
                                      const unsigned char *aad,
                                      size_t aad_len,
                                      const unsigned char tag[16],
                                      const unsigned char *input,
-                                     unsigned char *output );
+                                     unsigned char *output);
 #endif /* !MBEDTLS_CHACHAPOLY_ALT */
 
 #if defined(MBEDTLS_SELF_TEST)
@@ -451,8 +451,7 @@
  * \return          \c 0 on success.
  * \return          \c 1 on failure.
  */
-<<<<<<< HEAD
-int mbedtls_chachapoly_self_test( int verbose );
+int mbedtls_chachapoly_self_test(int verbose);
 
 /**
  * \brief           The XChaCha20-Poly1305 checkup routine.
@@ -460,10 +459,7 @@
  * \return          \c 0 on success.
  * \return          \c 1 on failure.
  */
-int mbedtls_xchachapoly_self_test( int verbose );
-=======
-int mbedtls_chachapoly_self_test(int verbose);
->>>>>>> f31c9e44
+int mbedtls_xchachapoly_self_test(int verbose);
 #endif /* MBEDTLS_SELF_TEST */
 
 #ifdef __cplusplus
