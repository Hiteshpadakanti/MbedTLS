/**
 * \file sha3.h
 *
 * \brief This file contains SHA3 definitions and functions.
 *
 * The Secure Hash Algorithms cryptographic
 * hash functions are defined in <em>FIPS 202: SHA-3 Standard:
 * Permutation-Based Hash and Extendable-Output Functions </em>.
 */
/*
 *  Copyright The Mbed TLS Contributors
 *  SPDX-License-Identifier: Apache-2.0
 *
 *  Licensed under the Apache License, Version 2.0 (the "License"); you may
 *  not use this file except in compliance with the License.
 *  You may obtain a copy of the License at
 *
 *  http://www.apache.org/licenses/LICENSE-2.0
 *
 *  Unless required by applicable law or agreed to in writing, software
 *  distributed under the License is distributed on an "AS IS" BASIS, WITHOUT
 *  WARRANTIES OR CONDITIONS OF ANY KIND, either express or implied.
 *  See the License for the specific language governing permissions and
 *  limitations under the License.
 */

#ifndef MBEDTLS_SHA3_H
#define MBEDTLS_SHA3_H
#include "mbedtls/private_access.h"

#include "mbedtls/build_info.h"

#include <stddef.h>
#include <stdint.h>

#ifdef __cplusplus
extern "C" {
#endif

/** SHA3 input data was malformed. */
#define MBEDTLS_ERR_SHA3_BAD_INPUT_DATA                 -0x0076

/**
 * SHA-3 family id.
 *
 * It identifies the family (SHA3-256, SHA3-512, etc.)
 */

typedef enum
{
    MBEDTLS_SHA3_NONE = 0, /*!< Operation not defined. */
    MBEDTLS_SHA3_224, /*!< SHA3-224 */
    MBEDTLS_SHA3_256, /*!< SHA3-256 */
    MBEDTLS_SHA3_384, /*!< SHA3-384 */
    MBEDTLS_SHA3_512, /*!< SHA3-512 */
    MBEDTLS_SHA3_SHAKE128, /*!< SHA3-SHAKE128 */
    MBEDTLS_SHA3_SHAKE256, /*!< SHA3-SHAKE256 */
} mbedtls_sha3_id;

struct mbedtls_sha3_context;
typedef struct mbedtls_sha3_family_functions
{
    mbedtls_sha3_id id;

    uint16_t r;
    uint16_t olen;
    uint8_t xor_byte;
}
mbedtls_sha3_family_functions;

/**
 * \brief          The SHA-3 context structure.
 *
 *                 The structure is used SHA-3 checksum calculations.
 */
typedef struct mbedtls_sha3_context {
    uint64_t state[25];
    uint8_t index;
    uint8_t id;

    uint16_t r;
    uint16_t olen;
    uint8_t xor_byte;
    uint16_t max_block_size;
}
mbedtls_sha3_context;

/**
 * \brief          This function initializes a SHA-3 context.
 *
 * \param ctx      The SHA-3 context to initialize. This must not be \c NULL.
 */
void mbedtls_sha3_init( mbedtls_sha3_context *ctx );

/**
 * \brief          This function clears a SHA-3 context.
 *
 * \param ctx      The SHA-3 context to clear. This may be \c NULL, in which
 *                 case this function returns immediately. If it is not \c NULL,
 *                 it must point to an initialized SHA-3 context.
 */
void mbedtls_sha3_free( mbedtls_sha3_context *ctx );

/**
 * \brief          This function clones the state of a SHA-3 context.
 *
 * \param dst      The destination context. This must be initialized.
 * \param src      The context to clone. This must be initialized.
 */
void mbedtls_sha3_clone( mbedtls_sha3_context *dst,
                           const mbedtls_sha3_context *src );

/**
 * \brief          This function starts a SHA-3 checksum
 *                 calculation.
 *
 * \param ctx      The context to use. This must be initialized.
 * \param id       The id of the SHA-3 family.
 *
 * \return         \c 0 on success.
 * \return         A negative error code on failure.
 */
int mbedtls_sha3_starts( mbedtls_sha3_context *ctx, mbedtls_sha3_id id );

/**
 * \brief          This function feeds an input buffer into an ongoing
 *                 SHA-3 checksum calculation.
 *
 * \param ctx      The SHA-3 context. This must be initialized
 *                 and have a hash operation started.
 * \param input    The buffer holding the data. This must be a readable
 *                 buffer of length \p ilen Bytes.
 * \param ilen     The length of the input data in Bytes.
 *
 * \return         \c 0 on success.
 * \return         A negative error code on failure.
 */
int mbedtls_sha3_update( mbedtls_sha3_context *ctx,
                           const uint8_t *input,
                           size_t ilen );

/**
 * \brief          This function finishes the SHA-3 operation, and writes
 *                 the result to the output buffer.
 *
 * \param ctx      The SHA-3 context. This must be initialized
 *                 and have a hash operation started.
 * \param output   The SHA-3 checksum result.
 *                 This must be a writable buffer of length \c olen bytes.
 * \param olen     Defines the length of output buffer (in bytes). For SHA-3 224, SHA-3 256,
<<<<<<< HEAD
 *                 SHA-3 384 and SHA-3 512 \c olen must be at least 28, 32, 48 or 64 bytes,
 *                 respectively. For SHAKE128 and SHAKE256, the buffer will be filled up to
 *                 \c olen bytes.
=======
 *                 SHA-3 384 and SHA-3 512 \c olen must equal to 28, 32, 48 and 64,
 *                 respectively.
>>>>>>> 90f803c5
 *
 * \return         \c 0 on success.
 * \return         A negative error code on failure.
 */
int mbedtls_sha3_finish( mbedtls_sha3_context *ctx,
                           uint8_t *output, size_t olen );

/**
 * \brief          This function calculates the SHA-3
 *                 checksum of a buffer.
 *
 *                 The function allocates the context, performs the
 *                 calculation, and frees the context.
 *
 *                 The SHA-3 result is calculated as
 *                 output = SHA-3(id, input buffer, d).
 *
 * \param id       The id of the SHA-3 family.
 * \param input    The buffer holding the data. This must be a readable
 *                 buffer of length \p ilen Bytes.
 * \param ilen     The length of the input data in Bytes.
 * \param output   The SHA-3 checksum result.
 *                 This must be a writable buffer of length \c olen bytes.
 * \param olen     Defines the length of output buffer (in bytes). For SHA-3 224, SHA-3 256,
<<<<<<< HEAD
 *                 SHA-3 384 and SHA-3 512 \c olen must be at least 28, 32, 48 or 64 bytes,
 *                 respectively. For SHAKE128 and SHAKE256, the buffer will be filled up to
 *                 \c olen bytes.
=======
 *                 SHA-3 384 and SHA-3 512 \c olen must equal to 28, 32, 48 and 64,
 *                 respectively.
>>>>>>> 90f803c5
 *
 * \return         \c 0 on success.
 * \return         A negative error code on failure.
 */
int mbedtls_sha3( mbedtls_sha3_id id, const uint8_t *input,
                    size_t ilen,
                    uint8_t *output,
                    size_t olen );

#if defined(MBEDTLS_SELF_TEST)
/**
 * \brief          Checkup routine for the algorithms implemented
 *                 by this module: SHA3-224, SHA3-256, SHA3-384, SHA3-512,
 *                 SHAKE128, SHAKE256, cSHAKE128 and cSHAKE256.
 *
 * \return         0 if successful, or 1 if the test failed.
 */
int mbedtls_sha3_self_test( int verbose );
#endif /* MBEDTLS_SELF_TEST */

#ifdef __cplusplus
}
#endif

#endif /* mbedtls_sha3.h */
<|MERGE_RESOLUTION|>--- conflicted
+++ resolved
@@ -82,6 +82,7 @@
     uint16_t olen;
     uint8_t xor_byte;
     uint16_t max_block_size;
+    uint8_t finished;
 }
 mbedtls_sha3_context;
 
@@ -148,14 +149,9 @@
  * \param output   The SHA-3 checksum result.
  *                 This must be a writable buffer of length \c olen bytes.
  * \param olen     Defines the length of output buffer (in bytes). For SHA-3 224, SHA-3 256,
-<<<<<<< HEAD
  *                 SHA-3 384 and SHA-3 512 \c olen must be at least 28, 32, 48 or 64 bytes,
  *                 respectively. For SHAKE128 and SHAKE256, the buffer will be filled up to
  *                 \c olen bytes.
-=======
- *                 SHA-3 384 and SHA-3 512 \c olen must equal to 28, 32, 48 and 64,
- *                 respectively.
->>>>>>> 90f803c5
  *
  * \return         \c 0 on success.
  * \return         A negative error code on failure.
@@ -180,14 +176,9 @@
  * \param output   The SHA-3 checksum result.
  *                 This must be a writable buffer of length \c olen bytes.
  * \param olen     Defines the length of output buffer (in bytes). For SHA-3 224, SHA-3 256,
-<<<<<<< HEAD
  *                 SHA-3 384 and SHA-3 512 \c olen must be at least 28, 32, 48 or 64 bytes,
  *                 respectively. For SHAKE128 and SHAKE256, the buffer will be filled up to
  *                 \c olen bytes.
-=======
- *                 SHA-3 384 and SHA-3 512 \c olen must equal to 28, 32, 48 and 64,
- *                 respectively.
->>>>>>> 90f803c5
  *
  * \return         \c 0 on success.
  * \return         A negative error code on failure.
