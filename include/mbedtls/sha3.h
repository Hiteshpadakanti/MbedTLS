/**
 * \file sha3.h
 *
 * \brief This file contains SHA-3 definitions and functions.
 *
 * The Secure Hash Algorithms cryptographic
 * hash functions are defined in <em>FIPS 202: SHA-3 Standard:
 * Permutation-Based Hash and Extendable-Output Functions </em>.
 */
/*
 *  Copyright The Mbed TLS Contributors
 *  SPDX-License-Identifier: Apache-2.0
 *
 *  Licensed under the Apache License, Version 2.0 (the "License"); you may
 *  not use this file except in compliance with the License.
 *  You may obtain a copy of the License at
 *
 *  http://www.apache.org/licenses/LICENSE-2.0
 *
 *  Unless required by applicable law or agreed to in writing, software
 *  distributed under the License is distributed on an "AS IS" BASIS, WITHOUT
 *  WARRANTIES OR CONDITIONS OF ANY KIND, either express or implied.
 *  See the License for the specific language governing permissions and
 *  limitations under the License.
 */

#ifndef MBEDTLS_SHA3_H
#define MBEDTLS_SHA3_H
#include "mbedtls/private_access.h"

#include "mbedtls/build_info.h"

#include <stddef.h>
#include <stdint.h>

#ifdef __cplusplus
extern "C" {
#endif

/** SHA-3 input data was malformed. */
#define MBEDTLS_ERR_SHA3_BAD_INPUT_DATA                 -0x0076

/**
 * SHA-3 family id.
 *
 * It identifies the family (SHA3-256, SHA3-512, etc.)
 */

typedef enum {
    MBEDTLS_SHA3_NONE = 0, /*!< Operation not defined. */
    MBEDTLS_SHA3_224, /*!< SHA3-224 */
    MBEDTLS_SHA3_256, /*!< SHA3-256 */
    MBEDTLS_SHA3_384, /*!< SHA3-384 */
    MBEDTLS_SHA3_512, /*!< SHA3-512 */
    MBEDTLS_SHA3_SHAKE128, /*!< SHA3-SHAKE128 */
    MBEDTLS_SHA3_SHAKE256, /*!< SHA3-SHAKE256 */
} mbedtls_sha3_id;

/**
 * \brief          The SHA-3 context structure.
 *
 *                 The structure is used SHA-3 checksum calculations.
 */
<<<<<<< HEAD
typedef struct mbedtls_sha3_context {
    uint64_t state[25];
    uint8_t index;
    uint8_t id;

    uint16_t r;
    uint16_t olen;
    uint8_t xor_byte;
    uint16_t max_block_size;
    uint8_t finished;
=======
typedef struct {
    uint64_t MBEDTLS_PRIVATE(state[25]);
    uint32_t MBEDTLS_PRIVATE(index);
    uint16_t MBEDTLS_PRIVATE(olen);
    uint16_t MBEDTLS_PRIVATE(max_block_size);
>>>>>>> 963513db
}
mbedtls_sha3_context;

/**
 * \brief          This function initializes a SHA-3 context.
 *
 * \param ctx      The SHA-3 context to initialize. This must not be \c NULL.
 */
void mbedtls_sha3_init(mbedtls_sha3_context *ctx);

/**
 * \brief          This function clears a SHA-3 context.
 *
 * \param ctx      The SHA-3 context to clear. This may be \c NULL, in which
 *                 case this function returns immediately. If it is not \c NULL,
 *                 it must point to an initialized SHA-3 context.
 */
void mbedtls_sha3_free(mbedtls_sha3_context *ctx);

/**
 * \brief          This function clones the state of a SHA-3 context.
 *
 * \param dst      The destination context. This must be initialized.
 * \param src      The context to clone. This must be initialized.
 */
void mbedtls_sha3_clone(mbedtls_sha3_context *dst,
                        const mbedtls_sha3_context *src);

/**
 * \brief          This function starts a SHA-3 checksum
 *                 calculation.
 *
 * \param ctx      The context to use. This must be initialized.
 * \param id       The id of the SHA-3 family.
 *
 * \return         \c 0 on success.
 * \return         A negative error code on failure.
 */
int mbedtls_sha3_starts(mbedtls_sha3_context *ctx, mbedtls_sha3_id id);

/**
 * \brief          This function feeds an input buffer into an ongoing
 *                 SHA-3 checksum calculation.
 *
 * \param ctx      The SHA-3 context. This must be initialized
 *                 and have a hash operation started.
 * \param input    The buffer holding the data. This must be a readable
 *                 buffer of length \p ilen Bytes.
 * \param ilen     The length of the input data in Bytes.
 *
 * \return         \c 0 on success.
 * \return         A negative error code on failure.
 */
int mbedtls_sha3_update(mbedtls_sha3_context *ctx,
                        const uint8_t *input,
                        size_t ilen);

/**
 * \brief          This function finishes the SHA-3 operation, and writes
 *                 the result to the output buffer.
 *
 * \param ctx      The SHA-3 context. This must be initialized
 *                 and have a hash operation started.
 * \param output   The SHA-3 checksum result.
 *                 This must be a writable buffer of length \c olen bytes.
 * \param olen     Defines the length of output buffer (in bytes). For SHA-3 224, SHA-3 256,
 *                 SHA-3 384 and SHA-3 512 \c olen must be at least 28, 32, 48 or 64 bytes,
 *                 respectively. For SHAKE128 and SHAKE256, the buffer will be filled up to
 *                 \c olen bytes.
 *
 * \return         \c 0 on success.
 * \return         A negative error code on failure.
 */
int mbedtls_sha3_finish(mbedtls_sha3_context *ctx,
                        uint8_t *output, size_t olen);

/**
 * \brief          This function calculates the SHA-3
 *                 checksum of a buffer.
 *
 *                 The function allocates the context, performs the
 *                 calculation, and frees the context.
 *
 *                 The SHA-3 result is calculated as
 *                 output = SHA-3(id, input buffer, d).
 *
 * \param id       The id of the SHA-3 family.
 * \param input    The buffer holding the data. This must be a readable
 *                 buffer of length \p ilen Bytes.
 * \param ilen     The length of the input data in Bytes.
 * \param output   The SHA-3 checksum result.
 *                 This must be a writable buffer of length \c olen bytes.
 * \param olen     Defines the length of output buffer (in bytes). For SHA-3 224, SHA-3 256,
 *                 SHA-3 384 and SHA-3 512 \c olen must be at least 28, 32, 48 or 64 bytes,
 *                 respectively. For SHAKE128 and SHAKE256, the buffer will be filled up to
 *                 \c olen bytes.
 *
 * \return         \c 0 on success.
 * \return         A negative error code on failure.
 */
int mbedtls_sha3(mbedtls_sha3_id id, const uint8_t *input,
                 size_t ilen,
                 uint8_t *output,
                 size_t olen);

#if defined(MBEDTLS_SELF_TEST)
/**
 * \brief          Checkup routine for the algorithms implemented
 *                 by this module: SHA3-224, SHA3-256, SHA3-384, SHA3-512.
 *
 * \return         0 if successful, or 1 if the test failed.
 */
int mbedtls_sha3_self_test(int verbose);
#endif /* MBEDTLS_SELF_TEST */

#ifdef __cplusplus
}
#endif

#endif /* mbedtls_sha3.h */<|MERGE_RESOLUTION|>--- conflicted
+++ resolved
@@ -61,24 +61,13 @@
  *
  *                 The structure is used SHA-3 checksum calculations.
  */
-<<<<<<< HEAD
-typedef struct mbedtls_sha3_context {
-    uint64_t state[25];
-    uint8_t index;
-    uint8_t id;
-
-    uint16_t r;
-    uint16_t olen;
-    uint8_t xor_byte;
-    uint16_t max_block_size;
-    uint8_t finished;
-=======
 typedef struct {
     uint64_t MBEDTLS_PRIVATE(state[25]);
     uint32_t MBEDTLS_PRIVATE(index);
     uint16_t MBEDTLS_PRIVATE(olen);
     uint16_t MBEDTLS_PRIVATE(max_block_size);
->>>>>>> 963513db
+    uint8_t MBEDTLS_PRIVATE(finished);
+    mbedtls_sha3_id MBEDTLS_PRIVATE(id);
 }
 mbedtls_sha3_context;
 
