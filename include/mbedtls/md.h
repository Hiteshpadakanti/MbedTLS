--- conflicted
+++ resolved
@@ -61,18 +61,10 @@
     MBEDTLS_MD_SHA384,    /**< The SHA-384 message digest. */
     MBEDTLS_MD_SHA512,    /**< The SHA-512 message digest. */
     MBEDTLS_MD_RIPEMD160, /**< The RIPEMD-160 message digest. */
-<<<<<<< HEAD
-#if defined(MBEDTLS_SHA3_C)
-=======
->>>>>>> 90f803c5
     MBEDTLS_MD_SHA3_224,    /**< The SHA3-224 message digest. */
     MBEDTLS_MD_SHA3_256,    /**< The SHA3-256 message digest. */
     MBEDTLS_MD_SHA3_384,    /**< The SHA3-384 message digest. */
     MBEDTLS_MD_SHA3_512,    /**< The SHA3-512 message digest. */
-<<<<<<< HEAD
-#endif
-=======
->>>>>>> 90f803c5
 } mbedtls_md_type_t;
 
 #if defined(MBEDTLS_SHA512_C) || defined(MBEDTLS_SHA3_C)
