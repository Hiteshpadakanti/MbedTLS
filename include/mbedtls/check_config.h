--- conflicted
+++ resolved
@@ -225,7 +225,6 @@
 #error "MBEDTLS_ECDSA_C defined, but not all prerequisites"
 #endif
 
-<<<<<<< HEAD
 #if defined(MBEDTLS_EDDSA_C) &&            \
     ( !defined(MBEDTLS_ECP_C) ||           \
       !( defined(MBEDTLS_ECP_DP_ED25519_ENABLED) ) || \
@@ -233,7 +232,7 @@
         && !defined(MBEDTLS_SHA512_C) ) )
 #error "MBEDTLS_EDDSA_C defined, but not all prerequisites"
 #endif
-=======
+
 #if defined(MBEDTLS_PK_C) && defined(MBEDTLS_USE_PSA_CRYPTO)
 #if defined(MBEDTLS_PK_CAN_ECDSA_SIGN) && !defined(MBEDTLS_ASN1_WRITE_C)
 #error "MBEDTLS_PK_C with MBEDTLS_USE_PSA_CRYPTO needs MBEDTLS_ASN1_WRITE_C for ECDSA signature"
@@ -242,7 +241,6 @@
 #error "MBEDTLS_PK_C with MBEDTLS_USE_PSA_CRYPTO needs MBEDTLS_ASN1_PARSE_C for ECDSA verification"
 #endif
 #endif /* MBEDTLS_PK_C && MBEDTLS_USE_PSA_CRYPTO */
->>>>>>> 3a6059be
 
 #if defined(MBEDTLS_ECJPAKE_C) &&           \
     ( !defined(MBEDTLS_ECP_C) ||            \
@@ -283,14 +281,9 @@
     !defined(MBEDTLS_ECP_DP_SECP224K1_ENABLED) &&                  \
     !defined(MBEDTLS_ECP_DP_SECP256K1_ENABLED) &&                  \
     !defined(MBEDTLS_ECP_DP_CURVE25519_ENABLED) &&                 \
-<<<<<<< HEAD
-    !defined(MBEDTLS_ECP_DP_CURVE448_ENABLED) &&                   \
+    !defined(MBEDTLS_ECP_DP_CURVE448_ENABLED)  &&                  \
     !defined(MBEDTLS_ECP_DP_ED25519_ENABLED) ) )
 #error "MBEDTLS_ECP_C defined, but not all prerequisites"
-=======
-    !defined(MBEDTLS_ECP_DP_CURVE448_ENABLED) ) )
-#error "MBEDTLS_ECP_C defined (or a subset enabled), but not all prerequisites"
->>>>>>> 3a6059be
 #endif
 
 #if defined(MBEDTLS_PK_PARSE_C) && !defined(MBEDTLS_ASN1_PARSE_C)
