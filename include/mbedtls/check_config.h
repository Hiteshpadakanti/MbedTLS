/**
 * \file check_config.h
 *
 * \brief Consistency checks for configuration options
 */
/*
 *  Copyright The Mbed TLS Contributors
 *  SPDX-License-Identifier: Apache-2.0
 *
 *  Licensed under the Apache License, Version 2.0 (the "License"); you may
 *  not use this file except in compliance with the License.
 *  You may obtain a copy of the License at
 *
 *  http://www.apache.org/licenses/LICENSE-2.0
 *
 *  Unless required by applicable law or agreed to in writing, software
 *  distributed under the License is distributed on an "AS IS" BASIS, WITHOUT
 *  WARRANTIES OR CONDITIONS OF ANY KIND, either express or implied.
 *  See the License for the specific language governing permissions and
 *  limitations under the License.
 */

#ifndef MBEDTLS_CHECK_CONFIG_H
#define MBEDTLS_CHECK_CONFIG_H

/* *INDENT-OFF* */
/*
 * We assume CHAR_BIT is 8 in many places. In practice, this is true on our
 * target platforms, so not an issue, but let's just be extra sure.
 */
#include <limits.h>
#if CHAR_BIT != 8
#error "mbed TLS requires a platform with 8-bit chars"
#endif

#include <stdint.h>

#if defined(_WIN32)
#if !defined(MBEDTLS_PLATFORM_C)
#error "MBEDTLS_PLATFORM_C is required on Windows"
#endif

/* Fix the config here. Not convenient to put an #ifdef _WIN32 in mbedtls_config.h as
 * it would confuse config.py. */
#if !defined(MBEDTLS_PLATFORM_SNPRINTF_ALT) && \
    !defined(MBEDTLS_PLATFORM_SNPRINTF_MACRO)
#define MBEDTLS_PLATFORM_SNPRINTF_ALT
#endif

#if !defined(MBEDTLS_PLATFORM_VSNPRINTF_ALT) && \
    !defined(MBEDTLS_PLATFORM_VSNPRINTF_MACRO)
#define MBEDTLS_PLATFORM_VSNPRINTF_ALT
#endif
#endif /* _WIN32 */

#if defined(TARGET_LIKE_MBED) && defined(MBEDTLS_NET_C)
#error "The NET module is not available for mbed OS - please use the network functions provided by Mbed OS"
#endif

#if defined(MBEDTLS_DEPRECATED_WARNING) && \
    !defined(__GNUC__) && !defined(__clang__)
#error "MBEDTLS_DEPRECATED_WARNING only works with GCC and Clang"
#endif

#if defined(MBEDTLS_HAVE_TIME_DATE) && !defined(MBEDTLS_HAVE_TIME)
#error "MBEDTLS_HAVE_TIME_DATE without MBEDTLS_HAVE_TIME does not make sense"
#endif

#if defined(MBEDTLS_AESNI_C) && !defined(MBEDTLS_HAVE_ASM)
#error "MBEDTLS_AESNI_C defined, but not all prerequisites"
#endif

#if defined(MBEDTLS_CTR_DRBG_C) && !defined(MBEDTLS_AES_C)
#error "MBEDTLS_CTR_DRBG_C defined, but not all prerequisites"
#endif

#if defined(MBEDTLS_DHM_C) && !defined(MBEDTLS_BIGNUM_C)
#error "MBEDTLS_DHM_C defined, but not all prerequisites"
#endif

#if defined(MBEDTLS_CMAC_C) && \
    ( !defined(MBEDTLS_CIPHER_C ) || ( !defined(MBEDTLS_AES_C) && !defined(MBEDTLS_DES_C) ) )
#error "MBEDTLS_CMAC_C defined, but not all prerequisites"
#endif

#if defined(MBEDTLS_NIST_KW_C) && \
    ( !defined(MBEDTLS_AES_C) || !defined(MBEDTLS_CIPHER_C) )
#error "MBEDTLS_NIST_KW_C defined, but not all prerequisites"
#endif

#if defined(MBEDTLS_ECDH_C) && !defined(MBEDTLS_ECP_C)
#error "MBEDTLS_ECDH_C defined, but not all prerequisites"
#endif

#if defined(MBEDTLS_ECDSA_C) &&            \
    ( !defined(MBEDTLS_ECP_C) ||           \
      !( defined(MBEDTLS_ECP_DP_SECP192R1_ENABLED) || \
         defined(MBEDTLS_ECP_DP_SECP224R1_ENABLED) || \
         defined(MBEDTLS_ECP_DP_SECP256R1_ENABLED) || \
         defined(MBEDTLS_ECP_DP_SECP384R1_ENABLED) || \
         defined(MBEDTLS_ECP_DP_SECP521R1_ENABLED) || \
         defined(MBEDTLS_ECP_DP_SECP192K1_ENABLED) || \
         defined(MBEDTLS_ECP_DP_SECP224K1_ENABLED) || \
         defined(MBEDTLS_ECP_DP_SECP256K1_ENABLED) || \
         defined(MBEDTLS_ECP_DP_BP256R1_ENABLED) ||   \
         defined(MBEDTLS_ECP_DP_BP384R1_ENABLED) ||   \
         defined(MBEDTLS_ECP_DP_BP512R1_ENABLED) ) || \
      !defined(MBEDTLS_ASN1_PARSE_C) ||    \
      !defined(MBEDTLS_ASN1_WRITE_C) )
#error "MBEDTLS_ECDSA_C defined, but not all prerequisites"
#endif

#if defined(MBEDTLS_EDDSA_C) &&            \
    ( !defined(MBEDTLS_ECP_C) ||           \
<<<<<<< HEAD
      !( defined(MBEDTLS_ECP_DP_ED25519_ENABLED) || \
         defined(MBEDTLS_ECP_DP_ED448_ENABLED) ) || \
      ( defined(MBEDTLS_ECP_DP_ED25519_ENABLED) \
        && !defined(MBEDTLS_SHA512_C) )   ||    \
      ( defined(MBEDTLS_ECP_DP_ED448_ENABLED) \
        && !defined(MBEDTLS_SHA3_C) ) )
=======
      !( defined(MBEDTLS_ECP_DP_ED25519_ENABLED) ) || \
      ( defined(MBEDTLS_ECP_DP_ED25519_ENABLED) \
        && !defined(MBEDTLS_SHA512_C) ) )
>>>>>>> dadb5609
#error "MBEDTLS_EDDSA_C defined, but not all prerequisites"
#endif

#if defined(MBEDTLS_ECJPAKE_C) &&           \
    ( !defined(MBEDTLS_ECP_C) ||            \
      !( defined(MBEDTLS_MD_C) || defined(MBEDTLS_PSA_CRYPTO_C) ) )
#error "MBEDTLS_ECJPAKE_C defined, but not all prerequisites"
#endif

#if defined(MBEDTLS_ECP_RESTARTABLE)           && \
    ( defined(MBEDTLS_ECDH_COMPUTE_SHARED_ALT) || \
      defined(MBEDTLS_ECDH_GEN_PUBLIC_ALT)     || \
      defined(MBEDTLS_ECDSA_SIGN_ALT)          || \
      defined(MBEDTLS_ECDSA_VERIFY_ALT)        || \
      defined(MBEDTLS_ECDSA_GENKEY_ALT)        || \
      defined(MBEDTLS_ECP_INTERNAL_ALT)        || \
      defined(MBEDTLS_ECP_ALT) )
#error "MBEDTLS_ECP_RESTARTABLE defined, but it cannot coexist with an alternative ECP implementation"
#endif

#if defined(MBEDTLS_ECP_RESTARTABLE)           && \
    !defined(MBEDTLS_ECP_C)
#error "MBEDTLS_ECP_RESTARTABLE defined, but not all prerequisites"
#endif

#if defined(MBEDTLS_ECDSA_DETERMINISTIC) && !defined(MBEDTLS_HMAC_DRBG_C)
#error "MBEDTLS_ECDSA_DETERMINISTIC defined, but not all prerequisites"
#endif

#if defined(MBEDTLS_ECP_C) && ( !defined(MBEDTLS_BIGNUM_C) || (    \
    !defined(MBEDTLS_ECP_DP_SECP192R1_ENABLED) &&                  \
    !defined(MBEDTLS_ECP_DP_SECP224R1_ENABLED) &&                  \
    !defined(MBEDTLS_ECP_DP_SECP256R1_ENABLED) &&                  \
    !defined(MBEDTLS_ECP_DP_SECP384R1_ENABLED) &&                  \
    !defined(MBEDTLS_ECP_DP_SECP521R1_ENABLED) &&                  \
    !defined(MBEDTLS_ECP_DP_BP256R1_ENABLED)   &&                  \
    !defined(MBEDTLS_ECP_DP_BP384R1_ENABLED)   &&                  \
    !defined(MBEDTLS_ECP_DP_BP512R1_ENABLED)   &&                  \
    !defined(MBEDTLS_ECP_DP_SECP192K1_ENABLED) &&                  \
    !defined(MBEDTLS_ECP_DP_SECP224K1_ENABLED) &&                  \
    !defined(MBEDTLS_ECP_DP_SECP256K1_ENABLED) &&                  \
    !defined(MBEDTLS_ECP_DP_CURVE25519_ENABLED) &&                 \
    !defined(MBEDTLS_ECP_DP_CURVE448_ENABLED) &&                   \
<<<<<<< HEAD
    !defined(MBEDTLS_ECP_DP_ED25519_ENABLED) &&                    \
    !defined(MBEDTLS_ECP_DP_ED448_ENABLED) ) )
=======
    !defined(MBEDTLS_ECP_DP_ED25519_ENABLED) ) )
>>>>>>> dadb5609
#error "MBEDTLS_ECP_C defined, but not all prerequisites"
#endif

#if defined(MBEDTLS_PK_PARSE_C) && !defined(MBEDTLS_ASN1_PARSE_C)
#error "MBEDTLS_PK_PARSE_C defined, but not all prerequisites"
#endif

#if defined(MBEDTLS_PKCS12_C) && !defined(MBEDTLS_CIPHER_C)
#error "MBEDTLS_PKCS12_C defined, but not all prerequisites"
#endif

#if defined(MBEDTLS_PKCS5_C) && \
    ( !( defined(MBEDTLS_MD_C) || defined(MBEDTLS_PSA_CRYPTO_C) ) || \
        !defined(MBEDTLS_CIPHER_C) )
#error "MBEDTLS_PKCS5_C defined, but not all prerequisites"
#endif

#if defined(MBEDTLS_PKCS12_C) && \
    !( defined(MBEDTLS_MD_C) || defined(MBEDTLS_PSA_CRYPTO_C) )
#error "MBEDTLS_PKCS12_C defined, but not all prerequisites"
#endif

#if defined(MBEDTLS_PKCS1_V21) && \
    !( defined(MBEDTLS_MD_C) || defined(MBEDTLS_PSA_CRYPTO_C) )
#error "MBEDTLS_PKCS1_V21 defined, but not all prerequisites"
#endif

#if defined(MBEDTLS_ENTROPY_C) && (!defined(MBEDTLS_SHA512_C) &&      \
                                    !defined(MBEDTLS_SHA256_C))
#error "MBEDTLS_ENTROPY_C defined, but not all prerequisites"
#endif
#if defined(MBEDTLS_ENTROPY_C) && defined(MBEDTLS_SHA512_C) &&         \
    defined(MBEDTLS_CTR_DRBG_ENTROPY_LEN) && (MBEDTLS_CTR_DRBG_ENTROPY_LEN > 64)
#error "MBEDTLS_CTR_DRBG_ENTROPY_LEN value too high"
#endif
#if defined(MBEDTLS_ENTROPY_C) &&                                            \
    ( !defined(MBEDTLS_SHA512_C) || defined(MBEDTLS_ENTROPY_FORCE_SHA256) ) \
    && defined(MBEDTLS_CTR_DRBG_ENTROPY_LEN) && (MBEDTLS_CTR_DRBG_ENTROPY_LEN > 32)
#error "MBEDTLS_CTR_DRBG_ENTROPY_LEN value too high"
#endif
#if defined(MBEDTLS_ENTROPY_C) && \
    defined(MBEDTLS_ENTROPY_FORCE_SHA256) && !defined(MBEDTLS_SHA256_C)
#error "MBEDTLS_ENTROPY_FORCE_SHA256 defined, but not all prerequisites"
#endif

#if defined(__has_feature)
#if __has_feature(memory_sanitizer)
#define MBEDTLS_HAS_MEMSAN
#endif
#endif
#if defined(MBEDTLS_TEST_CONSTANT_FLOW_MEMSAN) &&  !defined(MBEDTLS_HAS_MEMSAN)
#error "MBEDTLS_TEST_CONSTANT_FLOW_MEMSAN requires building with MemorySanitizer"
#endif
#undef MBEDTLS_HAS_MEMSAN

#if defined(MBEDTLS_CCM_C) && (                                        \
    !defined(MBEDTLS_AES_C) && !defined(MBEDTLS_CAMELLIA_C) && !defined(MBEDTLS_ARIA_C) )
#error "MBEDTLS_CCM_C defined, but not all prerequisites"
#endif

#if defined(MBEDTLS_CCM_C) && !defined(MBEDTLS_CIPHER_C)
#error "MBEDTLS_CCM_C defined, but not all prerequisites"
#endif

#if defined(MBEDTLS_GCM_C) && (                                        \
    !defined(MBEDTLS_AES_C) && !defined(MBEDTLS_CAMELLIA_C) && !defined(MBEDTLS_ARIA_C) )
#error "MBEDTLS_GCM_C defined, but not all prerequisites"
#endif

#if defined(MBEDTLS_GCM_C) && !defined(MBEDTLS_CIPHER_C)
#error "MBEDTLS_GCM_C defined, but not all prerequisites"
#endif

#if defined(MBEDTLS_CHACHAPOLY_C) && !defined(MBEDTLS_CHACHA20_C)
#error "MBEDTLS_CHACHAPOLY_C defined, but not all prerequisites"
#endif

#if defined(MBEDTLS_CHACHAPOLY_C) && !defined(MBEDTLS_POLY1305_C)
#error "MBEDTLS_CHACHAPOLY_C defined, but not all prerequisites"
#endif

#if defined(MBEDTLS_ECP_RANDOMIZE_JAC_ALT) && !defined(MBEDTLS_ECP_INTERNAL_ALT)
#error "MBEDTLS_ECP_RANDOMIZE_JAC_ALT defined, but not all prerequisites"
#endif

#if defined(MBEDTLS_ECP_ADD_MIXED_ALT) && !defined(MBEDTLS_ECP_INTERNAL_ALT)
#error "MBEDTLS_ECP_ADD_MIXED_ALT defined, but not all prerequisites"
#endif

#if defined(MBEDTLS_ECP_DOUBLE_JAC_ALT) && !defined(MBEDTLS_ECP_INTERNAL_ALT)
#error "MBEDTLS_ECP_DOUBLE_JAC_ALT defined, but not all prerequisites"
#endif

#if defined(MBEDTLS_ECP_NORMALIZE_JAC_MANY_ALT) && !defined(MBEDTLS_ECP_INTERNAL_ALT)
#error "MBEDTLS_ECP_NORMALIZE_JAC_MANY_ALT defined, but not all prerequisites"
#endif

#if defined(MBEDTLS_ECP_NORMALIZE_JAC_ALT) && !defined(MBEDTLS_ECP_INTERNAL_ALT)
#error "MBEDTLS_ECP_NORMALIZE_JAC_ALT defined, but not all prerequisites"
#endif

#if defined(MBEDTLS_ECP_DOUBLE_ADD_MXZ_ALT) && !defined(MBEDTLS_ECP_INTERNAL_ALT)
#error "MBEDTLS_ECP_DOUBLE_ADD_MXZ_ALT defined, but not all prerequisites"
#endif

#if defined(MBEDTLS_ECP_RANDOMIZE_MXZ_ALT) && !defined(MBEDTLS_ECP_INTERNAL_ALT)
#error "MBEDTLS_ECP_RANDOMIZE_MXZ_ALT defined, but not all prerequisites"
#endif

#if defined(MBEDTLS_ECP_NORMALIZE_MXZ_ALT) && !defined(MBEDTLS_ECP_INTERNAL_ALT)
#error "MBEDTLS_ECP_NORMALIZE_MXZ_ALT defined, but not all prerequisites"
#endif

#if defined(MBEDTLS_ECP_NO_FALLBACK) && !defined(MBEDTLS_ECP_INTERNAL_ALT)
#error "MBEDTLS_ECP_NO_FALLBACK defined, but no alternative implementation enabled"
#endif

#if defined(MBEDTLS_HKDF_C) && !defined(MBEDTLS_MD_C)
#error "MBEDTLS_HKDF_C defined, but not all prerequisites"
#endif

#if defined(MBEDTLS_HMAC_DRBG_C) && !defined(MBEDTLS_MD_C)
#error "MBEDTLS_HMAC_DRBG_C defined, but not all prerequisites"
#endif

#if defined(MBEDTLS_KEY_EXCHANGE_ECDH_ECDSA_ENABLED) &&                 \
    ( !defined(MBEDTLS_ECDH_C) || !defined(MBEDTLS_ECDSA_C) ||          \
      !defined(MBEDTLS_X509_CRT_PARSE_C) )
#error "MBEDTLS_KEY_EXCHANGE_ECDH_ECDSA_ENABLED defined, but not all prerequisites"
#endif

#if defined(MBEDTLS_KEY_EXCHANGE_ECDH_RSA_ENABLED) &&                 \
    ( !defined(MBEDTLS_ECDH_C) || !defined(MBEDTLS_RSA_C) ||          \
      !defined(MBEDTLS_X509_CRT_PARSE_C) )
#error "MBEDTLS_KEY_EXCHANGE_ECDH_RSA_ENABLED defined, but not all prerequisites"
#endif

#if defined(MBEDTLS_KEY_EXCHANGE_DHE_PSK_ENABLED) && !defined(MBEDTLS_DHM_C)
#error "MBEDTLS_KEY_EXCHANGE_DHE_PSK_ENABLED defined, but not all prerequisites"
#endif

#if defined(MBEDTLS_KEY_EXCHANGE_ECDHE_PSK_ENABLED) &&                     \
    !defined(MBEDTLS_ECDH_C)
#error "MBEDTLS_KEY_EXCHANGE_ECDHE_PSK_ENABLED defined, but not all prerequisites"
#endif

#if defined(MBEDTLS_KEY_EXCHANGE_DHE_RSA_ENABLED) &&                   \
    ( !defined(MBEDTLS_DHM_C) || !defined(MBEDTLS_RSA_C) ||           \
      !defined(MBEDTLS_X509_CRT_PARSE_C) || !defined(MBEDTLS_PKCS1_V15) )
#error "MBEDTLS_KEY_EXCHANGE_DHE_RSA_ENABLED defined, but not all prerequisites"
#endif

#if defined(MBEDTLS_KEY_EXCHANGE_ECDHE_RSA_ENABLED) &&                 \
    ( !defined(MBEDTLS_ECDH_C) || !defined(MBEDTLS_RSA_C) ||          \
      !defined(MBEDTLS_X509_CRT_PARSE_C) || !defined(MBEDTLS_PKCS1_V15) )
#error "MBEDTLS_KEY_EXCHANGE_ECDHE_RSA_ENABLED defined, but not all prerequisites"
#endif

#if defined(MBEDTLS_KEY_EXCHANGE_ECDHE_ECDSA_ENABLED) &&                 \
    ( !defined(MBEDTLS_ECDH_C) || !defined(MBEDTLS_ECDSA_C) ||          \
      !defined(MBEDTLS_X509_CRT_PARSE_C) )
#error "MBEDTLS_KEY_EXCHANGE_ECDHE_ECDSA_ENABLED defined, but not all prerequisites"
#endif

#if defined(MBEDTLS_KEY_EXCHANGE_RSA_PSK_ENABLED) &&                   \
    ( !defined(MBEDTLS_RSA_C) || !defined(MBEDTLS_X509_CRT_PARSE_C) || \
      !defined(MBEDTLS_PKCS1_V15) )
#error "MBEDTLS_KEY_EXCHANGE_RSA_PSK_ENABLED defined, but not all prerequisites"
#endif

#if defined(MBEDTLS_KEY_EXCHANGE_RSA_ENABLED) &&                       \
    ( !defined(MBEDTLS_RSA_C) || !defined(MBEDTLS_X509_CRT_PARSE_C) || \
      !defined(MBEDTLS_PKCS1_V15) )
#error "MBEDTLS_KEY_EXCHANGE_RSA_ENABLED defined, but not all prerequisites"
#endif

#if defined(MBEDTLS_KEY_EXCHANGE_ECJPAKE_ENABLED) &&                    \
    ( !defined(MBEDTLS_ECJPAKE_C) ||                                    \
      !defined(MBEDTLS_ECP_DP_SECP256R1_ENABLED) )
#error "MBEDTLS_KEY_EXCHANGE_ECJPAKE_ENABLED defined, but not all prerequisites"
#endif

/* Use of EC J-PAKE in TLS requires SHA-256.
 * This will be taken from MD if it is present, or from PSA if MD is absent.
 * Note: MBEDTLS_ECJPAKE_C depends on MBEDTLS_MD_C || MBEDTLS_PSA_CRYPTO_C. */
#if defined(MBEDTLS_KEY_EXCHANGE_ECJPAKE_ENABLED) &&                    \
    !( defined(MBEDTLS_MD_C) && defined(MBEDTLS_SHA256_C) ) &&          \
    !( !defined(MBEDTLS_MD_C) && defined(PSA_WANT_ALG_SHA_256) )
#error "MBEDTLS_KEY_EXCHANGE_ECJPAKE_ENABLED defined, but not all prerequisites"
#endif

#if defined(MBEDTLS_KEY_EXCHANGE_WITH_CERT_ENABLED) &&        \
    !defined(MBEDTLS_SSL_KEEP_PEER_CERTIFICATE) &&              \
    ( !defined(MBEDTLS_SHA256_C) &&                             \
      !defined(MBEDTLS_SHA512_C) &&                             \
      !defined(MBEDTLS_SHA1_C) )
#error "!MBEDTLS_SSL_KEEP_PEER_CERTIFICATE requires MBEDTLS_SHA512_C, MBEDTLS_SHA256_C or MBEDTLS_SHA1_C"
#endif

#if defined(MBEDTLS_MD_C) && !( \
    defined(MBEDTLS_MD5_C) || \
    defined(MBEDTLS_RIPEMD160_C) || \
    defined(MBEDTLS_SHA1_C) || \
    defined(MBEDTLS_SHA224_C) || \
    defined(MBEDTLS_SHA256_C) || \
    defined(MBEDTLS_SHA384_C) || \
    defined(MBEDTLS_SHA512_C) )
#error "MBEDTLS_MD_C defined, but not all prerequisites"
#endif

#if defined(MBEDTLS_LMS_C) &&                                          \
    ! ( defined(MBEDTLS_PSA_CRYPTO_C) && defined(PSA_WANT_ALG_SHA_256) )
#error "MBEDTLS_LMS_C requires MBEDTLS_PSA_CRYPTO_C and PSA_WANT_ALG_SHA_256"
#endif

#if defined(MBEDTLS_LMS_PRIVATE) &&                                    \
    ( !defined(MBEDTLS_LMS_C) )
#error "MBEDTLS_LMS_PRIVATE requires MBEDTLS_LMS_C"
#endif

#if defined(MBEDTLS_MEMORY_BUFFER_ALLOC_C) &&                          \
    ( !defined(MBEDTLS_PLATFORM_C) || !defined(MBEDTLS_PLATFORM_MEMORY) )
#error "MBEDTLS_MEMORY_BUFFER_ALLOC_C defined, but not all prerequisites"
#endif

#if defined(MBEDTLS_MEMORY_BACKTRACE) && !defined(MBEDTLS_MEMORY_BUFFER_ALLOC_C)
#error "MBEDTLS_MEMORY_BACKTRACE defined, but not all prerequisites"
#endif

#if defined(MBEDTLS_MEMORY_DEBUG) && !defined(MBEDTLS_MEMORY_BUFFER_ALLOC_C)
#error "MBEDTLS_MEMORY_DEBUG defined, but not all prerequisites"
#endif

#if defined(MBEDTLS_PADLOCK_C) && !defined(MBEDTLS_HAVE_ASM)
#error "MBEDTLS_PADLOCK_C defined, but not all prerequisites"
#endif

#if defined(MBEDTLS_PEM_PARSE_C) && !defined(MBEDTLS_BASE64_C)
#error "MBEDTLS_PEM_PARSE_C defined, but not all prerequisites"
#endif

#if defined(MBEDTLS_PEM_WRITE_C) && !defined(MBEDTLS_BASE64_C)
#error "MBEDTLS_PEM_WRITE_C defined, but not all prerequisites"
#endif

#if defined(MBEDTLS_PK_C) && \
    !defined(MBEDTLS_RSA_C) && !defined(MBEDTLS_ECP_C)
#error "MBEDTLS_PK_C defined, but not all prerequisites"
#endif

#if defined(MBEDTLS_PK_PARSE_C) && !defined(MBEDTLS_PK_C)
#error "MBEDTLS_PK_PARSE_C defined, but not all prerequisites"
#endif

#if defined(MBEDTLS_PK_WRITE_C) && !defined(MBEDTLS_PK_C)
#error "MBEDTLS_PK_WRITE_C defined, but not all prerequisites"
#endif

#if defined(MBEDTLS_PLATFORM_EXIT_ALT) && !defined(MBEDTLS_PLATFORM_C)
#error "MBEDTLS_PLATFORM_EXIT_ALT defined, but not all prerequisites"
#endif

#if defined(MBEDTLS_PLATFORM_EXIT_MACRO) && !defined(MBEDTLS_PLATFORM_C)
#error "MBEDTLS_PLATFORM_EXIT_MACRO defined, but not all prerequisites"
#endif

#if defined(MBEDTLS_PLATFORM_EXIT_MACRO) &&\
    ( defined(MBEDTLS_PLATFORM_STD_EXIT) ||\
        defined(MBEDTLS_PLATFORM_EXIT_ALT) )
#error "MBEDTLS_PLATFORM_EXIT_MACRO and MBEDTLS_PLATFORM_STD_EXIT/MBEDTLS_PLATFORM_EXIT_ALT cannot be defined simultaneously"
#endif

#if defined(MBEDTLS_PLATFORM_SETBUF_ALT) && !defined(MBEDTLS_PLATFORM_C)
#error "MBEDTLS_PLATFORM_SETBUF_ALT defined, but not all prerequisites"
#endif

#if defined(MBEDTLS_PLATFORM_SETBUF_MACRO) && !defined(MBEDTLS_PLATFORM_C)
#error "MBEDTLS_PLATFORM_SETBUF_MACRO defined, but not all prerequisites"
#endif

#if defined(MBEDTLS_PLATFORM_SETBUF_MACRO) &&\
    ( defined(MBEDTLS_PLATFORM_STD_SETBUF) ||\
        defined(MBEDTLS_PLATFORM_SETBUF_ALT) )
#error "MBEDTLS_PLATFORM_SETBUF_MACRO and MBEDTLS_PLATFORM_STD_SETBUF/MBEDTLS_PLATFORM_SETBUF_ALT cannot be defined simultaneously"
#endif

#if defined(MBEDTLS_PLATFORM_TIME_ALT) &&\
    ( !defined(MBEDTLS_PLATFORM_C) ||\
        !defined(MBEDTLS_HAVE_TIME) )
#error "MBEDTLS_PLATFORM_TIME_ALT defined, but not all prerequisites"
#endif

#if defined(MBEDTLS_PLATFORM_TIME_MACRO) &&\
    ( !defined(MBEDTLS_PLATFORM_C) ||\
        !defined(MBEDTLS_HAVE_TIME) )
#error "MBEDTLS_PLATFORM_TIME_MACRO defined, but not all prerequisites"
#endif

#if defined(MBEDTLS_PLATFORM_TIME_TYPE_MACRO) &&\
    ( !defined(MBEDTLS_PLATFORM_C) ||\
        !defined(MBEDTLS_HAVE_TIME) )
#error "MBEDTLS_PLATFORM_TIME_TYPE_MACRO defined, but not all prerequisites"
#endif

#if defined(MBEDTLS_PLATFORM_TIME_MACRO) &&\
    ( defined(MBEDTLS_PLATFORM_STD_TIME) ||\
        defined(MBEDTLS_PLATFORM_TIME_ALT) )
#error "MBEDTLS_PLATFORM_TIME_MACRO and MBEDTLS_PLATFORM_STD_TIME/MBEDTLS_PLATFORM_TIME_ALT cannot be defined simultaneously"
#endif

#if defined(MBEDTLS_PLATFORM_TIME_TYPE_MACRO) &&\
    ( defined(MBEDTLS_PLATFORM_STD_TIME) ||\
        defined(MBEDTLS_PLATFORM_TIME_ALT) )
#error "MBEDTLS_PLATFORM_TIME_TYPE_MACRO and MBEDTLS_PLATFORM_STD_TIME/MBEDTLS_PLATFORM_TIME_ALT cannot be defined simultaneously"
#endif

#if defined(MBEDTLS_PLATFORM_FPRINTF_ALT) && !defined(MBEDTLS_PLATFORM_C)
#error "MBEDTLS_PLATFORM_FPRINTF_ALT defined, but not all prerequisites"
#endif

#if defined(MBEDTLS_PLATFORM_FPRINTF_MACRO) && !defined(MBEDTLS_PLATFORM_C)
#error "MBEDTLS_PLATFORM_FPRINTF_MACRO defined, but not all prerequisites"
#endif

#if defined(MBEDTLS_PLATFORM_FPRINTF_MACRO) &&\
    ( defined(MBEDTLS_PLATFORM_STD_FPRINTF) ||\
        defined(MBEDTLS_PLATFORM_FPRINTF_ALT) )
#error "MBEDTLS_PLATFORM_FPRINTF_MACRO and MBEDTLS_PLATFORM_STD_FPRINTF/MBEDTLS_PLATFORM_FPRINTF_ALT cannot be defined simultaneously"
#endif

#if defined(MBEDTLS_PLATFORM_FREE_MACRO) &&\
    ( !defined(MBEDTLS_PLATFORM_C) || !defined(MBEDTLS_PLATFORM_MEMORY) )
#error "MBEDTLS_PLATFORM_FREE_MACRO defined, but not all prerequisites"
#endif

#if defined(MBEDTLS_PLATFORM_FREE_MACRO) &&\
    defined(MBEDTLS_PLATFORM_STD_FREE)
#error "MBEDTLS_PLATFORM_FREE_MACRO and MBEDTLS_PLATFORM_STD_FREE cannot be defined simultaneously"
#endif

#if defined(MBEDTLS_PLATFORM_FREE_MACRO) && !defined(MBEDTLS_PLATFORM_CALLOC_MACRO)
#error "MBEDTLS_PLATFORM_CALLOC_MACRO must be defined if MBEDTLS_PLATFORM_FREE_MACRO is"
#endif

#if defined(MBEDTLS_PLATFORM_CALLOC_MACRO) &&\
    ( !defined(MBEDTLS_PLATFORM_C) || !defined(MBEDTLS_PLATFORM_MEMORY) )
#error "MBEDTLS_PLATFORM_CALLOC_MACRO defined, but not all prerequisites"
#endif

#if defined(MBEDTLS_PLATFORM_CALLOC_MACRO) &&\
    defined(MBEDTLS_PLATFORM_STD_CALLOC)
#error "MBEDTLS_PLATFORM_CALLOC_MACRO and MBEDTLS_PLATFORM_STD_CALLOC cannot be defined simultaneously"
#endif

#if defined(MBEDTLS_PLATFORM_CALLOC_MACRO) && !defined(MBEDTLS_PLATFORM_FREE_MACRO)
#error "MBEDTLS_PLATFORM_FREE_MACRO must be defined if MBEDTLS_PLATFORM_CALLOC_MACRO is"
#endif

#if defined(MBEDTLS_PLATFORM_MEMORY) && !defined(MBEDTLS_PLATFORM_C)
#error "MBEDTLS_PLATFORM_MEMORY defined, but not all prerequisites"
#endif

#if defined(MBEDTLS_PLATFORM_PRINTF_ALT) && !defined(MBEDTLS_PLATFORM_C)
#error "MBEDTLS_PLATFORM_PRINTF_ALT defined, but not all prerequisites"
#endif

#if defined(MBEDTLS_PLATFORM_PRINTF_MACRO) && !defined(MBEDTLS_PLATFORM_C)
#error "MBEDTLS_PLATFORM_PRINTF_MACRO defined, but not all prerequisites"
#endif

#if defined(MBEDTLS_PLATFORM_PRINTF_MACRO) &&\
    ( defined(MBEDTLS_PLATFORM_STD_PRINTF) ||\
        defined(MBEDTLS_PLATFORM_PRINTF_ALT) )
#error "MBEDTLS_PLATFORM_PRINTF_MACRO and MBEDTLS_PLATFORM_STD_PRINTF/MBEDTLS_PLATFORM_PRINTF_ALT cannot be defined simultaneously"
#endif

#if defined(MBEDTLS_PLATFORM_SNPRINTF_ALT) && !defined(MBEDTLS_PLATFORM_C)
#error "MBEDTLS_PLATFORM_SNPRINTF_ALT defined, but not all prerequisites"
#endif

#if defined(MBEDTLS_PLATFORM_SNPRINTF_MACRO) && !defined(MBEDTLS_PLATFORM_C)
#error "MBEDTLS_PLATFORM_SNPRINTF_MACRO defined, but not all prerequisites"
#endif

#if defined(MBEDTLS_PLATFORM_SNPRINTF_MACRO) &&\
    ( defined(MBEDTLS_PLATFORM_STD_SNPRINTF) ||\
        defined(MBEDTLS_PLATFORM_SNPRINTF_ALT) )
#error "MBEDTLS_PLATFORM_SNPRINTF_MACRO and MBEDTLS_PLATFORM_STD_SNPRINTF/MBEDTLS_PLATFORM_SNPRINTF_ALT cannot be defined simultaneously"
#endif

#if defined(MBEDTLS_PLATFORM_VSNPRINTF_ALT) && !defined(MBEDTLS_PLATFORM_C)
#error "MBEDTLS_PLATFORM_VSNPRINTF_ALT defined, but not all prerequisites"
#endif

#if defined(MBEDTLS_PLATFORM_VSNPRINTF_MACRO) && !defined(MBEDTLS_PLATFORM_C)
#error "MBEDTLS_PLATFORM_VSNPRINTF_MACRO defined, but not all prerequisites"
#endif

#if defined(MBEDTLS_PLATFORM_VSNPRINTF_MACRO) &&\
    ( defined(MBEDTLS_PLATFORM_STD_VSNPRINTF) ||\
        defined(MBEDTLS_PLATFORM_VSNPRINTF_ALT) )
#error "MBEDTLS_PLATFORM_VSNPRINTF_MACRO and MBEDTLS_PLATFORM_STD_VSNPRINTF/MBEDTLS_PLATFORM_VSNPRINTF_ALT cannot be defined simultaneously"
#endif

#if defined(MBEDTLS_PLATFORM_STD_MEM_HDR) &&\
    !defined(MBEDTLS_PLATFORM_NO_STD_FUNCTIONS)
#error "MBEDTLS_PLATFORM_STD_MEM_HDR defined, but not all prerequisites"
#endif

#if defined(MBEDTLS_PLATFORM_STD_CALLOC) && !defined(MBEDTLS_PLATFORM_MEMORY)
#error "MBEDTLS_PLATFORM_STD_CALLOC defined, but not all prerequisites"
#endif

#if defined(MBEDTLS_PLATFORM_STD_FREE) && !defined(MBEDTLS_PLATFORM_MEMORY)
#error "MBEDTLS_PLATFORM_STD_FREE defined, but not all prerequisites"
#endif

#if defined(MBEDTLS_PLATFORM_STD_EXIT) &&\
    !defined(MBEDTLS_PLATFORM_EXIT_ALT)
#error "MBEDTLS_PLATFORM_STD_EXIT defined, but not all prerequisites"
#endif

#if defined(MBEDTLS_PLATFORM_STD_TIME) &&\
    ( !defined(MBEDTLS_PLATFORM_TIME_ALT) ||\
        !defined(MBEDTLS_HAVE_TIME) )
#error "MBEDTLS_PLATFORM_STD_TIME defined, but not all prerequisites"
#endif

#if defined(MBEDTLS_PLATFORM_STD_FPRINTF) &&\
    !defined(MBEDTLS_PLATFORM_FPRINTF_ALT)
#error "MBEDTLS_PLATFORM_STD_FPRINTF defined, but not all prerequisites"
#endif

#if defined(MBEDTLS_PLATFORM_STD_PRINTF) &&\
    !defined(MBEDTLS_PLATFORM_PRINTF_ALT)
#error "MBEDTLS_PLATFORM_STD_PRINTF defined, but not all prerequisites"
#endif

#if defined(MBEDTLS_PLATFORM_STD_SNPRINTF) &&\
    !defined(MBEDTLS_PLATFORM_SNPRINTF_ALT)
#error "MBEDTLS_PLATFORM_STD_SNPRINTF defined, but not all prerequisites"
#endif

#if defined(MBEDTLS_ENTROPY_NV_SEED) &&\
    ( !defined(MBEDTLS_PLATFORM_C) || !defined(MBEDTLS_ENTROPY_C) )
#error "MBEDTLS_ENTROPY_NV_SEED defined, but not all prerequisites"
#endif

#if defined(MBEDTLS_PLATFORM_NV_SEED_ALT) &&\
    !defined(MBEDTLS_ENTROPY_NV_SEED)
#error "MBEDTLS_PLATFORM_NV_SEED_ALT defined, but not all prerequisites"
#endif

#if defined(MBEDTLS_PLATFORM_STD_NV_SEED_READ) &&\
    !defined(MBEDTLS_PLATFORM_NV_SEED_ALT)
#error "MBEDTLS_PLATFORM_STD_NV_SEED_READ defined, but not all prerequisites"
#endif

#if defined(MBEDTLS_PLATFORM_STD_NV_SEED_WRITE) &&\
    !defined(MBEDTLS_PLATFORM_NV_SEED_ALT)
#error "MBEDTLS_PLATFORM_STD_NV_SEED_WRITE defined, but not all prerequisites"
#endif

#if defined(MBEDTLS_PLATFORM_NV_SEED_READ_MACRO) &&\
    ( defined(MBEDTLS_PLATFORM_STD_NV_SEED_READ) ||\
      defined(MBEDTLS_PLATFORM_NV_SEED_ALT) )
#error "MBEDTLS_PLATFORM_NV_SEED_READ_MACRO and MBEDTLS_PLATFORM_STD_NV_SEED_READ cannot be defined simultaneously"
#endif

#if defined(MBEDTLS_PLATFORM_NV_SEED_WRITE_MACRO) &&\
    ( defined(MBEDTLS_PLATFORM_STD_NV_SEED_WRITE) ||\
      defined(MBEDTLS_PLATFORM_NV_SEED_ALT) )
#error "MBEDTLS_PLATFORM_NV_SEED_WRITE_MACRO and MBEDTLS_PLATFORM_STD_NV_SEED_WRITE cannot be defined simultaneously"
#endif

#if defined(MBEDTLS_PSA_CRYPTO_C) &&                                    \
    !( ( ( defined(MBEDTLS_CTR_DRBG_C) || defined(MBEDTLS_HMAC_DRBG_C) ) && \
         defined(MBEDTLS_ENTROPY_C) ) ||                                \
       defined(MBEDTLS_PSA_CRYPTO_EXTERNAL_RNG) )
#error "MBEDTLS_PSA_CRYPTO_C defined, but not all prerequisites (missing RNG)"
#endif

#if defined(MBEDTLS_PSA_CRYPTO_C) && !defined(MBEDTLS_CIPHER_C )
#error "MBEDTLS_PSA_CRYPTO_C defined, but not all prerequisites"
#endif

#if defined(MBEDTLS_PSA_CRYPTO_SPM) && !defined(MBEDTLS_PSA_CRYPTO_C)
#error "MBEDTLS_PSA_CRYPTO_SPM defined, but not all prerequisites"
#endif

#if defined(MBEDTLS_PSA_CRYPTO_SE_C) &&    \
    ! ( defined(MBEDTLS_PSA_CRYPTO_C) && \
        defined(MBEDTLS_PSA_CRYPTO_STORAGE_C) )
#error "MBEDTLS_PSA_CRYPTO_SE_C defined, but not all prerequisites"
#endif

#if defined(MBEDTLS_PSA_CRYPTO_SE_C)
#if defined(MBEDTLS_DEPRECATED_REMOVED)
#error "MBEDTLS_PSA_CRYPTO_SE_C is deprecated and will be removed in a future version of Mbed TLS"
#elif defined(MBEDTLS_DEPRECATED_WARNING)
#warning "MBEDTLS_PSA_CRYPTO_SE_C is deprecated and will be removed in a future version of Mbed TLS"
#endif
#endif /* MBEDTLS_PSA_CRYPTO_SE_C */

#if defined(MBEDTLS_PSA_CRYPTO_STORAGE_C) &&            \
    ! defined(MBEDTLS_PSA_CRYPTO_C)
#error "MBEDTLS_PSA_CRYPTO_STORAGE_C defined, but not all prerequisites"
#endif

#if defined(MBEDTLS_PSA_INJECT_ENTROPY) &&      \
    !( defined(MBEDTLS_PSA_CRYPTO_STORAGE_C) && \
       defined(MBEDTLS_ENTROPY_NV_SEED) )
#error "MBEDTLS_PSA_INJECT_ENTROPY defined, but not all prerequisites"
#endif

#if defined(MBEDTLS_PSA_INJECT_ENTROPY) &&              \
    !defined(MBEDTLS_NO_DEFAULT_ENTROPY_SOURCES)
#error "MBEDTLS_PSA_INJECT_ENTROPY is not compatible with actual entropy sources"
#endif

#if defined(MBEDTLS_PSA_INJECT_ENTROPY) &&              \
    defined(MBEDTLS_PSA_CRYPTO_EXTERNAL_RNG)
#error "MBEDTLS_PSA_INJECT_ENTROPY is not compatible with MBEDTLS_PSA_CRYPTO_EXTERNAL_RNG"
#endif

#if defined(MBEDTLS_PSA_ITS_FILE_C) && \
    !defined(MBEDTLS_FS_IO)
#error "MBEDTLS_PSA_ITS_FILE_C defined, but not all prerequisites"
#endif

#if defined(MBEDTLS_RSA_C) && ( !defined(MBEDTLS_BIGNUM_C) ||         \
    !defined(MBEDTLS_OID_C) )
#error "MBEDTLS_RSA_C defined, but not all prerequisites"
#endif

#if defined(MBEDTLS_RSA_C) && ( !defined(MBEDTLS_PKCS1_V21) &&         \
    !defined(MBEDTLS_PKCS1_V15) )
#error "MBEDTLS_RSA_C defined, but none of the PKCS1 versions enabled"
#endif

#if defined(MBEDTLS_X509_RSASSA_PSS_SUPPORT) &&                        \
    ( !defined(MBEDTLS_RSA_C) || !defined(MBEDTLS_PKCS1_V21) )
#error "MBEDTLS_X509_RSASSA_PSS_SUPPORT defined, but not all prerequisites"
#endif

#if defined(MBEDTLS_SHA512_USE_A64_CRYPTO_IF_PRESENT) && \
    defined(MBEDTLS_SHA512_USE_A64_CRYPTO_ONLY)
#error "Must only define one of MBEDTLS_SHA512_USE_A64_CRYPTO_*"
#endif

#if defined(MBEDTLS_SHA512_USE_A64_CRYPTO_IF_PRESENT) || \
    defined(MBEDTLS_SHA512_USE_A64_CRYPTO_ONLY)
#if !defined(MBEDTLS_SHA512_C)
#error "MBEDTLS_SHA512_USE_A64_CRYPTO_* defined without MBEDTLS_SHA512_C"
#endif
#if defined(MBEDTLS_SHA512_ALT) || defined(MBEDTLS_SHA512_PROCESS_ALT)
#error "MBEDTLS_SHA512_*ALT can't be used with MBEDTLS_SHA512_USE_A64_CRYPTO_*"
#endif
/*
 * Best performance comes from most recent compilers, with intrinsics and -O3.
 * Must compile with -march=armv8.2-a+sha3, but we can't detect armv8.2-a, and
 * can't always detect __ARM_FEATURE_SHA512 (notably clang 7-12).
 *
 * GCC < 8 won't work at all (lacks the sha512 instructions)
 * GCC >= 8 uses intrinsics, sets __ARM_FEATURE_SHA512
 *
 * Clang < 7 won't work at all (lacks the sha512 instructions)
 * Clang 7-12 don't have intrinsics (but we work around that with inline
 *            assembler) or __ARM_FEATURE_SHA512
 * Clang == 13.0.0 same as clang 12 (only seen on macOS)
 * Clang >= 13.0.1 has __ARM_FEATURE_SHA512 and intrinsics
 */
#if defined(__aarch64__) && !defined(__ARM_FEATURE_SHA512)
   /* Test Clang first, as it defines __GNUC__ */
#  if defined(__clang__)
#    if __clang_major__ < 7
#      error "A more recent Clang is required for MBEDTLS_SHA512_USE_A64_CRYPTO_*"
#    elif __clang_major__ < 13 || \
         (__clang_major__ == 13 && __clang_minor__ == 0 && __clang_patchlevel__ == 0)
       /* We implement the intrinsics with inline assembler, so don't error */
#    else
#      error "Must use minimum -march=armv8.2-a+sha3 for MBEDTLS_SHA512_USE_A64_CRYPTO_*"
#    endif
#  elif defined(__GNUC__)
#    if __GNUC__ < 8
#      error "A more recent GCC is required for MBEDTLS_SHA512_USE_A64_CRYPTO_*"
#    else
#      error "Must use minimum -march=armv8.2-a+sha3 for MBEDTLS_SHA512_USE_A64_CRYPTO_*"
#    endif
#  else
#    error "Only GCC and Clang supported for MBEDTLS_SHA512_USE_A64_CRYPTO_*"
#  endif
#endif

#endif /* MBEDTLS_SHA512_USE_A64_CRYPTO_IF_PRESENT || MBEDTLS_SHA512_USE_A64_CRYPTO_ONLY */

#if defined(MBEDTLS_SHA512_USE_A64_CRYPTO_ONLY) && !defined(__aarch64__)
#error "MBEDTLS_SHA512_USE_A64_CRYPTO_ONLY defined on non-Aarch64 system"
#endif

#if defined(MBEDTLS_SHA256_USE_A64_CRYPTO_IF_PRESENT) && \
    defined(MBEDTLS_SHA256_USE_A64_CRYPTO_ONLY)
#error "Must only define one of MBEDTLS_SHA256_USE_A64_CRYPTO_*"
#endif

#if defined(MBEDTLS_SHA256_USE_A64_CRYPTO_IF_PRESENT) || \
    defined(MBEDTLS_SHA256_USE_A64_CRYPTO_ONLY)
#if !defined(MBEDTLS_SHA256_C)
#error "MBEDTLS_SHA256_USE_A64_CRYPTO_* defined without MBEDTLS_SHA256_C"
#endif
#if defined(MBEDTLS_SHA256_ALT) || defined(MBEDTLS_SHA256_PROCESS_ALT)
#error "MBEDTLS_SHA256_*ALT can't be used with MBEDTLS_SHA256_USE_A64_CRYPTO_*"
#endif
#if defined(__aarch64__) && !defined(__ARM_FEATURE_CRYPTO)
#error "Must use minimum -march=armv8-a+crypto for MBEDTLS_SHA256_USE_A64_CRYPTO_*"
#endif
#endif

#if defined(MBEDTLS_SHA256_USE_A64_CRYPTO_ONLY) && \
    !defined(__aarch64__) && !defined(_M_ARM64)
#error "MBEDTLS_SHA256_USE_A64_CRYPTO_ONLY defined on non-Aarch64 system"
#endif

#if defined(MBEDTLS_SSL_PROTO_TLS1_2) && !defined(MBEDTLS_USE_PSA_CRYPTO) && \
    !( defined(MBEDTLS_SHA1_C) || defined(MBEDTLS_SHA256_C) || defined(MBEDTLS_SHA512_C) )
#error "MBEDTLS_SSL_PROTO_TLS1_2 defined, but not all prerequisites"
#endif

/* TLS 1.3 requires separate HKDF parts from PSA */
#if defined(MBEDTLS_SSL_PROTO_TLS1_3) && \
        !( defined(MBEDTLS_PSA_CRYPTO_C) && defined(PSA_WANT_ALG_HKDF_EXTRACT) && defined(PSA_WANT_ALG_HKDF_EXPAND) )
#error "MBEDTLS_SSL_PROTO_TLS1_3 defined, but not all prerequisites"
#endif

/* TLS 1.3 requires at least one ciphersuite, so at least SHA-256 or SHA-384 */
#if defined(MBEDTLS_SSL_PROTO_TLS1_3)
/* We always need at least one of the hashes via PSA (for use with HKDF) */
#if !( defined(PSA_WANT_ALG_SHA_256) || defined(PSA_WANT_ALG_SHA_384) )
#error "MBEDTLS_SSL_PROTO_TLS1_3 defined, but not all prerequisites"
#endif /* !(PSA_WANT_ALG_SHA_256 || PSA_WANT_ALG_SHA_384) */
#if !defined(MBEDTLS_USE_PSA_CRYPTO)
/* When USE_PSA_CRYPTO is not defined, we also need SHA-256 or SHA-384 via the
 * legacy interface, including via the MD layer, for the parts of the code
 * that are shared with TLS 1.2 (running handshake hash). */
#if !defined(MBEDTLS_MD_C) || \
    !( defined(MBEDTLS_SHA256_C) || defined(MBEDTLS_SHA384_C) )
#error "MBEDTLS_SSL_PROTO_TLS1_3 defined, but not all prerequisites"
#endif /* !MBEDTLS_MD_C || !(MBEDTLS_SHA256_C || MBEDTLS_SHA384_C) */
#endif /* !MBEDTLS_USE_PSA_CRYPTO */
#endif /* MBEDTLS_SSL_PROTO_TLS1_3 */

#if defined(MBEDTLS_SSL_TLS1_3_KEY_EXCHANGE_MODE_EPHEMERAL_ENABLED)
#if !( defined(MBEDTLS_ECDH_C) && defined(MBEDTLS_X509_CRT_PARSE_C) && \
       ( defined(MBEDTLS_ECDSA_C) || defined(MBEDTLS_PKCS1_V21) ) )
#error "MBEDTLS_SSL_TLS1_3_KEY_EXCHANGE_MODE_EPHEMERAL_ENABLED defined, but not all prerequisites"
#endif
#endif

#if defined(MBEDTLS_SSL_TLS1_3_KEY_EXCHANGE_MODE_PSK_EPHEMERAL_ENABLED)
#if !( defined(MBEDTLS_ECDH_C) )
#error "MBEDTLS_SSL_TLS1_3_KEY_EXCHANGE_MODE_PSK_EPHEMERAL_ENABLED defined, but not all prerequisites"
#endif
#endif

/*
 * The current implementation of TLS 1.3 requires MBEDTLS_SSL_KEEP_PEER_CERTIFICATE.
 */
#if defined(MBEDTLS_SSL_PROTO_TLS1_3) && !defined(MBEDTLS_SSL_KEEP_PEER_CERTIFICATE)
#error "MBEDTLS_SSL_PROTO_TLS1_3 defined without MBEDTLS_SSL_KEEP_PEER_CERTIFICATE"
#endif

#if defined(MBEDTLS_SSL_PROTO_TLS1_2) &&                                    \
    !(defined(MBEDTLS_KEY_EXCHANGE_RSA_ENABLED) ||                          \
      defined(MBEDTLS_KEY_EXCHANGE_DHE_RSA_ENABLED) ||                      \
      defined(MBEDTLS_KEY_EXCHANGE_ECDHE_RSA_ENABLED) ||                    \
      defined(MBEDTLS_KEY_EXCHANGE_ECDHE_ECDSA_ENABLED) ||                  \
      defined(MBEDTLS_KEY_EXCHANGE_ECDH_RSA_ENABLED) ||                     \
      defined(MBEDTLS_KEY_EXCHANGE_ECDH_ECDSA_ENABLED) ||                   \
      defined(MBEDTLS_KEY_EXCHANGE_PSK_ENABLED) ||                          \
      defined(MBEDTLS_KEY_EXCHANGE_DHE_PSK_ENABLED) ||                      \
      defined(MBEDTLS_KEY_EXCHANGE_RSA_PSK_ENABLED) ||                      \
      defined(MBEDTLS_KEY_EXCHANGE_ECDHE_PSK_ENABLED) ||                    \
      defined(MBEDTLS_KEY_EXCHANGE_ECJPAKE_ENABLED) )
#error "One or more versions of the TLS protocol are enabled " \
        "but no key exchange methods defined with MBEDTLS_KEY_EXCHANGE_xxxx"
#endif

#if defined(MBEDTLS_SSL_EARLY_DATA) && \
    ( !defined(MBEDTLS_SSL_SESSION_TICKETS) || \
      ( !defined(MBEDTLS_SSL_TLS1_3_KEY_EXCHANGE_MODE_PSK_ENABLED) && \
        !defined(MBEDTLS_SSL_TLS1_3_KEY_EXCHANGE_MODE_PSK_EPHEMERAL_ENABLED) ) )
#error "MBEDTLS_SSL_EARLY_DATA  defined, but not all prerequisites"
#endif

#if defined(MBEDTLS_SSL_EARLY_DATA) && defined(MBEDTLS_SSL_SRV_C) && \
    ( !defined(MBEDTLS_SSL_MAX_EARLY_DATA_SIZE)     || \
      ( MBEDTLS_SSL_MAX_EARLY_DATA_SIZE < 0 )       || \
      ( MBEDTLS_SSL_MAX_EARLY_DATA_SIZE > UINT32_MAX ) )
#error "MBEDTLS_SSL_MAX_EARLY_DATA_SIZE MUST be defined and in range(0..UINT32_MAX)"
#endif

#if defined(MBEDTLS_SSL_PROTO_DTLS)     && \
    !defined(MBEDTLS_SSL_PROTO_TLS1_2)
#error "MBEDTLS_SSL_PROTO_DTLS defined, but not all prerequisites"
#endif

#if defined(MBEDTLS_SSL_CLI_C) && !defined(MBEDTLS_SSL_TLS_C)
#error "MBEDTLS_SSL_CLI_C defined, but not all prerequisites"
#endif

#if defined(MBEDTLS_SSL_ASYNC_PRIVATE) && !defined(MBEDTLS_X509_CRT_PARSE_C)
#error "MBEDTLS_SSL_ASYNC_PRIVATE defined, but not all prerequisites"
#endif

#if defined(MBEDTLS_SSL_TLS_C) && ( !defined(MBEDTLS_CIPHER_C) ||     \
    ( !defined(MBEDTLS_MD_C) && !defined(MBEDTLS_USE_PSA_CRYPTO) ) )
#error "MBEDTLS_SSL_TLS_C defined, but not all prerequisites"
#endif

#if defined(MBEDTLS_SSL_SRV_C) && !defined(MBEDTLS_SSL_TLS_C)
#error "MBEDTLS_SSL_SRV_C defined, but not all prerequisites"
#endif

#if defined(MBEDTLS_SSL_TLS_C) && \
    !( defined(MBEDTLS_SSL_PROTO_TLS1_2) || defined(MBEDTLS_SSL_PROTO_TLS1_3) )
#error "MBEDTLS_SSL_TLS_C defined, but no protocols are active"
#endif

#if defined(MBEDTLS_SSL_DTLS_HELLO_VERIFY) && !defined(MBEDTLS_SSL_PROTO_DTLS)
#error "MBEDTLS_SSL_DTLS_HELLO_VERIFY  defined, but not all prerequisites"
#endif

#if defined(MBEDTLS_SSL_DTLS_CLIENT_PORT_REUSE) && \
    !defined(MBEDTLS_SSL_DTLS_HELLO_VERIFY)
#error "MBEDTLS_SSL_DTLS_CLIENT_PORT_REUSE  defined, but not all prerequisites"
#endif

#if defined(MBEDTLS_SSL_DTLS_ANTI_REPLAY) &&                              \
    ( !defined(MBEDTLS_SSL_TLS_C) || !defined(MBEDTLS_SSL_PROTO_DTLS) )
#error "MBEDTLS_SSL_DTLS_ANTI_REPLAY  defined, but not all prerequisites"
#endif

#if defined(MBEDTLS_SSL_DTLS_CONNECTION_ID) &&                              \
    ( !defined(MBEDTLS_SSL_TLS_C) || !defined(MBEDTLS_SSL_PROTO_DTLS) )
#error "MBEDTLS_SSL_DTLS_CONNECTION_ID  defined, but not all prerequisites"
#endif

#if defined(MBEDTLS_SSL_DTLS_CONNECTION_ID)            &&                 \
    defined(MBEDTLS_SSL_CID_IN_LEN_MAX) &&                 \
    MBEDTLS_SSL_CID_IN_LEN_MAX > 255
#error "MBEDTLS_SSL_CID_IN_LEN_MAX too large (max 255)"
#endif

#if defined(MBEDTLS_SSL_DTLS_CONNECTION_ID)            &&                  \
    defined(MBEDTLS_SSL_CID_OUT_LEN_MAX) &&                 \
    MBEDTLS_SSL_CID_OUT_LEN_MAX > 255
#error "MBEDTLS_SSL_CID_OUT_LEN_MAX too large (max 255)"
#endif

#if defined(MBEDTLS_SSL_DTLS_CONNECTION_ID_COMPAT)     &&                 \
    !defined(MBEDTLS_SSL_DTLS_CONNECTION_ID)
#error "MBEDTLS_SSL_DTLS_CONNECTION_ID_COMPAT defined, but not all prerequisites"
#endif

#if defined(MBEDTLS_SSL_DTLS_CONNECTION_ID_COMPAT) && MBEDTLS_SSL_DTLS_CONNECTION_ID_COMPAT != 0
#if defined(MBEDTLS_DEPRECATED_REMOVED)
#error "MBEDTLS_SSL_DTLS_CONNECTION_ID_COMPAT is deprecated and will be removed in a future version of Mbed TLS"
#elif defined(MBEDTLS_DEPRECATED_WARNING)
#warning "MBEDTLS_SSL_DTLS_CONNECTION_ID_COMPAT is deprecated and will be removed in a future version of Mbed TLS"
#endif
#endif /* MBEDTLS_SSL_DTLS_CONNECTION_ID_COMPAT && MBEDTLS_SSL_DTLS_CONNECTION_ID_COMPAT != 0 */

#if defined(MBEDTLS_SSL_ENCRYPT_THEN_MAC) &&   \
    !defined(MBEDTLS_SSL_PROTO_TLS1_2)
#error "MBEDTLS_SSL_ENCRYPT_THEN_MAC defined, but not all prerequisites"
#endif

#if defined(MBEDTLS_SSL_EXTENDED_MASTER_SECRET) && \
    !defined(MBEDTLS_SSL_PROTO_TLS1_2)
#error "MBEDTLS_SSL_EXTENDED_MASTER_SECRET defined, but not all prerequisites"
#endif

#if defined(MBEDTLS_SSL_TICKET_C) && ( !defined(MBEDTLS_CIPHER_C) && \
                                       !defined(MBEDTLS_USE_PSA_CRYPTO) )
#error "MBEDTLS_SSL_TICKET_C defined, but not all prerequisites"
#endif

#if defined(MBEDTLS_SSL_TICKET_C) && \
    !( defined(MBEDTLS_GCM_C) || defined(MBEDTLS_CCM_C) || defined(MBEDTLS_CHACHAPOLY_C) )
#error "MBEDTLS_SSL_TICKET_C defined, but not all prerequisites"
#endif

#if defined(MBEDTLS_SSL_TLS1_3_TICKET_NONCE_LENGTH) && \
    MBEDTLS_SSL_TLS1_3_TICKET_NONCE_LENGTH >= 256
#error "MBEDTLS_SSL_TLS1_3_TICKET_NONCE_LENGTH must be less than 256"
#endif

#if defined(MBEDTLS_SSL_SERVER_NAME_INDICATION) && \
        !defined(MBEDTLS_X509_CRT_PARSE_C)
#error "MBEDTLS_SSL_SERVER_NAME_INDICATION defined, but not all prerequisites"
#endif

#if defined(MBEDTLS_THREADING_PTHREAD)
#if !defined(MBEDTLS_THREADING_C) || defined(MBEDTLS_THREADING_IMPL)
#error "MBEDTLS_THREADING_PTHREAD defined, but not all prerequisites"
#endif
#define MBEDTLS_THREADING_IMPL
#endif

#if defined(MBEDTLS_THREADING_ALT)
#if !defined(MBEDTLS_THREADING_C) || defined(MBEDTLS_THREADING_IMPL)
#error "MBEDTLS_THREADING_ALT defined, but not all prerequisites"
#endif
#define MBEDTLS_THREADING_IMPL
#endif

#if defined(MBEDTLS_THREADING_C) && !defined(MBEDTLS_THREADING_IMPL)
#error "MBEDTLS_THREADING_C defined, single threading implementation required"
#endif
#undef MBEDTLS_THREADING_IMPL

#if defined(MBEDTLS_USE_PSA_CRYPTO) && !defined(MBEDTLS_PSA_CRYPTO_C)
#error "MBEDTLS_USE_PSA_CRYPTO defined, but not all prerequisites"
#endif

#if defined(MBEDTLS_VERSION_FEATURES) && !defined(MBEDTLS_VERSION_C)
#error "MBEDTLS_VERSION_FEATURES defined, but not all prerequisites"
#endif

#if defined(MBEDTLS_X509_USE_C) && ( !defined(MBEDTLS_BIGNUM_C) ||  \
    !defined(MBEDTLS_OID_C) || !defined(MBEDTLS_ASN1_PARSE_C) ||    \
    !defined(MBEDTLS_PK_PARSE_C) ||                                 \
    ( !defined(MBEDTLS_MD_C) && !defined(MBEDTLS_USE_PSA_CRYPTO) ) )
#error "MBEDTLS_X509_USE_C defined, but not all prerequisites"
#endif

#if defined(MBEDTLS_X509_CREATE_C) && ( !defined(MBEDTLS_BIGNUM_C) ||  \
    !defined(MBEDTLS_OID_C) || !defined(MBEDTLS_ASN1_WRITE_C) ||       \
    !defined(MBEDTLS_PK_PARSE_C) ||                                    \
    ( !defined(MBEDTLS_MD_C) && !defined(MBEDTLS_USE_PSA_CRYPTO) ) )
#error "MBEDTLS_X509_CREATE_C defined, but not all prerequisites"
#endif

#if defined(MBEDTLS_X509_CRT_PARSE_C) && ( !defined(MBEDTLS_X509_USE_C) )
#error "MBEDTLS_X509_CRT_PARSE_C defined, but not all prerequisites"
#endif

#if defined(MBEDTLS_X509_CRL_PARSE_C) && ( !defined(MBEDTLS_X509_USE_C) )
#error "MBEDTLS_X509_CRL_PARSE_C defined, but not all prerequisites"
#endif

#if defined(MBEDTLS_X509_CSR_PARSE_C) && ( !defined(MBEDTLS_X509_USE_C) )
#error "MBEDTLS_X509_CSR_PARSE_C defined, but not all prerequisites"
#endif

#if defined(MBEDTLS_X509_CRT_WRITE_C) && ( !defined(MBEDTLS_X509_CREATE_C) )
#error "MBEDTLS_X509_CRT_WRITE_C defined, but not all prerequisites"
#endif

#if defined(MBEDTLS_X509_CSR_WRITE_C) && ( !defined(MBEDTLS_X509_CREATE_C) )
#error "MBEDTLS_X509_CSR_WRITE_C defined, but not all prerequisites"
#endif

#if defined(MBEDTLS_X509_TRUSTED_CERTIFICATE_CALLBACK) && \
            ( !defined(MBEDTLS_X509_CRT_PARSE_C) )
#error "MBEDTLS_X509_TRUSTED_CERTIFICATE_CALLBACK defined, but not all prerequisites"
#endif

#if defined(MBEDTLS_HAVE_INT32) && defined(MBEDTLS_HAVE_INT64)
#error "MBEDTLS_HAVE_INT32 and MBEDTLS_HAVE_INT64 cannot be defined simultaneously"
#endif /* MBEDTLS_HAVE_INT32 && MBEDTLS_HAVE_INT64 */

#if ( defined(MBEDTLS_HAVE_INT32) || defined(MBEDTLS_HAVE_INT64) ) && \
    defined(MBEDTLS_HAVE_ASM)
#error "MBEDTLS_HAVE_INT32/MBEDTLS_HAVE_INT64 and MBEDTLS_HAVE_ASM cannot be defined simultaneously"
#endif /* (MBEDTLS_HAVE_INT32 || MBEDTLS_HAVE_INT64) && MBEDTLS_HAVE_ASM */

#if defined(MBEDTLS_SSL_DTLS_SRTP) && ( !defined(MBEDTLS_SSL_PROTO_DTLS) )
#error "MBEDTLS_SSL_DTLS_SRTP defined, but not all prerequisites"
#endif

#if defined(MBEDTLS_SSL_VARIABLE_BUFFER_LENGTH) && ( !defined(MBEDTLS_SSL_MAX_FRAGMENT_LENGTH) )
#error "MBEDTLS_SSL_VARIABLE_BUFFER_LENGTH defined, but not all prerequisites"
#endif

#if defined(MBEDTLS_SSL_CONTEXT_SERIALIZATION) && !( defined(MBEDTLS_GCM_C) || defined(MBEDTLS_CCM_C) || defined(MBEDTLS_CHACHAPOLY_C) )
#error "MBEDTLS_SSL_CONTEXT_SERIALIZATION defined, but not all prerequisites"
#endif

/* Reject attempts to enable options that have been removed and that could
 * cause a build to succeed but with features removed. */

#if defined(MBEDTLS_HAVEGE_C) //no-check-names
#error "MBEDTLS_HAVEGE_C was removed in Mbed TLS 3.0. See https://github.com/Mbed-TLS/mbedtls/issues/2599"
#endif

#if defined(MBEDTLS_SSL_HW_RECORD_ACCEL) //no-check-names
#error "MBEDTLS_SSL_HW_RECORD_ACCEL was removed in Mbed TLS 3.0. See https://github.com/Mbed-TLS/mbedtls/issues/4031"
#endif

#if defined(MBEDTLS_SSL_PROTO_SSL3) //no-check-names
#error "MBEDTLS_SSL_PROTO_SSL3 (SSL v3.0 support) was removed in Mbed TLS 3.0. See https://github.com/Mbed-TLS/mbedtls/issues/4031"
#endif

#if defined(MBEDTLS_SSL_SRV_SUPPORT_SSLV2_CLIENT_HELLO) //no-check-names
#error "MBEDTLS_SSL_SRV_SUPPORT_SSLV2_CLIENT_HELLO (SSL v2 ClientHello support) was removed in Mbed TLS 3.0. See https://github.com/Mbed-TLS/mbedtls/issues/4031"
#endif

#if defined(MBEDTLS_SSL_TRUNCATED_HMAC_COMPAT) //no-check-names
#error "MBEDTLS_SSL_TRUNCATED_HMAC_COMPAT (compatibility with the buggy implementation of truncated HMAC in Mbed TLS up to 2.7) was removed in Mbed TLS 3.0. See https://github.com/Mbed-TLS/mbedtls/issues/4031"
#endif

#if defined(MBEDTLS_TLS_DEFAULT_ALLOW_SHA1_IN_CERTIFICATES) //no-check-names
#error "MBEDTLS_TLS_DEFAULT_ALLOW_SHA1_IN_CERTIFICATES was removed in Mbed TLS 3.0. See the ChangeLog entry if you really need SHA-1-signed certificates."
#endif

#if defined(MBEDTLS_ZLIB_SUPPORT) //no-check-names
#error "MBEDTLS_ZLIB_SUPPORT was removed in Mbed TLS 3.0. See https://github.com/Mbed-TLS/mbedtls/issues/4031"
#endif

#if defined(MBEDTLS_CHECK_PARAMS) //no-check-names
#error "MBEDTLS_CHECK_PARAMS was removed in Mbed TLS 3.0. See https://github.com/Mbed-TLS/mbedtls/issues/4313"
#endif

#if defined(MBEDTLS_SSL_CID_PADDING_GRANULARITY) //no-check-names
#error "MBEDTLS_SSL_CID_PADDING_GRANULARITY was removed in Mbed TLS 3.0. See https://github.com/Mbed-TLS/mbedtls/issues/4335"
#endif

#if defined(MBEDTLS_SSL_TLS1_3_PADDING_GRANULARITY) //no-check-names
#error "MBEDTLS_SSL_TLS1_3_PADDING_GRANULARITY was removed in Mbed TLS 3.0. See https://github.com/Mbed-TLS/mbedtls/issues/4335"
#endif

#if defined(MBEDTLS_SSL_TRUNCATED_HMAC) //no-check-names
#error "MBEDTLS_SSL_TRUNCATED_HMAC was removed in Mbed TLS 3.0. See https://github.com/Mbed-TLS/mbedtls/issues/4341"
#endif

#if defined(MBEDTLS_PKCS7_C) && ( ( !defined(MBEDTLS_ASN1_PARSE_C) ) || \
    ( !defined(MBEDTLS_OID_C) ) || ( !defined(MBEDTLS_PK_PARSE_C) ) || \
    ( !defined(MBEDTLS_X509_CRT_PARSE_C) ) ||\
    ( !defined(MBEDTLS_X509_CRL_PARSE_C) ) || ( !defined(MBEDTLS_BIGNUM_C) ) || \
    ( !defined(MBEDTLS_MD_C) ) )
#error  "MBEDTLS_PKCS7_C is defined, but not all prerequisites"
#endif

/*
 * Avoid warning from -pedantic. This is a convenient place for this
 * workaround since this is included by every single file before the
 * #if defined(MBEDTLS_xxx_C) that results in empty translation units.
 */
typedef int mbedtls_iso_c_forbids_empty_translation_units;

/* *INDENT-ON* */
#endif /* MBEDTLS_CHECK_CONFIG_H */<|MERGE_RESOLUTION|>--- conflicted
+++ resolved
@@ -112,18 +112,12 @@
 
 #if defined(MBEDTLS_EDDSA_C) &&            \
     ( !defined(MBEDTLS_ECP_C) ||           \
-<<<<<<< HEAD
       !( defined(MBEDTLS_ECP_DP_ED25519_ENABLED) || \
          defined(MBEDTLS_ECP_DP_ED448_ENABLED) ) || \
       ( defined(MBEDTLS_ECP_DP_ED25519_ENABLED) \
         && !defined(MBEDTLS_SHA512_C) )   ||    \
       ( defined(MBEDTLS_ECP_DP_ED448_ENABLED) \
         && !defined(MBEDTLS_SHA3_C) ) )
-=======
-      !( defined(MBEDTLS_ECP_DP_ED25519_ENABLED) ) || \
-      ( defined(MBEDTLS_ECP_DP_ED25519_ENABLED) \
-        && !defined(MBEDTLS_SHA512_C) ) )
->>>>>>> dadb5609
 #error "MBEDTLS_EDDSA_C defined, but not all prerequisites"
 #endif
 
@@ -167,12 +161,8 @@
     !defined(MBEDTLS_ECP_DP_SECP256K1_ENABLED) &&                  \
     !defined(MBEDTLS_ECP_DP_CURVE25519_ENABLED) &&                 \
     !defined(MBEDTLS_ECP_DP_CURVE448_ENABLED) &&                   \
-<<<<<<< HEAD
     !defined(MBEDTLS_ECP_DP_ED25519_ENABLED) &&                    \
     !defined(MBEDTLS_ECP_DP_ED448_ENABLED) ) )
-=======
-    !defined(MBEDTLS_ECP_DP_ED25519_ENABLED) ) )
->>>>>>> dadb5609
 #error "MBEDTLS_ECP_C defined, but not all prerequisites"
 #endif
 
