/**
 * \file check_config.h
 *
 * \brief Consistency checks for configuration options
 */
/*
 *  Copyright The Mbed TLS Contributors
 *  SPDX-License-Identifier: Apache-2.0 OR GPL-2.0-or-later
 */

#ifndef MBEDTLS_CHECK_CONFIG_H
#define MBEDTLS_CHECK_CONFIG_H

/* *INDENT-OFF* */
/*
 * We assume CHAR_BIT is 8 in many places. In practice, this is true on our
 * target platforms, so not an issue, but let's just be extra sure.
 */
#include <limits.h>
#if CHAR_BIT != 8
#error "Mbed TLS requires a platform with 8-bit chars"
#endif

#include <stdint.h>

#if defined(__MINGW32__) || (defined(_MSC_VER) && _MSC_VER <= 1900)
#if !defined(MBEDTLS_PLATFORM_C)
#error "MBEDTLS_PLATFORM_C is required on Windows"
#endif

/* Fix the config here. Not convenient to put an #ifdef _WIN32 in mbedtls_config.h as
 * it would confuse config.py. */
#if !defined(MBEDTLS_PLATFORM_SNPRINTF_ALT) && \
    !defined(MBEDTLS_PLATFORM_SNPRINTF_MACRO)
#define MBEDTLS_PLATFORM_SNPRINTF_ALT
#endif

#if !defined(MBEDTLS_PLATFORM_VSNPRINTF_ALT) && \
    !defined(MBEDTLS_PLATFORM_VSNPRINTF_MACRO)
#define MBEDTLS_PLATFORM_VSNPRINTF_ALT
#endif
#endif /* _MINGW32__ || (_MSC_VER && (_MSC_VER <= 1900)) */

#if defined(TARGET_LIKE_MBED) && defined(MBEDTLS_NET_C)
#error "The NET module is not available for mbed OS - please use the network functions provided by Mbed OS"
#endif

#if defined(MBEDTLS_DEPRECATED_WARNING) && \
    !defined(__GNUC__) && !defined(__clang__)
#error "MBEDTLS_DEPRECATED_WARNING only works with GCC and Clang"
#endif

#if defined(MBEDTLS_HAVE_TIME_DATE) && !defined(MBEDTLS_HAVE_TIME)
#error "MBEDTLS_HAVE_TIME_DATE without MBEDTLS_HAVE_TIME does not make sense"
#endif

/* Check that each MBEDTLS_ECP_DP_xxx symbol has its PSA_WANT_ECC_xxx counterpart
 * when PSA crypto is enabled. */
#if defined(MBEDTLS_PSA_CRYPTO_CONFIG) || defined(MBEDTLS_PSA_CRYPTO_C)

#if defined(MBEDTLS_ECP_DP_BP256R1_ENABLED) && !defined(PSA_WANT_ECC_BRAINPOOL_P_R1_256)
#error "MBEDTLS_ECP_DP_BP256R1_ENABLED defined, but not its PSA counterpart"
#endif

#if defined(MBEDTLS_ECP_DP_BP384R1_ENABLED) && !defined(PSA_WANT_ECC_BRAINPOOL_P_R1_384)
#error "MBEDTLS_ECP_DP_BP384R1_ENABLED defined, but not its PSA counterpart"
#endif

#if defined(MBEDTLS_ECP_DP_BP512R1_ENABLED) && !defined(PSA_WANT_ECC_BRAINPOOL_P_R1_512)
#error "MBEDTLS_ECP_DP_BP512R1_ENABLED defined, but not its PSA counterpart"
#endif

#if defined(MBEDTLS_ECP_DP_CURVE25519_ENABLED) && !defined(PSA_WANT_ECC_MONTGOMERY_255)
#error "MBEDTLS_ECP_DP_CURVE25519_ENABLED defined, but not its PSA counterpart"
#endif

#if defined(MBEDTLS_ECP_DP_CURVE448_ENABLED) && !defined(PSA_WANT_ECC_MONTGOMERY_448)
#error "MBEDTLS_ECP_DP_CURVE448_ENABLED defined, but not its PSA counterpart"
#endif

#if defined(MBEDTLS_ECP_DP_SECP192R1_ENABLED) && !defined(PSA_WANT_ECC_SECP_R1_192)
#error "MBEDTLS_ECP_DP_SECP192R1_ENABLED defined, but not its PSA counterpart"
#endif

#if defined(MBEDTLS_ECP_DP_SECP224R1_ENABLED) && !defined(PSA_WANT_ECC_SECP_R1_224)
#error "MBEDTLS_ECP_DP_SECP224R1_ENABLED defined, but not its PSA counterpart"
#endif

#if defined(MBEDTLS_ECP_DP_SECP256R1_ENABLED) && !defined(PSA_WANT_ECC_SECP_R1_256)
#error "MBEDTLS_ECP_DP_SECP256R1_ENABLED defined, but not its PSA counterpart"
#endif

#if defined(MBEDTLS_ECP_DP_SECP384R1_ENABLED) && !defined(PSA_WANT_ECC_SECP_R1_384)
#error "MBEDTLS_ECP_DP_SECP384R1_ENABLED defined, but not its PSA counterpart"
#endif

#if defined(MBEDTLS_ECP_DP_SECP521R1_ENABLED) && !defined(PSA_WANT_ECC_SECP_R1_521)
#error "MBEDTLS_ECP_DP_SECP521R1_ENABLED defined, but not its PSA counterpart"
#endif

#if defined(MBEDTLS_ECP_DP_SECP192K1_ENABLED) && !defined(PSA_WANT_ECC_SECP_K1_192)
#error "MBEDTLS_ECP_DP_SECP192K1_ENABLED defined, but not its PSA counterpart"
#endif

/* SECP224K1 is buggy in PSA API so we skip this check */
#if 0 && defined(MBEDTLS_ECP_DP_SECP224K1_ENABLED) && !defined(PSA_WANT_ECC_SECP_K1_224)
#error "MBEDTLS_ECP_DP_SECP224K1_ENABLED defined, but not its PSA counterpart"
#endif

#if defined(MBEDTLS_ECP_DP_SECP256K1_ENABLED) && !defined(PSA_WANT_ECC_SECP_K1_256)
#error "MBEDTLS_ECP_DP_SECP256K1_ENABLED defined, but not its PSA counterpart"
#endif

#endif /* MBEDTLS_PSA_CRYPTO_CONFIG || MBEDTLS_PSA_CRYPTO_C */

/* Limitations on ECC key types acceleration: if we have any of `PUBLIC_KEY`,
 * `KEY_PAIR_BASIC`, `KEY_PAIR_IMPORT`, `KEY_PAIR_EXPORT` then we must have
 * all 4 of them.
 */
#if defined(MBEDTLS_PSA_ACCEL_KEY_TYPE_ECC_PUBLIC_KEY) || \
    defined(MBEDTLS_PSA_ACCEL_KEY_TYPE_ECC_KEY_PAIR_BASIC) || \
    defined(MBEDTLS_PSA_ACCEL_KEY_TYPE_ECC_KEY_PAIR_IMPORT) || \
    defined(MBEDTLS_PSA_ACCEL_KEY_TYPE_ECC_KEY_PAIR_EXPORT)
#if !defined(MBEDTLS_PSA_ACCEL_KEY_TYPE_ECC_PUBLIC_KEY) || \
    !defined(MBEDTLS_PSA_ACCEL_KEY_TYPE_ECC_KEY_PAIR_BASIC) || \
    !defined(MBEDTLS_PSA_ACCEL_KEY_TYPE_ECC_KEY_PAIR_IMPORT) || \
    !defined(MBEDTLS_PSA_ACCEL_KEY_TYPE_ECC_KEY_PAIR_EXPORT)
#error "Unsupported partial support for ECC key type acceleration, see docs/driver-only-builds.md"
#endif /* not all of public, basic, import, export */
#endif /* one of public, basic, import, export */

/* Limitations on ECC curves acceleration: partial curve acceleration is only
 * supported with crypto excluding PK, X.509 or TLS.
 * Note: no need to check X.509 as it depends on PK. */
#if defined(MBEDTLS_PSA_ACCEL_ECC_BRAINPOOL_P_R1_256) || \
    defined(MBEDTLS_PSA_ACCEL_ECC_BRAINPOOL_P_R1_384) || \
    defined(MBEDTLS_PSA_ACCEL_ECC_BRAINPOOL_P_R1_512) || \
    defined(MBEDTLS_PSA_ACCEL_ECC_MONTGOMERY_255) || \
    defined(MBEDTLS_PSA_ACCEL_ECC_MONTGOMERY_448) || \
    defined(MBEDTLS_PSA_ACCEL_ECC_SECP_K1_192) || \
    defined(MBEDTLS_PSA_ACCEL_ECC_SECP_K1_224) || \
    defined(MBEDTLS_PSA_ACCEL_ECC_SECP_K1_256) || \
    defined(MBEDTLS_PSA_ACCEL_ECC_SECP_R1_192) || \
    defined(MBEDTLS_PSA_ACCEL_ECC_SECP_R1_224) || \
    defined(MBEDTLS_PSA_ACCEL_ECC_SECP_R1_256) || \
    defined(MBEDTLS_PSA_ACCEL_ECC_SECP_R1_384) || \
    defined(MBEDTLS_PSA_ACCEL_ECC_SECP_R1_521)
#if defined(MBEDTLS_PSA_ECC_ACCEL_INCOMPLETE_CURVES)
#if defined(MBEDTLS_PK_C) || \
    defined(MBEDTLS_SSL_TLS_C)
#error "Unsupported partial support for ECC curves acceleration, see docs/driver-only-builds.md"
#endif /* modules beyond what's supported */
#endif /* not all curves accelerated */
#endif /* some curve accelerated */

#if defined(MBEDTLS_CTR_DRBG_C) && !(defined(MBEDTLS_AES_C) || \
    (defined(MBEDTLS_PSA_CRYPTO_C) && defined(PSA_WANT_KEY_TYPE_AES) && \
    defined(PSA_WANT_ALG_ECB_NO_PADDING)))
#error "MBEDTLS_CTR_DRBG_C defined, but not all prerequisites"
#endif

#if defined(MBEDTLS_DHM_C) && !defined(MBEDTLS_BIGNUM_C)
#error "MBEDTLS_DHM_C defined, but not all prerequisites"
#endif

#if defined(MBEDTLS_CMAC_C) && \
    ( !defined(MBEDTLS_CIPHER_C ) || ( !defined(MBEDTLS_AES_C) && !defined(MBEDTLS_DES_C) ) )
#error "MBEDTLS_CMAC_C defined, but not all prerequisites"
#endif

#if defined(MBEDTLS_NIST_KW_C) && \
    ( !defined(MBEDTLS_AES_C) || !defined(MBEDTLS_CIPHER_C) )
#error "MBEDTLS_NIST_KW_C defined, but not all prerequisites"
#endif

#if defined(MBEDTLS_BLOCK_CIPHER_NO_DECRYPT) && defined(MBEDTLS_PSA_CRYPTO_CONFIG)
#if defined(PSA_WANT_ALG_CBC_NO_PADDING)
#error "MBEDTLS_BLOCK_CIPHER_NO_DECRYPT and PSA_WANT_ALG_CBC_NO_PADDING cannot be defined simultaneously"
#endif
#if defined(PSA_WANT_ALG_CBC_PKCS7)
#error "MBEDTLS_BLOCK_CIPHER_NO_DECRYPT and PSA_WANT_ALG_CBC_PKCS7 cannot be defined simultaneously"
#endif
#if defined(PSA_WANT_ALG_ECB_NO_PADDING)
#error "MBEDTLS_BLOCK_CIPHER_NO_DECRYPT and PSA_WANT_ALG_ECB_NO_PADDING cannot be defined simultaneously"
#endif
#if defined(PSA_WANT_KEY_TYPE_DES)
#error "MBEDTLS_BLOCK_CIPHER_NO_DECRYPT and PSA_WANT_KEY_TYPE_DES cannot be defined simultaneously"
#endif
#endif

#if defined(MBEDTLS_BLOCK_CIPHER_NO_DECRYPT)
#if defined(MBEDTLS_CIPHER_MODE_CBC)
#error "MBEDTLS_BLOCK_CIPHER_NO_DECRYPT and MBEDTLS_CIPHER_MODE_CBC cannot be defined simultaneously"
#endif
#if defined(MBEDTLS_CIPHER_MODE_XTS)
#error "MBEDTLS_BLOCK_CIPHER_NO_DECRYPT and MBEDTLS_CIPHER_MODE_XTS cannot be defined simultaneously"
#endif
#if defined(MBEDTLS_DES_C)
#error "MBEDTLS_BLOCK_CIPHER_NO_DECRYPT and MBEDTLS_DES_C cannot be defined simultaneously"
#endif
#if defined(MBEDTLS_NIST_KW_C)
#error "MBEDTLS_BLOCK_CIPHER_NO_DECRYPT and MBEDTLS_NIST_KW_C cannot be defined simultaneously"
#endif
#endif

#if defined(MBEDTLS_ECDH_C) && !defined(MBEDTLS_ECP_C)
#error "MBEDTLS_ECDH_C defined, but not all prerequisites"
#endif

#if defined(MBEDTLS_ECDSA_C) &&            \
    ( !defined(MBEDTLS_ECP_C) ||           \
      !( defined(MBEDTLS_ECP_DP_SECP192R1_ENABLED) || \
         defined(MBEDTLS_ECP_DP_SECP224R1_ENABLED) || \
         defined(MBEDTLS_ECP_DP_SECP256R1_ENABLED) || \
         defined(MBEDTLS_ECP_DP_SECP384R1_ENABLED) || \
         defined(MBEDTLS_ECP_DP_SECP521R1_ENABLED) || \
         defined(MBEDTLS_ECP_DP_SECP192K1_ENABLED) || \
         defined(MBEDTLS_ECP_DP_SECP224K1_ENABLED) || \
         defined(MBEDTLS_ECP_DP_SECP256K1_ENABLED) || \
         defined(MBEDTLS_ECP_DP_BP256R1_ENABLED) ||   \
         defined(MBEDTLS_ECP_DP_BP384R1_ENABLED) ||   \
         defined(MBEDTLS_ECP_DP_BP512R1_ENABLED) ) || \
      !defined(MBEDTLS_ASN1_PARSE_C) ||    \
      !defined(MBEDTLS_ASN1_WRITE_C) )
#error "MBEDTLS_ECDSA_C defined, but not all prerequisites"
#endif

#if defined(MBEDTLS_EDDSA_C) &&            \
    ( !defined(MBEDTLS_ECP_C) ||           \
      !( defined(MBEDTLS_ECP_DP_ED25519_ENABLED) || \
         defined(MBEDTLS_ECP_DP_ED448_ENABLED) ) || \
      ( defined(MBEDTLS_ECP_DP_ED25519_ENABLED) \
        && !defined(MBEDTLS_SHA512_C) )   ||    \
      ( defined(MBEDTLS_ECP_DP_ED448_ENABLED) \
        && !defined(MBEDTLS_SHA3_C) ) )
#error "MBEDTLS_EDDSA_C defined, but not all prerequisites"
#endif

#if defined(MBEDTLS_PK_C) && defined(MBEDTLS_USE_PSA_CRYPTO)
#if defined(MBEDTLS_PK_CAN_ECDSA_SIGN) && !defined(MBEDTLS_ASN1_WRITE_C)
#error "MBEDTLS_PK_C with MBEDTLS_USE_PSA_CRYPTO needs MBEDTLS_ASN1_WRITE_C for ECDSA signature"
#endif
#if defined(MBEDTLS_PK_CAN_ECDSA_VERIFY) && !defined(MBEDTLS_ASN1_PARSE_C)
#error "MBEDTLS_PK_C with MBEDTLS_USE_PSA_CRYPTO needs MBEDTLS_ASN1_PARSE_C for ECDSA verification"
#endif
#endif /* MBEDTLS_PK_C && MBEDTLS_USE_PSA_CRYPTO */

#if defined(MBEDTLS_ECJPAKE_C) &&           \
    ( !defined(MBEDTLS_ECP_C) ||            \
      !( defined(MBEDTLS_MD_C) || defined(MBEDTLS_PSA_CRYPTO_C) ) )
#error "MBEDTLS_ECJPAKE_C defined, but not all prerequisites"
#endif

#if defined(MBEDTLS_ECP_RESTARTABLE)           && \
    ( defined(MBEDTLS_ECDH_COMPUTE_SHARED_ALT) || \
      defined(MBEDTLS_ECDH_GEN_PUBLIC_ALT)     || \
      defined(MBEDTLS_ECDSA_SIGN_ALT)          || \
      defined(MBEDTLS_ECDSA_VERIFY_ALT)        || \
      defined(MBEDTLS_ECDSA_GENKEY_ALT)        || \
      defined(MBEDTLS_ECP_INTERNAL_ALT)        || \
      defined(MBEDTLS_ECP_ALT) )
#error "MBEDTLS_ECP_RESTARTABLE defined, but it cannot coexist with an alternative ECP implementation"
#endif

#if defined(MBEDTLS_ECP_RESTARTABLE)           && \
    !defined(MBEDTLS_ECP_C)
#error "MBEDTLS_ECP_RESTARTABLE defined, but not all prerequisites"
#endif

#if defined(MBEDTLS_ECDSA_DETERMINISTIC) && !defined(MBEDTLS_HMAC_DRBG_C)
#error "MBEDTLS_ECDSA_DETERMINISTIC defined, but not all prerequisites"
#endif

#if defined(MBEDTLS_ECP_LIGHT) && ( !defined(MBEDTLS_BIGNUM_C) || (    \
    !defined(MBEDTLS_ECP_DP_SECP192R1_ENABLED) &&                  \
    !defined(MBEDTLS_ECP_DP_SECP224R1_ENABLED) &&                  \
    !defined(MBEDTLS_ECP_DP_SECP256R1_ENABLED) &&                  \
    !defined(MBEDTLS_ECP_DP_SECP384R1_ENABLED) &&                  \
    !defined(MBEDTLS_ECP_DP_SECP521R1_ENABLED) &&                  \
    !defined(MBEDTLS_ECP_DP_BP256R1_ENABLED)   &&                  \
    !defined(MBEDTLS_ECP_DP_BP384R1_ENABLED)   &&                  \
    !defined(MBEDTLS_ECP_DP_BP512R1_ENABLED)   &&                  \
    !defined(MBEDTLS_ECP_DP_SECP192K1_ENABLED) &&                  \
    !defined(MBEDTLS_ECP_DP_SECP224K1_ENABLED) &&                  \
    !defined(MBEDTLS_ECP_DP_SECP256K1_ENABLED) &&                  \
    !defined(MBEDTLS_ECP_DP_CURVE25519_ENABLED) &&                 \
<<<<<<< HEAD
    !defined(MBEDTLS_ECP_DP_CURVE448_ENABLED) &&                   \
    !defined(MBEDTLS_ECP_DP_ED25519_ENABLED) &&                    \
    !defined(MBEDTLS_ECP_DP_ED448_ENABLED) ) )
=======
    !defined(MBEDTLS_ECP_DP_CURVE448_ENABLED)  &&                  \
    !defined(MBEDTLS_ECP_DP_ED25519_ENABLED) ) )
>>>>>>> 1cb92569
#error "MBEDTLS_ECP_C defined, but not all prerequisites"
#endif

#if defined(MBEDTLS_PK_PARSE_C) && !defined(MBEDTLS_ASN1_PARSE_C)
#error "MBEDTLS_PK_PARSE_C defined, but not all prerequisites"
#endif

/* Helpers for hash dependencies, will be undefined at the end of the file */
/* Do SHA-256, 384, 512 to cover Entropy and TLS. */
#if defined(MBEDTLS_SHA256_C) || \
    (defined(MBEDTLS_PSA_CRYPTO_C) && defined(PSA_WANT_ALG_SHA_256))
#define MBEDTLS_MD_HAVE_SHA256
#endif
#if defined(MBEDTLS_SHA384_C) || \
    (defined(MBEDTLS_PSA_CRYPTO_C) && defined(PSA_WANT_ALG_SHA_384))
#define MBEDTLS_MD_HAVE_SHA384
#endif
#if defined(MBEDTLS_SHA512_C) || \
    (defined(MBEDTLS_PSA_CRYPTO_C) && defined(PSA_WANT_ALG_SHA_512))
#define MBEDTLS_MD_HAVE_SHA512
#endif

#if defined(MBEDTLS_ENTROPY_C) && \
    !(defined(MBEDTLS_MD_HAVE_SHA512) || defined(MBEDTLS_MD_HAVE_SHA256))
#error "MBEDTLS_ENTROPY_C defined, but not all prerequisites"
#endif
#if defined(MBEDTLS_ENTROPY_C) && \
    defined(MBEDTLS_CTR_DRBG_ENTROPY_LEN) && (MBEDTLS_CTR_DRBG_ENTROPY_LEN > 64)
#error "MBEDTLS_CTR_DRBG_ENTROPY_LEN value too high"
#endif
#if defined(MBEDTLS_ENTROPY_C) &&                                            \
    (defined(MBEDTLS_ENTROPY_FORCE_SHA256) || !defined(MBEDTLS_MD_HAVE_SHA512)) \
    && defined(MBEDTLS_CTR_DRBG_ENTROPY_LEN) && (MBEDTLS_CTR_DRBG_ENTROPY_LEN > 32)
#error "MBEDTLS_CTR_DRBG_ENTROPY_LEN value too high"
#endif
#if defined(MBEDTLS_ENTROPY_C) && \
    defined(MBEDTLS_ENTROPY_FORCE_SHA256) && !defined(MBEDTLS_MD_HAVE_SHA256)
#error "MBEDTLS_ENTROPY_FORCE_SHA256 defined, but not all prerequisites"
#endif

#if defined(__has_feature)
#if __has_feature(memory_sanitizer)
#define MBEDTLS_HAS_MEMSAN
#endif
#endif
#if defined(MBEDTLS_TEST_CONSTANT_FLOW_MEMSAN) &&  !defined(MBEDTLS_HAS_MEMSAN)
#error "MBEDTLS_TEST_CONSTANT_FLOW_MEMSAN requires building with MemorySanitizer"
#endif
#undef MBEDTLS_HAS_MEMSAN

#if defined(MBEDTLS_CCM_C) && \
    !(defined(MBEDTLS_CCM_GCM_CAN_AES) || defined(MBEDTLS_CCM_GCM_CAN_ARIA) || \
    defined(MBEDTLS_CCM_GCM_CAN_CAMELLIA))
#error "MBEDTLS_CCM_C defined, but not all prerequisites"
#endif

#if defined(MBEDTLS_GCM_C) && \
    !(defined(MBEDTLS_CCM_GCM_CAN_AES) || defined(MBEDTLS_CCM_GCM_CAN_ARIA) || \
    defined(MBEDTLS_CCM_GCM_CAN_CAMELLIA))
#error "MBEDTLS_GCM_C defined, but not all prerequisites"
#endif

#if defined(MBEDTLS_CHACHAPOLY_C) && !defined(MBEDTLS_CHACHA20_C)
#error "MBEDTLS_CHACHAPOLY_C defined, but not all prerequisites"
#endif

#if defined(MBEDTLS_CHACHAPOLY_C) && !defined(MBEDTLS_POLY1305_C)
#error "MBEDTLS_CHACHAPOLY_C defined, but not all prerequisites"
#endif

#if defined(MBEDTLS_ECP_RANDOMIZE_JAC_ALT) && !defined(MBEDTLS_ECP_INTERNAL_ALT)
#error "MBEDTLS_ECP_RANDOMIZE_JAC_ALT defined, but not all prerequisites"
#endif

#if defined(MBEDTLS_ECP_ADD_MIXED_ALT) && !defined(MBEDTLS_ECP_INTERNAL_ALT)
#error "MBEDTLS_ECP_ADD_MIXED_ALT defined, but not all prerequisites"
#endif

#if defined(MBEDTLS_ECP_DOUBLE_JAC_ALT) && !defined(MBEDTLS_ECP_INTERNAL_ALT)
#error "MBEDTLS_ECP_DOUBLE_JAC_ALT defined, but not all prerequisites"
#endif

#if defined(MBEDTLS_ECP_NORMALIZE_JAC_MANY_ALT) && !defined(MBEDTLS_ECP_INTERNAL_ALT)
#error "MBEDTLS_ECP_NORMALIZE_JAC_MANY_ALT defined, but not all prerequisites"
#endif

#if defined(MBEDTLS_ECP_NORMALIZE_JAC_ALT) && !defined(MBEDTLS_ECP_INTERNAL_ALT)
#error "MBEDTLS_ECP_NORMALIZE_JAC_ALT defined, but not all prerequisites"
#endif

#if defined(MBEDTLS_ECP_DOUBLE_ADD_MXZ_ALT) && !defined(MBEDTLS_ECP_INTERNAL_ALT)
#error "MBEDTLS_ECP_DOUBLE_ADD_MXZ_ALT defined, but not all prerequisites"
#endif

#if defined(MBEDTLS_ECP_RANDOMIZE_MXZ_ALT) && !defined(MBEDTLS_ECP_INTERNAL_ALT)
#error "MBEDTLS_ECP_RANDOMIZE_MXZ_ALT defined, but not all prerequisites"
#endif

#if defined(MBEDTLS_ECP_NORMALIZE_MXZ_ALT) && !defined(MBEDTLS_ECP_INTERNAL_ALT)
#error "MBEDTLS_ECP_NORMALIZE_MXZ_ALT defined, but not all prerequisites"
#endif

#if defined(MBEDTLS_ECP_NO_FALLBACK) && !defined(MBEDTLS_ECP_INTERNAL_ALT)
#error "MBEDTLS_ECP_NO_FALLBACK defined, but no alternative implementation enabled"
#endif

#if defined(MBEDTLS_HKDF_C) && !defined(MBEDTLS_MD_C)
#error "MBEDTLS_HKDF_C defined, but not all prerequisites"
#endif

#if defined(MBEDTLS_HMAC_DRBG_C) && !defined(MBEDTLS_MD_C)
#error "MBEDTLS_HMAC_DRBG_C defined, but not all prerequisites"
#endif

/* Helper for JPAKE dependencies, will be undefined at the end of the file */
#if defined(MBEDTLS_USE_PSA_CRYPTO)
#if defined(PSA_WANT_ALG_JPAKE) && defined(PSA_WANT_KEY_TYPE_ECC_KEY_PAIR_BASIC)
#define MBEDTLS_PK_HAVE_JPAKE
#endif
#else /* MBEDTLS_USE_PSA_CRYPTO */
#if defined(MBEDTLS_ECJPAKE_C)
#define MBEDTLS_PK_HAVE_JPAKE
#endif
#endif /* MBEDTLS_USE_PSA_CRYPTO */

/* Helper for curve SECP256R1 */
#if defined(MBEDTLS_USE_PSA_CRYPTO)
#if defined(PSA_WANT_ECC_SECP_R1_256)
#define MBEDTLS_PK_HAVE_CURVE_SECP256R1
#endif
#else /* MBEDTLS_USE_PSA_CRYPTO */
#if defined(MBEDTLS_ECP_DP_SECP256R1_ENABLED)
#define MBEDTLS_PK_HAVE_CURVE_SECP256R1
#endif
#endif /* MBEDTLS_USE_PSA_CRYPTO */

#if defined(MBEDTLS_KEY_EXCHANGE_ECDH_ECDSA_ENABLED) &&                 \
    ( !defined(MBEDTLS_CAN_ECDH) ||                                       \
      !defined(MBEDTLS_PK_CAN_ECDSA_SIGN) ||                                \
      !defined(MBEDTLS_X509_CRT_PARSE_C) )
#error "MBEDTLS_KEY_EXCHANGE_ECDH_ECDSA_ENABLED defined, but not all prerequisites"
#endif

#if defined(MBEDTLS_KEY_EXCHANGE_ECDH_RSA_ENABLED) &&                 \
    ( !defined(MBEDTLS_CAN_ECDH) || !defined(MBEDTLS_RSA_C) ||          \
      !defined(MBEDTLS_X509_CRT_PARSE_C) )
#error "MBEDTLS_KEY_EXCHANGE_ECDH_RSA_ENABLED defined, but not all prerequisites"
#endif

#if defined(MBEDTLS_KEY_EXCHANGE_DHE_PSK_ENABLED) && !defined(MBEDTLS_DHM_C)
#error "MBEDTLS_KEY_EXCHANGE_DHE_PSK_ENABLED defined, but not all prerequisites"
#endif

#if defined(MBEDTLS_KEY_EXCHANGE_ECDHE_PSK_ENABLED) &&                     \
    !defined(MBEDTLS_CAN_ECDH)
#error "MBEDTLS_KEY_EXCHANGE_ECDHE_PSK_ENABLED defined, but not all prerequisites"
#endif

#if defined(MBEDTLS_KEY_EXCHANGE_DHE_RSA_ENABLED) &&                   \
    ( !defined(MBEDTLS_DHM_C) || !defined(MBEDTLS_RSA_C) ||           \
      !defined(MBEDTLS_X509_CRT_PARSE_C) || !defined(MBEDTLS_PKCS1_V15) )
#error "MBEDTLS_KEY_EXCHANGE_DHE_RSA_ENABLED defined, but not all prerequisites"
#endif

#if defined(MBEDTLS_KEY_EXCHANGE_ECDHE_RSA_ENABLED) &&                 \
    ( !defined(MBEDTLS_CAN_ECDH) || !defined(MBEDTLS_RSA_C) ||          \
      !defined(MBEDTLS_X509_CRT_PARSE_C) || !defined(MBEDTLS_PKCS1_V15) )
#error "MBEDTLS_KEY_EXCHANGE_ECDHE_RSA_ENABLED defined, but not all prerequisites"
#endif

#if defined(MBEDTLS_KEY_EXCHANGE_ECDHE_ECDSA_ENABLED) &&                \
    ( !defined(MBEDTLS_CAN_ECDH) ||                                       \
      !defined(MBEDTLS_PK_CAN_ECDSA_SIGN) ||                                \
      !defined(MBEDTLS_X509_CRT_PARSE_C) )
#error "MBEDTLS_KEY_EXCHANGE_ECDHE_ECDSA_ENABLED defined, but not all prerequisites"
#endif

#if defined(MBEDTLS_KEY_EXCHANGE_RSA_PSK_ENABLED) &&                   \
    ( !defined(MBEDTLS_RSA_C) || !defined(MBEDTLS_X509_CRT_PARSE_C) || \
      !defined(MBEDTLS_PKCS1_V15) )
#error "MBEDTLS_KEY_EXCHANGE_RSA_PSK_ENABLED defined, but not all prerequisites"
#endif

#if defined(MBEDTLS_KEY_EXCHANGE_RSA_ENABLED) &&                       \
    ( !defined(MBEDTLS_RSA_C) || !defined(MBEDTLS_X509_CRT_PARSE_C) || \
      !defined(MBEDTLS_PKCS1_V15) )
#error "MBEDTLS_KEY_EXCHANGE_RSA_ENABLED defined, but not all prerequisites"
#endif

#if defined(MBEDTLS_KEY_EXCHANGE_ECJPAKE_ENABLED) &&                    \
    ( !defined(MBEDTLS_PK_HAVE_JPAKE) ||                                \
      !defined(MBEDTLS_PK_HAVE_CURVE_SECP256R1) )
#error "MBEDTLS_KEY_EXCHANGE_ECJPAKE_ENABLED defined, but not all prerequisites"
#endif

/* Use of EC J-PAKE in TLS requires SHA-256. */
#if defined(MBEDTLS_KEY_EXCHANGE_ECJPAKE_ENABLED) &&                    \
    !defined(MBEDTLS_MD_HAVE_SHA256)
#error "MBEDTLS_KEY_EXCHANGE_ECJPAKE_ENABLED defined, but not all prerequisites"
#endif

#if defined(MBEDTLS_KEY_EXCHANGE_WITH_CERT_ENABLED) &&        \
    !defined(MBEDTLS_SSL_KEEP_PEER_CERTIFICATE) &&              \
    ( !defined(MBEDTLS_SHA256_C) &&                             \
      !defined(MBEDTLS_SHA512_C) &&                             \
      !defined(MBEDTLS_SHA1_C) )
#error "!MBEDTLS_SSL_KEEP_PEER_CERTIFICATE requires MBEDTLS_SHA512_C, MBEDTLS_SHA256_C or MBEDTLS_SHA1_C"
#endif

#if defined(MBEDTLS_MD_C) && !( \
    defined(MBEDTLS_MD5_C) || \
    defined(MBEDTLS_RIPEMD160_C) || \
    defined(MBEDTLS_SHA1_C) || \
    defined(MBEDTLS_SHA224_C) || \
    defined(MBEDTLS_SHA256_C) || \
    defined(MBEDTLS_SHA384_C) || \
    defined(MBEDTLS_SHA512_C) || \
    (defined(MBEDTLS_PSA_CRYPTO_C) && \
     (defined(PSA_WANT_ALG_MD5) || \
      defined(PSA_WANT_ALG_RIPEMD160) || \
      defined(PSA_WANT_ALG_SHA_1) || \
      defined(PSA_WANT_ALG_SHA_224) || \
      defined(PSA_WANT_ALG_SHA_256) || \
      defined(PSA_WANT_ALG_SHA_384) || \
      defined(PSA_WANT_ALG_SHA_512))))
#error "MBEDTLS_MD_C defined, but not all prerequisites"
#endif

#if defined(MBEDTLS_LMS_C) &&                                          \
    ! ( defined(MBEDTLS_PSA_CRYPTO_C) && defined(PSA_WANT_ALG_SHA_256) )
#error "MBEDTLS_LMS_C requires MBEDTLS_PSA_CRYPTO_C and PSA_WANT_ALG_SHA_256"
#endif

#if defined(MBEDTLS_LMS_PRIVATE) &&                                    \
    ( !defined(MBEDTLS_LMS_C) )
#error "MBEDTLS_LMS_PRIVATE requires MBEDTLS_LMS_C"
#endif

#if defined(MBEDTLS_MEMORY_BUFFER_ALLOC_C) &&                          \
    ( !defined(MBEDTLS_PLATFORM_C) || !defined(MBEDTLS_PLATFORM_MEMORY) )
#error "MBEDTLS_MEMORY_BUFFER_ALLOC_C defined, but not all prerequisites"
#endif

#if defined(MBEDTLS_MEMORY_BACKTRACE) && !defined(MBEDTLS_MEMORY_BUFFER_ALLOC_C)
#error "MBEDTLS_MEMORY_BACKTRACE defined, but not all prerequisites"
#endif

#if defined(MBEDTLS_MEMORY_DEBUG) && !defined(MBEDTLS_MEMORY_BUFFER_ALLOC_C)
#error "MBEDTLS_MEMORY_DEBUG defined, but not all prerequisites"
#endif

#if defined(MBEDTLS_PEM_PARSE_C) && !defined(MBEDTLS_BASE64_C)
#error "MBEDTLS_PEM_PARSE_C defined, but not all prerequisites"
#endif

#if defined(MBEDTLS_PEM_WRITE_C) && !defined(MBEDTLS_BASE64_C)
#error "MBEDTLS_PEM_WRITE_C defined, but not all prerequisites"
#endif

#if defined(MBEDTLS_PK_C) && \
    !defined(MBEDTLS_RSA_C) && !defined(MBEDTLS_PK_HAVE_ECC_KEYS)
#error "MBEDTLS_PK_C defined, but not all prerequisites"
#endif

#if defined(MBEDTLS_PK_PARSE_C) && !defined(MBEDTLS_PK_C)
#error "MBEDTLS_PK_PARSE_C defined, but not all prerequisites"
#endif

#if defined(MBEDTLS_PK_WRITE_C) && !defined(MBEDTLS_PK_C)
#error "MBEDTLS_PK_WRITE_C defined, but not all prerequisites"
#endif

#if defined(MBEDTLS_PLATFORM_EXIT_ALT) && !defined(MBEDTLS_PLATFORM_C)
#error "MBEDTLS_PLATFORM_EXIT_ALT defined, but not all prerequisites"
#endif

#if defined(MBEDTLS_PLATFORM_EXIT_MACRO) && !defined(MBEDTLS_PLATFORM_C)
#error "MBEDTLS_PLATFORM_EXIT_MACRO defined, but not all prerequisites"
#endif

#if defined(MBEDTLS_PLATFORM_EXIT_MACRO) &&\
    ( defined(MBEDTLS_PLATFORM_STD_EXIT) ||\
        defined(MBEDTLS_PLATFORM_EXIT_ALT) )
#error "MBEDTLS_PLATFORM_EXIT_MACRO and MBEDTLS_PLATFORM_STD_EXIT/MBEDTLS_PLATFORM_EXIT_ALT cannot be defined simultaneously"
#endif

#if defined(MBEDTLS_PLATFORM_SETBUF_ALT) && !defined(MBEDTLS_PLATFORM_C)
#error "MBEDTLS_PLATFORM_SETBUF_ALT defined, but not all prerequisites"
#endif

#if defined(MBEDTLS_PLATFORM_SETBUF_MACRO) && !defined(MBEDTLS_PLATFORM_C)
#error "MBEDTLS_PLATFORM_SETBUF_MACRO defined, but not all prerequisites"
#endif

#if defined(MBEDTLS_PLATFORM_SETBUF_MACRO) &&\
    ( defined(MBEDTLS_PLATFORM_STD_SETBUF) ||\
        defined(MBEDTLS_PLATFORM_SETBUF_ALT) )
#error "MBEDTLS_PLATFORM_SETBUF_MACRO and MBEDTLS_PLATFORM_STD_SETBUF/MBEDTLS_PLATFORM_SETBUF_ALT cannot be defined simultaneously"
#endif

#if defined(MBEDTLS_PLATFORM_TIME_ALT) &&\
    ( !defined(MBEDTLS_PLATFORM_C) ||\
        !defined(MBEDTLS_HAVE_TIME) )
#error "MBEDTLS_PLATFORM_TIME_ALT defined, but not all prerequisites"
#endif

#if defined(MBEDTLS_PLATFORM_TIME_MACRO) &&\
    ( !defined(MBEDTLS_PLATFORM_C) ||\
        !defined(MBEDTLS_HAVE_TIME) )
#error "MBEDTLS_PLATFORM_TIME_MACRO defined, but not all prerequisites"
#endif

#if defined(MBEDTLS_PLATFORM_MS_TIME_TYPE_MACRO) &&\
    ( !defined(MBEDTLS_PLATFORM_C) || !defined(MBEDTLS_HAVE_TIME) )
#error "MBEDTLS_PLATFORM_MS_TIME_TYPE_MACRO defined, but not all prerequisites"
#endif

#if defined(MBEDTLS_PLATFORM_MS_TIME_ALT)   && \
    ( !defined(MBEDTLS_PLATFORM_C) || !defined(MBEDTLS_HAVE_TIME) )
#error "MBEDTLS_PLATFORM_MS_TIME_ALT defined, but not all prerequisites"
#endif

#if defined(MBEDTLS_PLATFORM_TIME_TYPE_MACRO) &&\
    ( !defined(MBEDTLS_PLATFORM_C) ||\
        !defined(MBEDTLS_HAVE_TIME) )
#error "MBEDTLS_PLATFORM_TIME_TYPE_MACRO defined, but not all prerequisites"
#endif

#if defined(MBEDTLS_PLATFORM_TIME_MACRO) &&\
    ( defined(MBEDTLS_PLATFORM_STD_TIME) ||\
        defined(MBEDTLS_PLATFORM_TIME_ALT) )
#error "MBEDTLS_PLATFORM_TIME_MACRO and MBEDTLS_PLATFORM_STD_TIME/MBEDTLS_PLATFORM_TIME_ALT cannot be defined simultaneously"
#endif

#if defined(MBEDTLS_PLATFORM_TIME_TYPE_MACRO) &&\
    ( defined(MBEDTLS_PLATFORM_STD_TIME) ||\
        defined(MBEDTLS_PLATFORM_TIME_ALT) )
#error "MBEDTLS_PLATFORM_TIME_TYPE_MACRO and MBEDTLS_PLATFORM_STD_TIME/MBEDTLS_PLATFORM_TIME_ALT cannot be defined simultaneously"
#endif

#if defined(MBEDTLS_PLATFORM_FPRINTF_ALT) && !defined(MBEDTLS_PLATFORM_C)
#error "MBEDTLS_PLATFORM_FPRINTF_ALT defined, but not all prerequisites"
#endif

#if defined(MBEDTLS_PLATFORM_FPRINTF_MACRO) && !defined(MBEDTLS_PLATFORM_C)
#error "MBEDTLS_PLATFORM_FPRINTF_MACRO defined, but not all prerequisites"
#endif

#if defined(MBEDTLS_PLATFORM_FPRINTF_MACRO) &&\
    ( defined(MBEDTLS_PLATFORM_STD_FPRINTF) ||\
        defined(MBEDTLS_PLATFORM_FPRINTF_ALT) )
#error "MBEDTLS_PLATFORM_FPRINTF_MACRO and MBEDTLS_PLATFORM_STD_FPRINTF/MBEDTLS_PLATFORM_FPRINTF_ALT cannot be defined simultaneously"
#endif

#if defined(MBEDTLS_PLATFORM_FREE_MACRO) &&\
    ( !defined(MBEDTLS_PLATFORM_C) || !defined(MBEDTLS_PLATFORM_MEMORY) )
#error "MBEDTLS_PLATFORM_FREE_MACRO defined, but not all prerequisites"
#endif

#if defined(MBEDTLS_PLATFORM_FREE_MACRO) &&\
    defined(MBEDTLS_PLATFORM_STD_FREE)
#error "MBEDTLS_PLATFORM_FREE_MACRO and MBEDTLS_PLATFORM_STD_FREE cannot be defined simultaneously"
#endif

#if defined(MBEDTLS_PLATFORM_FREE_MACRO) && !defined(MBEDTLS_PLATFORM_CALLOC_MACRO)
#error "MBEDTLS_PLATFORM_CALLOC_MACRO must be defined if MBEDTLS_PLATFORM_FREE_MACRO is"
#endif

#if defined(MBEDTLS_PLATFORM_CALLOC_MACRO) &&\
    ( !defined(MBEDTLS_PLATFORM_C) || !defined(MBEDTLS_PLATFORM_MEMORY) )
#error "MBEDTLS_PLATFORM_CALLOC_MACRO defined, but not all prerequisites"
#endif

#if defined(MBEDTLS_PLATFORM_CALLOC_MACRO) &&\
    defined(MBEDTLS_PLATFORM_STD_CALLOC)
#error "MBEDTLS_PLATFORM_CALLOC_MACRO and MBEDTLS_PLATFORM_STD_CALLOC cannot be defined simultaneously"
#endif

#if defined(MBEDTLS_PLATFORM_CALLOC_MACRO) && !defined(MBEDTLS_PLATFORM_FREE_MACRO)
#error "MBEDTLS_PLATFORM_FREE_MACRO must be defined if MBEDTLS_PLATFORM_CALLOC_MACRO is"
#endif

#if defined(MBEDTLS_PLATFORM_MEMORY) && !defined(MBEDTLS_PLATFORM_C)
#error "MBEDTLS_PLATFORM_MEMORY defined, but not all prerequisites"
#endif

#if defined(MBEDTLS_PLATFORM_PRINTF_ALT) && !defined(MBEDTLS_PLATFORM_C)
#error "MBEDTLS_PLATFORM_PRINTF_ALT defined, but not all prerequisites"
#endif

#if defined(MBEDTLS_PLATFORM_PRINTF_MACRO) && !defined(MBEDTLS_PLATFORM_C)
#error "MBEDTLS_PLATFORM_PRINTF_MACRO defined, but not all prerequisites"
#endif

#if defined(MBEDTLS_PLATFORM_PRINTF_MACRO) &&\
    ( defined(MBEDTLS_PLATFORM_STD_PRINTF) ||\
        defined(MBEDTLS_PLATFORM_PRINTF_ALT) )
#error "MBEDTLS_PLATFORM_PRINTF_MACRO and MBEDTLS_PLATFORM_STD_PRINTF/MBEDTLS_PLATFORM_PRINTF_ALT cannot be defined simultaneously"
#endif

#if defined(MBEDTLS_PLATFORM_SNPRINTF_ALT) && !defined(MBEDTLS_PLATFORM_C)
#error "MBEDTLS_PLATFORM_SNPRINTF_ALT defined, but not all prerequisites"
#endif

#if defined(MBEDTLS_PLATFORM_SNPRINTF_MACRO) && !defined(MBEDTLS_PLATFORM_C)
#error "MBEDTLS_PLATFORM_SNPRINTF_MACRO defined, but not all prerequisites"
#endif

#if defined(MBEDTLS_PLATFORM_SNPRINTF_MACRO) &&\
    ( defined(MBEDTLS_PLATFORM_STD_SNPRINTF) ||\
        defined(MBEDTLS_PLATFORM_SNPRINTF_ALT) )
#error "MBEDTLS_PLATFORM_SNPRINTF_MACRO and MBEDTLS_PLATFORM_STD_SNPRINTF/MBEDTLS_PLATFORM_SNPRINTF_ALT cannot be defined simultaneously"
#endif

#if defined(MBEDTLS_PLATFORM_VSNPRINTF_ALT) && !defined(MBEDTLS_PLATFORM_C)
#error "MBEDTLS_PLATFORM_VSNPRINTF_ALT defined, but not all prerequisites"
#endif

#if defined(MBEDTLS_PLATFORM_VSNPRINTF_MACRO) && !defined(MBEDTLS_PLATFORM_C)
#error "MBEDTLS_PLATFORM_VSNPRINTF_MACRO defined, but not all prerequisites"
#endif

#if defined(MBEDTLS_PLATFORM_VSNPRINTF_MACRO) &&\
    ( defined(MBEDTLS_PLATFORM_STD_VSNPRINTF) ||\
        defined(MBEDTLS_PLATFORM_VSNPRINTF_ALT) )
#error "MBEDTLS_PLATFORM_VSNPRINTF_MACRO and MBEDTLS_PLATFORM_STD_VSNPRINTF/MBEDTLS_PLATFORM_VSNPRINTF_ALT cannot be defined simultaneously"
#endif

#if defined(MBEDTLS_PLATFORM_STD_MEM_HDR) &&\
    !defined(MBEDTLS_PLATFORM_NO_STD_FUNCTIONS)
#error "MBEDTLS_PLATFORM_STD_MEM_HDR defined, but not all prerequisites"
#endif

#if defined(MBEDTLS_PLATFORM_STD_CALLOC) && !defined(MBEDTLS_PLATFORM_MEMORY)
#error "MBEDTLS_PLATFORM_STD_CALLOC defined, but not all prerequisites"
#endif

#if defined(MBEDTLS_PLATFORM_STD_FREE) && !defined(MBEDTLS_PLATFORM_MEMORY)
#error "MBEDTLS_PLATFORM_STD_FREE defined, but not all prerequisites"
#endif

#if defined(MBEDTLS_PLATFORM_STD_EXIT) &&\
    !defined(MBEDTLS_PLATFORM_EXIT_ALT)
#error "MBEDTLS_PLATFORM_STD_EXIT defined, but not all prerequisites"
#endif

#if defined(MBEDTLS_PLATFORM_STD_TIME) &&\
    ( !defined(MBEDTLS_PLATFORM_TIME_ALT) ||\
        !defined(MBEDTLS_HAVE_TIME) )
#error "MBEDTLS_PLATFORM_STD_TIME defined, but not all prerequisites"
#endif

#if defined(MBEDTLS_PLATFORM_STD_FPRINTF) &&\
    !defined(MBEDTLS_PLATFORM_FPRINTF_ALT)
#error "MBEDTLS_PLATFORM_STD_FPRINTF defined, but not all prerequisites"
#endif

#if defined(MBEDTLS_PLATFORM_STD_PRINTF) &&\
    !defined(MBEDTLS_PLATFORM_PRINTF_ALT)
#error "MBEDTLS_PLATFORM_STD_PRINTF defined, but not all prerequisites"
#endif

#if defined(MBEDTLS_PLATFORM_STD_SNPRINTF) &&\
    !defined(MBEDTLS_PLATFORM_SNPRINTF_ALT)
#error "MBEDTLS_PLATFORM_STD_SNPRINTF defined, but not all prerequisites"
#endif

#if defined(MBEDTLS_ENTROPY_NV_SEED) &&\
    ( !defined(MBEDTLS_PLATFORM_C) || !defined(MBEDTLS_ENTROPY_C) )
#error "MBEDTLS_ENTROPY_NV_SEED defined, but not all prerequisites"
#endif

#if defined(MBEDTLS_PLATFORM_NV_SEED_ALT) &&\
    !defined(MBEDTLS_ENTROPY_NV_SEED)
#error "MBEDTLS_PLATFORM_NV_SEED_ALT defined, but not all prerequisites"
#endif

#if defined(MBEDTLS_PLATFORM_STD_NV_SEED_READ) &&\
    !defined(MBEDTLS_PLATFORM_NV_SEED_ALT)
#error "MBEDTLS_PLATFORM_STD_NV_SEED_READ defined, but not all prerequisites"
#endif

#if defined(MBEDTLS_PLATFORM_STD_NV_SEED_WRITE) &&\
    !defined(MBEDTLS_PLATFORM_NV_SEED_ALT)
#error "MBEDTLS_PLATFORM_STD_NV_SEED_WRITE defined, but not all prerequisites"
#endif

#if defined(MBEDTLS_PLATFORM_NV_SEED_READ_MACRO) &&\
    ( defined(MBEDTLS_PLATFORM_STD_NV_SEED_READ) ||\
      defined(MBEDTLS_PLATFORM_NV_SEED_ALT) )
#error "MBEDTLS_PLATFORM_NV_SEED_READ_MACRO and MBEDTLS_PLATFORM_STD_NV_SEED_READ cannot be defined simultaneously"
#endif

#if defined(MBEDTLS_PLATFORM_NV_SEED_WRITE_MACRO) &&\
    ( defined(MBEDTLS_PLATFORM_STD_NV_SEED_WRITE) ||\
      defined(MBEDTLS_PLATFORM_NV_SEED_ALT) )
#error "MBEDTLS_PLATFORM_NV_SEED_WRITE_MACRO and MBEDTLS_PLATFORM_STD_NV_SEED_WRITE cannot be defined simultaneously"
#endif

#if defined(MBEDTLS_PSA_CRYPTO_C) &&                                    \
    !( ( ( defined(MBEDTLS_CTR_DRBG_C) || defined(MBEDTLS_HMAC_DRBG_C) ) && \
         defined(MBEDTLS_ENTROPY_C) ) ||                                \
       defined(MBEDTLS_PSA_CRYPTO_EXTERNAL_RNG) )
#error "MBEDTLS_PSA_CRYPTO_C defined, but not all prerequisites (missing RNG)"
#endif

#if defined(MBEDTLS_PSA_CRYPTO_C) && defined(PSA_HAVE_SOFT_BLOCK_MODE) && \
    defined(PSA_HAVE_SOFT_BLOCK_CIPHER) && !defined(MBEDTLS_CIPHER_C)
#error "MBEDTLS_PSA_CRYPTO_C defined, but not all prerequisites"
#endif

#if defined(MBEDTLS_PSA_CRYPTO_SPM) && !defined(MBEDTLS_PSA_CRYPTO_C)
#error "MBEDTLS_PSA_CRYPTO_SPM defined, but not all prerequisites"
#endif

#if defined(MBEDTLS_PSA_CRYPTO_SE_C) &&    \
    ! ( defined(MBEDTLS_PSA_CRYPTO_C) && \
        defined(MBEDTLS_PSA_CRYPTO_STORAGE_C) )
#error "MBEDTLS_PSA_CRYPTO_SE_C defined, but not all prerequisites"
#endif

#if defined(MBEDTLS_PSA_CRYPTO_SE_C)
#if defined(MBEDTLS_DEPRECATED_REMOVED)
#error "MBEDTLS_PSA_CRYPTO_SE_C is deprecated and will be removed in a future version of Mbed TLS"
#elif defined(MBEDTLS_DEPRECATED_WARNING)
#warning "MBEDTLS_PSA_CRYPTO_SE_C is deprecated and will be removed in a future version of Mbed TLS"
#endif
#endif /* MBEDTLS_PSA_CRYPTO_SE_C */

#if defined(MBEDTLS_PSA_CRYPTO_STORAGE_C) &&            \
    ! defined(MBEDTLS_PSA_CRYPTO_C)
#error "MBEDTLS_PSA_CRYPTO_STORAGE_C defined, but not all prerequisites"
#endif

#if defined(MBEDTLS_PSA_INJECT_ENTROPY) &&      \
    !( defined(MBEDTLS_PSA_CRYPTO_STORAGE_C) && \
       defined(MBEDTLS_ENTROPY_NV_SEED) )
#error "MBEDTLS_PSA_INJECT_ENTROPY defined, but not all prerequisites"
#endif

#if defined(MBEDTLS_PSA_INJECT_ENTROPY) &&              \
    !defined(MBEDTLS_NO_DEFAULT_ENTROPY_SOURCES)
#error "MBEDTLS_PSA_INJECT_ENTROPY is not compatible with actual entropy sources"
#endif

#if defined(MBEDTLS_PSA_INJECT_ENTROPY) &&              \
    defined(MBEDTLS_PSA_CRYPTO_EXTERNAL_RNG)
#error "MBEDTLS_PSA_INJECT_ENTROPY is not compatible with MBEDTLS_PSA_CRYPTO_EXTERNAL_RNG"
#endif

#if defined(MBEDTLS_PSA_ITS_FILE_C) && \
    !defined(MBEDTLS_FS_IO)
#error "MBEDTLS_PSA_ITS_FILE_C defined, but not all prerequisites"
#endif

#if defined(MBEDTLS_RSA_C) && ( !defined(MBEDTLS_BIGNUM_C) ||         \
    !defined(MBEDTLS_OID_C) )
#error "MBEDTLS_RSA_C defined, but not all prerequisites"
#endif

#if defined(MBEDTLS_RSA_C) && ( !defined(MBEDTLS_PKCS1_V21) &&         \
    !defined(MBEDTLS_PKCS1_V15) )
#error "MBEDTLS_RSA_C defined, but none of the PKCS1 versions enabled"
#endif

#if defined(MBEDTLS_X509_RSASSA_PSS_SUPPORT) &&                        \
    ( !defined(MBEDTLS_RSA_C) || !defined(MBEDTLS_PKCS1_V21) )
#error "MBEDTLS_X509_RSASSA_PSS_SUPPORT defined, but not all prerequisites"
#endif

#if defined(MBEDTLS_SHA512_USE_A64_CRYPTO_IF_PRESENT) && \
    defined(MBEDTLS_SHA512_USE_A64_CRYPTO_ONLY)
#error "Must only define one of MBEDTLS_SHA512_USE_A64_CRYPTO_*"
#endif

#if defined(MBEDTLS_SHA512_USE_A64_CRYPTO_IF_PRESENT) || \
    defined(MBEDTLS_SHA512_USE_A64_CRYPTO_ONLY)
#if !defined(MBEDTLS_SHA512_C)
#error "MBEDTLS_SHA512_USE_A64_CRYPTO_* defined without MBEDTLS_SHA512_C"
#endif
#if defined(MBEDTLS_SHA512_ALT) || defined(MBEDTLS_SHA512_PROCESS_ALT)
#error "MBEDTLS_SHA512_*ALT can't be used with MBEDTLS_SHA512_USE_A64_CRYPTO_*"
#endif

#endif /* MBEDTLS_SHA512_USE_A64_CRYPTO_IF_PRESENT || MBEDTLS_SHA512_USE_A64_CRYPTO_ONLY */

#if defined(MBEDTLS_SHA512_USE_A64_CRYPTO_ONLY) && !defined(__aarch64__)
#error "MBEDTLS_SHA512_USE_A64_CRYPTO_ONLY defined on non-Aarch64 system"
#endif

#if defined(MBEDTLS_SHA256_USE_ARMV8_A_CRYPTO_IF_PRESENT) && \
    defined(MBEDTLS_SHA256_USE_ARMV8_A_CRYPTO_ONLY)
#error "Must only define one of MBEDTLS_SHA256_USE_ARMV8_A_CRYPTO_*"
#endif

#if defined(MBEDTLS_SHA256_USE_ARMV8_A_CRYPTO_IF_PRESENT) || \
    defined(MBEDTLS_SHA256_USE_ARMV8_A_CRYPTO_ONLY)
#if !defined(MBEDTLS_SHA256_C)
#error "MBEDTLS_SHA256_USE_ARMV8_A_CRYPTO_* defined without MBEDTLS_SHA256_C"
#endif
#if defined(MBEDTLS_SHA256_ALT) || defined(MBEDTLS_SHA256_PROCESS_ALT)
#error "MBEDTLS_SHA256_*ALT can't be used with MBEDTLS_SHA256_USE_ARMV8_A_CRYPTO_*"
#endif

#endif

#if defined(MBEDTLS_SHA256_USE_ARMV8_A_CRYPTO_ONLY) && !defined(MBEDTLS_ARCH_IS_ARMV8_A)
#error "MBEDTLS_SHA256_USE_ARMV8_A_CRYPTO_ONLY defined on non-Armv8-A system"
#endif

/* TLS 1.3 requires separate HKDF parts from PSA,
 * and at least one ciphersuite, so at least SHA-256 or SHA-384
 * from PSA to use with HKDF.
 *
 * Note: for dependencies common with TLS 1.2 (running handshake hash),
 * see MBEDTLS_SSL_TLS_C. */
#if defined(MBEDTLS_SSL_PROTO_TLS1_3) && \
    !(defined(MBEDTLS_PSA_CRYPTO_C) && \
      defined(PSA_WANT_ALG_HKDF_EXTRACT) && \
      defined(PSA_WANT_ALG_HKDF_EXPAND) && \
      (defined(PSA_WANT_ALG_SHA_256) || defined(PSA_WANT_ALG_SHA_384)))
#error "MBEDTLS_SSL_PROTO_TLS1_3 defined, but not all prerequisites"
#endif

#if defined(MBEDTLS_SSL_TLS1_3_KEY_EXCHANGE_MODE_EPHEMERAL_ENABLED)
#if !( (defined(PSA_WANT_ALG_ECDH) || defined(PSA_WANT_ALG_FFDH)) && \
       defined(MBEDTLS_X509_CRT_PARSE_C) && \
       ( defined(MBEDTLS_PK_CAN_ECDSA_SIGN) || defined(MBEDTLS_PKCS1_V21) ) )
#error "MBEDTLS_SSL_TLS1_3_KEY_EXCHANGE_MODE_EPHEMERAL_ENABLED defined, but not all prerequisites"
#endif
#endif

#if defined(MBEDTLS_SSL_TLS1_3_KEY_EXCHANGE_MODE_PSK_EPHEMERAL_ENABLED)
#if !( defined(PSA_WANT_ALG_ECDH) || defined(PSA_WANT_ALG_FFDH) )
#error "MBEDTLS_SSL_TLS1_3_KEY_EXCHANGE_MODE_PSK_EPHEMERAL_ENABLED defined, but not all prerequisites"
#endif
#endif

/*
 * The current implementation of TLS 1.3 requires MBEDTLS_SSL_KEEP_PEER_CERTIFICATE.
 */
#if defined(MBEDTLS_SSL_PROTO_TLS1_3) && !defined(MBEDTLS_SSL_KEEP_PEER_CERTIFICATE)
#error "MBEDTLS_SSL_PROTO_TLS1_3 defined without MBEDTLS_SSL_KEEP_PEER_CERTIFICATE"
#endif

#if defined(MBEDTLS_SSL_PROTO_TLS1_2) &&                                    \
    !(defined(MBEDTLS_KEY_EXCHANGE_RSA_ENABLED) ||                          \
      defined(MBEDTLS_KEY_EXCHANGE_DHE_RSA_ENABLED) ||                      \
      defined(MBEDTLS_KEY_EXCHANGE_ECDHE_RSA_ENABLED) ||                    \
      defined(MBEDTLS_KEY_EXCHANGE_ECDHE_ECDSA_ENABLED) ||                  \
      defined(MBEDTLS_KEY_EXCHANGE_ECDH_RSA_ENABLED) ||                     \
      defined(MBEDTLS_KEY_EXCHANGE_ECDH_ECDSA_ENABLED) ||                   \
      defined(MBEDTLS_KEY_EXCHANGE_PSK_ENABLED) ||                          \
      defined(MBEDTLS_KEY_EXCHANGE_DHE_PSK_ENABLED) ||                      \
      defined(MBEDTLS_KEY_EXCHANGE_RSA_PSK_ENABLED) ||                      \
      defined(MBEDTLS_KEY_EXCHANGE_ECDHE_PSK_ENABLED) ||                    \
      defined(MBEDTLS_KEY_EXCHANGE_ECJPAKE_ENABLED) )
#error "One or more versions of the TLS protocol are enabled " \
        "but no key exchange methods defined with MBEDTLS_KEY_EXCHANGE_xxxx"
#endif

#if defined(MBEDTLS_SSL_EARLY_DATA) && \
    ( !defined(MBEDTLS_SSL_SESSION_TICKETS) || \
      ( !defined(MBEDTLS_SSL_TLS1_3_KEY_EXCHANGE_MODE_PSK_ENABLED) && \
        !defined(MBEDTLS_SSL_TLS1_3_KEY_EXCHANGE_MODE_PSK_EPHEMERAL_ENABLED) ) )
#error "MBEDTLS_SSL_EARLY_DATA  defined, but not all prerequisites"
#endif

#if defined(MBEDTLS_SSL_EARLY_DATA) && defined(MBEDTLS_SSL_SRV_C) && \
    defined(MBEDTLS_SSL_MAX_EARLY_DATA_SIZE) &&                      \
        ((MBEDTLS_SSL_MAX_EARLY_DATA_SIZE < 0) ||                    \
         (MBEDTLS_SSL_MAX_EARLY_DATA_SIZE > UINT32_MAX))
#error "MBEDTLS_SSL_MAX_EARLY_DATA_SIZE must be in the range(0..UINT32_MAX)"
#endif

#if defined(MBEDTLS_SSL_PROTO_DTLS)     && \
    !defined(MBEDTLS_SSL_PROTO_TLS1_2)
#error "MBEDTLS_SSL_PROTO_DTLS defined, but not all prerequisites"
#endif

#if defined(MBEDTLS_SSL_CLI_C) && !defined(MBEDTLS_SSL_TLS_C)
#error "MBEDTLS_SSL_CLI_C defined, but not all prerequisites"
#endif

#if defined(MBEDTLS_SSL_ASYNC_PRIVATE) && !defined(MBEDTLS_X509_CRT_PARSE_C)
#error "MBEDTLS_SSL_ASYNC_PRIVATE defined, but not all prerequisites"
#endif

#if defined(MBEDTLS_SSL_TLS_C) && !(defined(MBEDTLS_CIPHER_C) || \
    defined(MBEDTLS_USE_PSA_CRYPTO))
#error "MBEDTLS_SSL_TLS_C defined, but not all prerequisites"
#endif

/* TLS 1.2 and 1.3 require SHA-256 or SHA-384 (running handshake hash) */
#if defined(MBEDTLS_SSL_TLS_C)
#if defined(MBEDTLS_USE_PSA_CRYPTO)
#if !(defined(PSA_WANT_ALG_SHA_256) || defined(PSA_WANT_ALG_SHA_384))
#error "MBEDTLS_SSL_TLS_C defined, but not all prerequisites"
#endif
#else /* MBEDTLS_USE_PSA_CRYPTO */
#if !defined(MBEDTLS_MD_C) || \
    !(defined(MBEDTLS_MD_HAVE_SHA256) || defined(MBEDTLS_MD_HAVE_SHA384))
#error "MBEDTLS_SSL_TLS_C defined, but not all prerequisites"
#endif
#endif /* MBEDTLS_USE_PSA_CRYPTO */
#endif /* MBEDTLS_SSL_TLS_C */

#if defined(MBEDTLS_SSL_SRV_C) && !defined(MBEDTLS_SSL_TLS_C)
#error "MBEDTLS_SSL_SRV_C defined, but not all prerequisites"
#endif

#if defined(MBEDTLS_SSL_TLS_C) && \
    !( defined(MBEDTLS_SSL_PROTO_TLS1_2) || defined(MBEDTLS_SSL_PROTO_TLS1_3) )
#error "MBEDTLS_SSL_TLS_C defined, but no protocols are active"
#endif

#if defined(MBEDTLS_SSL_DTLS_HELLO_VERIFY) && !defined(MBEDTLS_SSL_PROTO_DTLS)
#error "MBEDTLS_SSL_DTLS_HELLO_VERIFY  defined, but not all prerequisites"
#endif

#if defined(MBEDTLS_SSL_DTLS_CLIENT_PORT_REUSE) && \
    !defined(MBEDTLS_SSL_DTLS_HELLO_VERIFY)
#error "MBEDTLS_SSL_DTLS_CLIENT_PORT_REUSE  defined, but not all prerequisites"
#endif

#if defined(MBEDTLS_SSL_DTLS_ANTI_REPLAY) &&                              \
    ( !defined(MBEDTLS_SSL_TLS_C) || !defined(MBEDTLS_SSL_PROTO_DTLS) )
#error "MBEDTLS_SSL_DTLS_ANTI_REPLAY  defined, but not all prerequisites"
#endif

#if defined(MBEDTLS_SSL_DTLS_CONNECTION_ID) &&                              \
    ( !defined(MBEDTLS_SSL_TLS_C) || !defined(MBEDTLS_SSL_PROTO_DTLS) )
#error "MBEDTLS_SSL_DTLS_CONNECTION_ID  defined, but not all prerequisites"
#endif

#if defined(MBEDTLS_SSL_DTLS_CONNECTION_ID)            &&                 \
    defined(MBEDTLS_SSL_CID_IN_LEN_MAX) &&                 \
    MBEDTLS_SSL_CID_IN_LEN_MAX > 255
#error "MBEDTLS_SSL_CID_IN_LEN_MAX too large (max 255)"
#endif

#if defined(MBEDTLS_SSL_DTLS_CONNECTION_ID)            &&                  \
    defined(MBEDTLS_SSL_CID_OUT_LEN_MAX) &&                 \
    MBEDTLS_SSL_CID_OUT_LEN_MAX > 255
#error "MBEDTLS_SSL_CID_OUT_LEN_MAX too large (max 255)"
#endif

#if defined(MBEDTLS_SSL_DTLS_CONNECTION_ID_COMPAT)     &&                 \
    !defined(MBEDTLS_SSL_DTLS_CONNECTION_ID)
#error "MBEDTLS_SSL_DTLS_CONNECTION_ID_COMPAT defined, but not all prerequisites"
#endif

#if defined(MBEDTLS_SSL_DTLS_CONNECTION_ID_COMPAT) && MBEDTLS_SSL_DTLS_CONNECTION_ID_COMPAT != 0
#if defined(MBEDTLS_DEPRECATED_REMOVED)
#error "MBEDTLS_SSL_DTLS_CONNECTION_ID_COMPAT is deprecated and will be removed in a future version of Mbed TLS"
#elif defined(MBEDTLS_DEPRECATED_WARNING)
#warning "MBEDTLS_SSL_DTLS_CONNECTION_ID_COMPAT is deprecated and will be removed in a future version of Mbed TLS"
#endif
#endif /* MBEDTLS_SSL_DTLS_CONNECTION_ID_COMPAT && MBEDTLS_SSL_DTLS_CONNECTION_ID_COMPAT != 0 */

#if defined(MBEDTLS_SSL_ENCRYPT_THEN_MAC) &&   \
    !defined(MBEDTLS_SSL_PROTO_TLS1_2)
#error "MBEDTLS_SSL_ENCRYPT_THEN_MAC defined, but not all prerequisites"
#endif

#if defined(MBEDTLS_SSL_EXTENDED_MASTER_SECRET) && \
    !defined(MBEDTLS_SSL_PROTO_TLS1_2)
#error "MBEDTLS_SSL_EXTENDED_MASTER_SECRET defined, but not all prerequisites"
#endif

#if defined(MBEDTLS_SSL_RENEGOTIATION) && \
    !defined(MBEDTLS_SSL_PROTO_TLS1_2)
#error "MBEDTLS_SSL_RENEGOTIATION defined, but not all prerequisites"
#endif

#if defined(MBEDTLS_SSL_TICKET_C) && ( !defined(MBEDTLS_CIPHER_C) && \
                                       !defined(MBEDTLS_USE_PSA_CRYPTO) )
#error "MBEDTLS_SSL_TICKET_C defined, but not all prerequisites"
#endif

#if defined(MBEDTLS_SSL_TICKET_C) && \
    !( defined(MBEDTLS_SSL_HAVE_CCM) || defined(MBEDTLS_SSL_HAVE_GCM) || \
    defined(MBEDTLS_SSL_HAVE_CHACHAPOLY) )
#error "MBEDTLS_SSL_TICKET_C defined, but not all prerequisites"
#endif

#if defined(MBEDTLS_SSL_TLS1_3_TICKET_NONCE_LENGTH) && \
    MBEDTLS_SSL_TLS1_3_TICKET_NONCE_LENGTH >= 256
#error "MBEDTLS_SSL_TLS1_3_TICKET_NONCE_LENGTH must be less than 256"
#endif

#if defined(MBEDTLS_SSL_SERVER_NAME_INDICATION) && \
        !defined(MBEDTLS_X509_CRT_PARSE_C)
#error "MBEDTLS_SSL_SERVER_NAME_INDICATION defined, but not all prerequisites"
#endif

#if defined(MBEDTLS_THREADING_PTHREAD)
#if !defined(MBEDTLS_THREADING_C) || defined(MBEDTLS_THREADING_IMPL)
#error "MBEDTLS_THREADING_PTHREAD defined, but not all prerequisites"
#endif
#define MBEDTLS_THREADING_IMPL
#endif

#if defined(MBEDTLS_THREADING_ALT)
#if !defined(MBEDTLS_THREADING_C) || defined(MBEDTLS_THREADING_IMPL)
#error "MBEDTLS_THREADING_ALT defined, but not all prerequisites"
#endif
#define MBEDTLS_THREADING_IMPL
#endif

#if defined(MBEDTLS_THREADING_C) && !defined(MBEDTLS_THREADING_IMPL)
#error "MBEDTLS_THREADING_C defined, single threading implementation required"
#endif
#undef MBEDTLS_THREADING_IMPL

#if defined(MBEDTLS_USE_PSA_CRYPTO) && !defined(MBEDTLS_PSA_CRYPTO_C)
#error "MBEDTLS_USE_PSA_CRYPTO defined, but not all prerequisites"
#endif

#if defined(MBEDTLS_VERSION_FEATURES) && !defined(MBEDTLS_VERSION_C)
#error "MBEDTLS_VERSION_FEATURES defined, but not all prerequisites"
#endif

#if defined(MBEDTLS_X509_USE_C) && \
    (!defined(MBEDTLS_OID_C) || !defined(MBEDTLS_ASN1_PARSE_C) ||   \
    !defined(MBEDTLS_PK_PARSE_C) ||                                 \
    ( !defined(MBEDTLS_MD_C) && !defined(MBEDTLS_USE_PSA_CRYPTO) ) )
#error "MBEDTLS_X509_USE_C defined, but not all prerequisites"
#endif

#if defined(MBEDTLS_X509_CREATE_C) && \
    (!defined(MBEDTLS_OID_C) || !defined(MBEDTLS_ASN1_WRITE_C) ||      \
    !defined(MBEDTLS_PK_PARSE_C) ||                                    \
    ( !defined(MBEDTLS_MD_C) && !defined(MBEDTLS_USE_PSA_CRYPTO) ) )
#error "MBEDTLS_X509_CREATE_C defined, but not all prerequisites"
#endif

#if defined(MBEDTLS_X509_CRT_PARSE_C) && ( !defined(MBEDTLS_X509_USE_C) )
#error "MBEDTLS_X509_CRT_PARSE_C defined, but not all prerequisites"
#endif

#if defined(MBEDTLS_X509_CRL_PARSE_C) && ( !defined(MBEDTLS_X509_USE_C) )
#error "MBEDTLS_X509_CRL_PARSE_C defined, but not all prerequisites"
#endif

#if defined(MBEDTLS_X509_CSR_PARSE_C) && ( !defined(MBEDTLS_X509_USE_C) )
#error "MBEDTLS_X509_CSR_PARSE_C defined, but not all prerequisites"
#endif

#if defined(MBEDTLS_X509_CRT_WRITE_C) && ( !defined(MBEDTLS_X509_CREATE_C) )
#error "MBEDTLS_X509_CRT_WRITE_C defined, but not all prerequisites"
#endif

#if defined(MBEDTLS_X509_CSR_WRITE_C) && ( !defined(MBEDTLS_X509_CREATE_C) )
#error "MBEDTLS_X509_CSR_WRITE_C defined, but not all prerequisites"
#endif

#if defined(MBEDTLS_X509_TRUSTED_CERTIFICATE_CALLBACK) && \
            ( !defined(MBEDTLS_X509_CRT_PARSE_C) )
#error "MBEDTLS_X509_TRUSTED_CERTIFICATE_CALLBACK defined, but not all prerequisites"
#endif

#if defined(MBEDTLS_HAVE_INT32) && defined(MBEDTLS_HAVE_INT64)
#error "MBEDTLS_HAVE_INT32 and MBEDTLS_HAVE_INT64 cannot be defined simultaneously"
#endif /* MBEDTLS_HAVE_INT32 && MBEDTLS_HAVE_INT64 */

#if ( defined(MBEDTLS_HAVE_INT32) || defined(MBEDTLS_HAVE_INT64) ) && \
    defined(MBEDTLS_HAVE_ASM)
#error "MBEDTLS_HAVE_INT32/MBEDTLS_HAVE_INT64 and MBEDTLS_HAVE_ASM cannot be defined simultaneously"
#endif /* (MBEDTLS_HAVE_INT32 || MBEDTLS_HAVE_INT64) && MBEDTLS_HAVE_ASM */

#if defined(MBEDTLS_SSL_DTLS_SRTP) && ( !defined(MBEDTLS_SSL_PROTO_DTLS) )
#error "MBEDTLS_SSL_DTLS_SRTP defined, but not all prerequisites"
#endif

#if defined(MBEDTLS_SSL_VARIABLE_BUFFER_LENGTH) && ( !defined(MBEDTLS_SSL_MAX_FRAGMENT_LENGTH) )
#error "MBEDTLS_SSL_VARIABLE_BUFFER_LENGTH defined, but not all prerequisites"
#endif

#if defined(MBEDTLS_SSL_RECORD_SIZE_LIMIT) && ( !defined(MBEDTLS_SSL_PROTO_TLS1_3) )
#error "MBEDTLS_SSL_RECORD_SIZE_LIMIT defined, but not all prerequisites"
#endif

#if defined(MBEDTLS_SSL_CONTEXT_SERIALIZATION) && \
    !( defined(MBEDTLS_SSL_HAVE_CCM) || defined(MBEDTLS_SSL_HAVE_GCM) || \
    defined(MBEDTLS_SSL_HAVE_CHACHAPOLY) )
#error "MBEDTLS_SSL_CONTEXT_SERIALIZATION defined, but not all prerequisites"
#endif

/* Reject attempts to enable options that have been removed and that could
 * cause a build to succeed but with features removed. */

#if defined(MBEDTLS_HAVEGE_C) //no-check-names
#error "MBEDTLS_HAVEGE_C was removed in Mbed TLS 3.0. See https://github.com/Mbed-TLS/mbedtls/issues/2599"
#endif

#if defined(MBEDTLS_SSL_HW_RECORD_ACCEL) //no-check-names
#error "MBEDTLS_SSL_HW_RECORD_ACCEL was removed in Mbed TLS 3.0. See https://github.com/Mbed-TLS/mbedtls/issues/4031"
#endif

#if defined(MBEDTLS_SSL_PROTO_SSL3) //no-check-names
#error "MBEDTLS_SSL_PROTO_SSL3 (SSL v3.0 support) was removed in Mbed TLS 3.0. See https://github.com/Mbed-TLS/mbedtls/issues/4031"
#endif

#if defined(MBEDTLS_SSL_SRV_SUPPORT_SSLV2_CLIENT_HELLO) //no-check-names
#error "MBEDTLS_SSL_SRV_SUPPORT_SSLV2_CLIENT_HELLO (SSL v2 ClientHello support) was removed in Mbed TLS 3.0. See https://github.com/Mbed-TLS/mbedtls/issues/4031"
#endif

#if defined(MBEDTLS_SSL_TRUNCATED_HMAC_COMPAT) //no-check-names
#error "MBEDTLS_SSL_TRUNCATED_HMAC_COMPAT (compatibility with the buggy implementation of truncated HMAC in Mbed TLS up to 2.7) was removed in Mbed TLS 3.0. See https://github.com/Mbed-TLS/mbedtls/issues/4031"
#endif

#if defined(MBEDTLS_TLS_DEFAULT_ALLOW_SHA1_IN_CERTIFICATES) //no-check-names
#error "MBEDTLS_TLS_DEFAULT_ALLOW_SHA1_IN_CERTIFICATES was removed in Mbed TLS 3.0. See the ChangeLog entry if you really need SHA-1-signed certificates."
#endif

#if defined(MBEDTLS_ZLIB_SUPPORT) //no-check-names
#error "MBEDTLS_ZLIB_SUPPORT was removed in Mbed TLS 3.0. See https://github.com/Mbed-TLS/mbedtls/issues/4031"
#endif

#if defined(MBEDTLS_CHECK_PARAMS) //no-check-names
#error "MBEDTLS_CHECK_PARAMS was removed in Mbed TLS 3.0. See https://github.com/Mbed-TLS/mbedtls/issues/4313"
#endif

#if defined(MBEDTLS_SSL_CID_PADDING_GRANULARITY) //no-check-names
#error "MBEDTLS_SSL_CID_PADDING_GRANULARITY was removed in Mbed TLS 3.0. See https://github.com/Mbed-TLS/mbedtls/issues/4335"
#endif

#if defined(MBEDTLS_SSL_TLS1_3_PADDING_GRANULARITY) //no-check-names
#error "MBEDTLS_SSL_TLS1_3_PADDING_GRANULARITY was removed in Mbed TLS 3.0. See https://github.com/Mbed-TLS/mbedtls/issues/4335"
#endif

#if defined(MBEDTLS_SSL_TRUNCATED_HMAC) //no-check-names
#error "MBEDTLS_SSL_TRUNCATED_HMAC was removed in Mbed TLS 3.0. See https://github.com/Mbed-TLS/mbedtls/issues/4341"
#endif

#if defined(MBEDTLS_PKCS7_C) && ( ( !defined(MBEDTLS_ASN1_PARSE_C) ) || \
    ( !defined(MBEDTLS_OID_C) ) || ( !defined(MBEDTLS_PK_PARSE_C) ) || \
    ( !defined(MBEDTLS_X509_CRT_PARSE_C) ) || \
    ( !defined(MBEDTLS_X509_CRL_PARSE_C) ) || \
    ( !defined(MBEDTLS_MD_C) ) )
#error  "MBEDTLS_PKCS7_C is defined, but not all prerequisites"
#endif

/* Undefine helper symbols */
#undef MBEDTLS_PK_HAVE_JPAKE
#undef MBEDTLS_MD_HAVE_SHA256
#undef MBEDTLS_MD_HAVE_SHA384
#undef MBEDTLS_MD_HAVE_SHA512
#undef MBEDTLS_PK_HAVE_CURVE_SECP256R1

/*
 * Avoid warning from -pedantic. This is a convenient place for this
 * workaround since this is included by every single file before the
 * #if defined(MBEDTLS_xxx_C) that results in empty translation units.
 */
typedef int mbedtls_iso_c_forbids_empty_translation_units;

/* *INDENT-ON* */
#endif /* MBEDTLS_CHECK_CONFIG_H */<|MERGE_RESOLUTION|>--- conflicted
+++ resolved
@@ -284,14 +284,9 @@
     !defined(MBEDTLS_ECP_DP_SECP224K1_ENABLED) &&                  \
     !defined(MBEDTLS_ECP_DP_SECP256K1_ENABLED) &&                  \
     !defined(MBEDTLS_ECP_DP_CURVE25519_ENABLED) &&                 \
-<<<<<<< HEAD
-    !defined(MBEDTLS_ECP_DP_CURVE448_ENABLED) &&                   \
-    !defined(MBEDTLS_ECP_DP_ED25519_ENABLED) &&                    \
+    !defined(MBEDTLS_ECP_DP_CURVE448_ENABLED)  &&                  \
+    !defined(MBEDTLS_ECP_DP_ED25519_ENABLED)   &&                  \
     !defined(MBEDTLS_ECP_DP_ED448_ENABLED) ) )
-=======
-    !defined(MBEDTLS_ECP_DP_CURVE448_ENABLED)  &&                  \
-    !defined(MBEDTLS_ECP_DP_ED25519_ENABLED) ) )
->>>>>>> 1cb92569
 #error "MBEDTLS_ECP_C defined, but not all prerequisites"
 #endif
 
