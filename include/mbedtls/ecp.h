/**
 * \file ecp.h
 *
 * \brief This file provides an API for Elliptic Curves over GF(P) (ECP).
 *
 * The use of ECP in cryptography and TLS is defined in
 * <em>Standards for Efficient Cryptography Group (SECG): SEC1
 * Elliptic Curve Cryptography</em> and
 * <em>RFC-4492: Elliptic Curve Cryptography (ECC) Cipher Suites
 * for Transport Layer Security (TLS)</em>.
 *
 * <em>RFC-2409: The Internet Key Exchange (IKE)</em> defines ECP
 * group types.
 *
 */

/*
 *  Copyright The Mbed TLS Contributors
 *  SPDX-License-Identifier: Apache-2.0
 *
 *  Licensed under the Apache License, Version 2.0 (the "License"); you may
 *  not use this file except in compliance with the License.
 *  You may obtain a copy of the License at
 *
 *  http://www.apache.org/licenses/LICENSE-2.0
 *
 *  Unless required by applicable law or agreed to in writing, software
 *  distributed under the License is distributed on an "AS IS" BASIS, WITHOUT
 *  WARRANTIES OR CONDITIONS OF ANY KIND, either express or implied.
 *  See the License for the specific language governing permissions and
 *  limitations under the License.
 */

#ifndef MBEDTLS_ECP_H
#define MBEDTLS_ECP_H
#include "mbedtls/platform_util.h"
#include "mbedtls/private_access.h"

#include "mbedtls/build_info.h"

#include "mbedtls/bignum.h"

/*
 * ECP error codes
 */
/** Bad input parameters to function. */
#define MBEDTLS_ERR_ECP_BAD_INPUT_DATA                    -0x4F80
/** The buffer is too small to write to. */
#define MBEDTLS_ERR_ECP_BUFFER_TOO_SMALL                  -0x4F00
/** The requested feature is not available, for example, the requested curve is not supported. */
#define MBEDTLS_ERR_ECP_FEATURE_UNAVAILABLE               -0x4E80
/** The signature is not valid. */
#define MBEDTLS_ERR_ECP_VERIFY_FAILED                     -0x4E00
/** Memory allocation failed. */
#define MBEDTLS_ERR_ECP_ALLOC_FAILED                      -0x4D80
/** Generation of random value, such as ephemeral key, failed. */
#define MBEDTLS_ERR_ECP_RANDOM_FAILED                     -0x4D00
/** Invalid private or public key. */
#define MBEDTLS_ERR_ECP_INVALID_KEY                       -0x4C80
/** The buffer contains a valid signature followed by more data. */
#define MBEDTLS_ERR_ECP_SIG_LEN_MISMATCH                  -0x4C00
/** Operation in progress, call again with the same parameters to continue. */
#define MBEDTLS_ERR_ECP_IN_PROGRESS                       -0x4B00

/* Flags indicating whether to include code that is specific to certain
 * types of curves. These flags are for internal library use only. */
#if defined(MBEDTLS_ECP_DP_SECP192R1_ENABLED) || \
    defined(MBEDTLS_ECP_DP_SECP224R1_ENABLED) || \
    defined(MBEDTLS_ECP_DP_SECP256R1_ENABLED) || \
    defined(MBEDTLS_ECP_DP_SECP384R1_ENABLED) || \
    defined(MBEDTLS_ECP_DP_SECP521R1_ENABLED) || \
    defined(MBEDTLS_ECP_DP_BP256R1_ENABLED) || \
    defined(MBEDTLS_ECP_DP_BP384R1_ENABLED) || \
    defined(MBEDTLS_ECP_DP_BP512R1_ENABLED) || \
    defined(MBEDTLS_ECP_DP_SECP192K1_ENABLED) || \
    defined(MBEDTLS_ECP_DP_SECP224K1_ENABLED) || \
    defined(MBEDTLS_ECP_DP_SECP256K1_ENABLED)
#define MBEDTLS_ECP_SHORT_WEIERSTRASS_ENABLED
#endif
#if defined(MBEDTLS_ECP_DP_CURVE25519_ENABLED) || \
    defined(MBEDTLS_ECP_DP_CURVE448_ENABLED)
#define MBEDTLS_ECP_MONTGOMERY_ENABLED
#endif
<<<<<<< HEAD
#if defined(MBEDTLS_ECP_DP_ED25519_ENABLED) || \
    defined(MBEDTLS_ECP_DP_ED448_ENABLED)
=======
#if defined(MBEDTLS_ECP_DP_ED25519_ENABLED)
>>>>>>> dadb5609
#define MBEDTLS_ECP_EDWARDS_ENABLED
#endif

#ifdef __cplusplus
extern "C" {
#endif

/**
 * Domain-parameter identifiers: curve, subgroup, and generator.
 *
 * \note Only curves over prime fields are supported.
 *
 * \warning This library does not support validation of arbitrary domain
 * parameters. Therefore, only standardized domain parameters from trusted
 * sources should be used. See mbedtls_ecp_group_load().
 */
/* Note: when adding a new curve:
 * - Add it at the end of this enum, otherwise you'll break the ABI by
 *   changing the numerical value for existing curves.
 * - Increment MBEDTLS_ECP_DP_MAX below if needed.
 * - Update the calculation of MBEDTLS_ECP_MAX_BITS below.
 * - Add the corresponding MBEDTLS_ECP_DP_xxx_ENABLED macro definition to
 *   mbedtls_config.h.
 * - List the curve as a dependency of MBEDTLS_ECP_C and
 *   MBEDTLS_ECDSA_C if supported in check_config.h.
 * - Add the curve to the appropriate curve type macro
 *   MBEDTLS_ECP_yyy_ENABLED above.
 * - Add the necessary definitions to ecp_curves.c.
 * - Add the curve to the ecp_supported_curves array in ecp.c.
 * - Add the curve to applicable profiles in x509_crt.c.
 * - Add the curve to applicable presets in ssl_tls.c.
 */
typedef enum {
    MBEDTLS_ECP_DP_NONE = 0,       /*!< Curve not defined. */
    MBEDTLS_ECP_DP_SECP192R1,      /*!< Domain parameters for the 192-bit curve defined by FIPS 186-4 and SEC1. */
    MBEDTLS_ECP_DP_SECP224R1,      /*!< Domain parameters for the 224-bit curve defined by FIPS 186-4 and SEC1. */
    MBEDTLS_ECP_DP_SECP256R1,      /*!< Domain parameters for the 256-bit curve defined by FIPS 186-4 and SEC1. */
    MBEDTLS_ECP_DP_SECP384R1,      /*!< Domain parameters for the 384-bit curve defined by FIPS 186-4 and SEC1. */
    MBEDTLS_ECP_DP_SECP521R1,      /*!< Domain parameters for the 521-bit curve defined by FIPS 186-4 and SEC1. */
    MBEDTLS_ECP_DP_BP256R1,        /*!< Domain parameters for 256-bit Brainpool curve. */
    MBEDTLS_ECP_DP_BP384R1,        /*!< Domain parameters for 384-bit Brainpool curve. */
    MBEDTLS_ECP_DP_BP512R1,        /*!< Domain parameters for 512-bit Brainpool curve. */
    MBEDTLS_ECP_DP_CURVE25519,     /*!< Domain parameters for Curve25519. */
    MBEDTLS_ECP_DP_SECP192K1,      /*!< Domain parameters for 192-bit "Koblitz" curve. */
    MBEDTLS_ECP_DP_SECP224K1,      /*!< Domain parameters for 224-bit "Koblitz" curve. */
    MBEDTLS_ECP_DP_SECP256K1,      /*!< Domain parameters for 256-bit "Koblitz" curve. */
    MBEDTLS_ECP_DP_CURVE448,       /*!< Domain parameters for Curve448. */
    MBEDTLS_ECP_DP_ED25519,        /*!< Domain parameters for Ed25519. */
<<<<<<< HEAD
    MBEDTLS_ECP_DP_ED448,          /*!< Domain parameters for Ed448. */
=======
>>>>>>> dadb5609
} mbedtls_ecp_group_id;

/**
 * The number of supported curves, plus one for #MBEDTLS_ECP_DP_NONE.
 */
#define MBEDTLS_ECP_DP_MAX     14

/*
 * Curve types
 */
typedef enum {
    MBEDTLS_ECP_TYPE_NONE = 0,
<<<<<<< HEAD
#if defined(MBEDTLS_ECP_SHORT_WEIERSTRASS_ENABLED)
    MBEDTLS_ECP_TYPE_SHORT_WEIERSTRASS = 1,    /* y^2 = x^3 + a x + b      */
#endif
#if defined(MBEDTLS_ECP_MONTGOMERY_ENABLED)
    MBEDTLS_ECP_TYPE_MONTGOMERY = 2,           /* y^2 = x^3 + a x^2 + x    */
#endif
#if defined(MBEDTLS_ECP_EDWARDS_ENABLED)
    MBEDTLS_ECP_TYPE_EDWARDS = 3,              /* a x^2 + y^2 = 1 + d x^2 y^2 */
#endif
=======
    MBEDTLS_ECP_TYPE_SHORT_WEIERSTRASS,    /* y^2 = x^3 + a x + b      */
    MBEDTLS_ECP_TYPE_MONTGOMERY,           /* y^2 = x^3 + a x^2 + x    */
    MBEDTLS_ECP_TYPE_EDWARDS,              /* a x^2 + y^2 = 1 + d x^2 y^2 */
>>>>>>> dadb5609
} mbedtls_ecp_curve_type;

/**
 * Curve information, for use by other modules.
 *
 * The fields of this structure are part of the public API and can be
 * accessed directly by applications. Future versions of the library may
 * add extra fields or reorder existing fields.
 */
typedef struct mbedtls_ecp_curve_info {
    mbedtls_ecp_group_id grp_id;    /*!< An internal identifier. */
    uint16_t tls_id;                /*!< The TLS NamedCurve identifier. */
    uint16_t bit_size;              /*!< The curve size in bits. */
    const char *name;               /*!< A human-friendly name. */
} mbedtls_ecp_curve_info;

/**
 * \brief           The ECP point structure, in Jacobian coordinates.
 *
 * \note            All functions expect and return points satisfying
 *                  the following condition: <code>Z == 0</code> or
 *                  <code>Z == 1</code>. Other values of \p Z are
 *                  used only by internal functions.
 *                  The point is zero, or "at infinity", if <code>Z == 0</code>.
 *                  Otherwise, \p X and \p Y are its standard (affine)
 *                  coordinates.
 */
typedef struct mbedtls_ecp_point {
    mbedtls_mpi MBEDTLS_PRIVATE(X);          /*!< The X coordinate of the ECP point. */
    mbedtls_mpi MBEDTLS_PRIVATE(Y);          /*!< The Y coordinate of the ECP point. */
    mbedtls_mpi MBEDTLS_PRIVATE(Z);          /*!< The Z coordinate of the ECP point. */
}
mbedtls_ecp_point;

#if !defined(MBEDTLS_ECP_ALT)
/*
 * default mbed TLS elliptic curve arithmetic implementation
 *
 * (in case MBEDTLS_ECP_ALT is defined then the developer has to provide an
 * alternative implementation for the whole module and it will replace this
 * one.)
 */

/**
 * \brief           The ECP group structure.
 *
 * We consider two types of curve equations:
 * <ul><li>Short Weierstrass: <code>y^2 = x^3 + A x + B mod P</code>
 * (SEC1 + RFC-4492)</li>
 * <li>Montgomery: <code>y^2 = x^3 + A x^2 + x mod P</code> (Curve25519,
 * Curve448)</li></ul>
 * In both cases, the generator (\p G) for a prime-order subgroup is fixed.
 *
 * For Short Weierstrass, this subgroup is the whole curve, and its
 * cardinality is denoted by \p N. Our code requires that \p N is an
 * odd prime as mbedtls_ecp_mul() requires an odd number, and
 * mbedtls_ecdsa_sign() requires that it is prime for blinding purposes.
 *
 * For Montgomery curves, we do not store \p A, but <code>(A + 2) / 4</code>,
 * which is the quantity used in the formulas. Additionally, \p nbits is
 * not the size of \p N but the required size for private keys.
 *
 * If \p modp is NULL, reduction modulo \p P is done using a generic algorithm.
 * Otherwise, \p modp must point to a function that takes an \p mbedtls_mpi in the
 * range of <code>0..2^(2*pbits)-1</code>, and transforms it in-place to an integer
 * which is congruent mod \p P to the given MPI, and is close enough to \p pbits
 * in size, so that it may be efficiently brought in the 0..P-1 range by a few
 * additions or subtractions. Therefore, it is only an approximative modular
 * reduction. It must return 0 on success and non-zero on failure.
 *
 * \note        Alternative implementations of the ECP module must obey the
 *              following constraints.
 *              * Group IDs must be distinct: if two group structures have
 *                the same ID, then they must be identical.
 *              * The fields \c id, \c P, \c A, \c B, \c G, \c N,
 *                \c pbits and \c nbits must have the same type and semantics
 *                as in the built-in implementation.
 *                They must be available for reading, but direct modification
 *                of these fields does not need to be supported.
 *                They do not need to be at the same offset in the structure.
 */
typedef struct mbedtls_ecp_group {
    mbedtls_ecp_group_id id;    /*!< An internal group identifier. */
    mbedtls_mpi P;              /*!< The prime modulus of the base field. */
    mbedtls_mpi A;              /*!< For Short Weierstrass: \p A in the equation. For
                                     Montgomery curves: <code>(A + 2) / 4</code>. */
    mbedtls_mpi B;              /*!< For Short Weierstrass: \p B in the equation.
                                     For Montgomery curves: unused. */
    mbedtls_ecp_point G;        /*!< The generator of the subgroup used. */
    mbedtls_mpi N;              /*!< The order of \p G. */
    size_t pbits;               /*!< The number of bits in \p P.*/
    size_t nbits;               /*!< For Short Weierstrass: The number of bits in \p P.
                                     For Montgomery curves: the number of bits in the
                                     private keys. */
    /* End of public fields */

    unsigned int MBEDTLS_PRIVATE(h);             /*!< \internal 1 if the constants are static. */
    int(*MBEDTLS_PRIVATE(modp))(mbedtls_mpi *);  /*!< The function for fast pseudo-reduction
                                                    mod \p P (see above).*/
    int(*MBEDTLS_PRIVATE(t_pre))(mbedtls_ecp_point *, void *);   /*!< Unused. */
    int(*MBEDTLS_PRIVATE(t_post))(mbedtls_ecp_point *, void *);  /*!< Unused. */
    void *MBEDTLS_PRIVATE(t_data);               /*!< Unused. */
    mbedtls_ecp_point *MBEDTLS_PRIVATE(T);       /*!< Pre-computed points for ecp_mul_comb(). */
    size_t MBEDTLS_PRIVATE(T_size);              /*!< The number of dynamic allocated pre-computed points. */
}
mbedtls_ecp_group;

/**
 * \name SECTION: Module settings
 *
 * The configuration options you can set for this module are in this section.
 * Either change them in mbedtls_config.h, or define them using the compiler command line.
 * \{
 */

#if !defined(MBEDTLS_ECP_WINDOW_SIZE)
/*
 * Maximum "window" size used for point multiplication.
 * Default: a point where higher memory usage yields diminishing performance
 *          returns.
 * Minimum value: 2. Maximum value: 7.
 *
 * Result is an array of at most ( 1 << ( MBEDTLS_ECP_WINDOW_SIZE - 1 ) )
 * points used for point multiplication. This value is directly tied to EC
 * peak memory usage, so decreasing it by one should roughly cut memory usage
 * by two (if large curves are in use).
 *
 * Reduction in size may reduce speed, but larger curves are impacted first.
 * Sample performances (in ECDHE handshakes/s, with FIXED_POINT_OPTIM = 1):
 *      w-size:     6       5       4       3       2
 *      521       145     141     135     120      97
 *      384       214     209     198     177     146
 *      256       320     320     303     262     226
 *      224       475     475     453     398     342
 *      192       640     640     633     587     476
 */
#define MBEDTLS_ECP_WINDOW_SIZE    4   /**< The maximum window size used. */
#endif /* MBEDTLS_ECP_WINDOW_SIZE */

#if !defined(MBEDTLS_ECP_FIXED_POINT_OPTIM)
/*
 * Trade code size for speed on fixed-point multiplication.
 *
 * This speeds up repeated multiplication of the generator (that is, the
 * multiplication in ECDSA signatures, and half of the multiplications in
 * ECDSA verification and ECDHE) by a factor roughly 3 to 4.
 *
 * For each n-bit Short Weierstrass curve that is enabled, this adds 4n bytes
 * of code size if n < 384 and 8n otherwise.
 *
 * Change this value to 0 to reduce code size.
 */
#define MBEDTLS_ECP_FIXED_POINT_OPTIM  1   /**< Enable fixed-point speed-up. */
#endif /* MBEDTLS_ECP_FIXED_POINT_OPTIM */

/** \} name SECTION: Module settings */

#else  /* MBEDTLS_ECP_ALT */
#include "ecp_alt.h"
#endif /* MBEDTLS_ECP_ALT */

/**
 * The maximum size of the groups, that is, of \c N and \c P.
 */
#if !defined(MBEDTLS_ECP_C)
/* Dummy definition to help code that has optional ECP support and
 * defines an MBEDTLS_ECP_MAX_BYTES-sized array unconditionally. */
#define MBEDTLS_ECP_MAX_BITS 1
/* Note: the curves must be listed in DECREASING size! */
#elif defined(MBEDTLS_ECP_DP_SECP521R1_ENABLED)
#define MBEDTLS_ECP_MAX_BITS 521
#elif defined(MBEDTLS_ECP_DP_BP512R1_ENABLED)
#define MBEDTLS_ECP_MAX_BITS 512
#elif defined(MBEDTLS_ECP_DP_ED448_ENABLED)
#define MBEDTLS_ECP_MAX_BITS 456
#elif defined(MBEDTLS_ECP_DP_CURVE448_ENABLED)
#define MBEDTLS_ECP_MAX_BITS 448
#elif defined(MBEDTLS_ECP_DP_BP384R1_ENABLED)
#define MBEDTLS_ECP_MAX_BITS 384
#elif defined(MBEDTLS_ECP_DP_SECP384R1_ENABLED)
#define MBEDTLS_ECP_MAX_BITS 384
#elif defined(MBEDTLS_ECP_DP_BP256R1_ENABLED)
#define MBEDTLS_ECP_MAX_BITS 256
#elif defined(MBEDTLS_ECP_DP_SECP256K1_ENABLED)
#define MBEDTLS_ECP_MAX_BITS 256
#elif defined(MBEDTLS_ECP_DP_SECP256R1_ENABLED)
#define MBEDTLS_ECP_MAX_BITS 256
#elif defined(MBEDTLS_ECP_DP_ED25519_ENABLED)
#define MBEDTLS_ECP_MAX_BITS 256
#elif defined(MBEDTLS_ECP_DP_CURVE25519_ENABLED)
#define MBEDTLS_ECP_MAX_BITS 255
#elif defined(MBEDTLS_ECP_DP_SECP224K1_ENABLED)
#define MBEDTLS_ECP_MAX_BITS 225 // n is slightly above 2^224
#elif defined(MBEDTLS_ECP_DP_SECP224R1_ENABLED)
#define MBEDTLS_ECP_MAX_BITS 224
#elif defined(MBEDTLS_ECP_DP_SECP192K1_ENABLED)
#define MBEDTLS_ECP_MAX_BITS 192
#elif defined(MBEDTLS_ECP_DP_SECP192R1_ENABLED)
#define MBEDTLS_ECP_MAX_BITS 192
#else
#error "Missing definition of MBEDTLS_ECP_MAX_BITS"
#endif

#define MBEDTLS_ECP_MAX_BYTES    ((MBEDTLS_ECP_MAX_BITS + 7) / 8)
#define MBEDTLS_ECP_MAX_PT_LEN   (2 * MBEDTLS_ECP_MAX_BYTES + 1)

#if defined(MBEDTLS_ECP_RESTARTABLE)

/**
 * \brief           Internal restart context for multiplication
 *
 * \note            Opaque struct
 */
typedef struct mbedtls_ecp_restart_mul mbedtls_ecp_restart_mul_ctx;

/**
 * \brief           Internal restart context for ecp_muladd()
 *
 * \note            Opaque struct
 */
typedef struct mbedtls_ecp_restart_muladd mbedtls_ecp_restart_muladd_ctx;

/**
 * \brief           General context for resuming ECC operations
 */
typedef struct {
    unsigned MBEDTLS_PRIVATE(ops_done);                  /*!<  current ops count             */
    unsigned MBEDTLS_PRIVATE(depth);                     /*!<  call depth (0 = top-level)    */
    mbedtls_ecp_restart_mul_ctx *MBEDTLS_PRIVATE(rsm);   /*!<  ecp_mul_comb() sub-context    */
    mbedtls_ecp_restart_muladd_ctx *MBEDTLS_PRIVATE(ma); /*!<  ecp_muladd() sub-context      */
} mbedtls_ecp_restart_ctx;

/*
 * Operation counts for restartable functions
 */
#define MBEDTLS_ECP_OPS_CHK   3 /*!< basic ops count for ecp_check_pubkey()  */
#define MBEDTLS_ECP_OPS_DBL   8 /*!< basic ops count for ecp_double_jac()    */
#define MBEDTLS_ECP_OPS_ADD  11 /*!< basic ops count for see ecp_add_mixed() */
#define MBEDTLS_ECP_OPS_INV 120 /*!< empirical equivalent for mpi_mod_inv()  */

/**
 * \brief           Internal; for restartable functions in other modules.
 *                  Check and update basic ops budget.
 *
 * \param grp       Group structure
 * \param rs_ctx    Restart context
 * \param ops       Number of basic ops to do
 *
 * \return          \c 0 if doing \p ops basic ops is still allowed,
 * \return          #MBEDTLS_ERR_ECP_IN_PROGRESS otherwise.
 */
int mbedtls_ecp_check_budget(const mbedtls_ecp_group *grp,
                             mbedtls_ecp_restart_ctx *rs_ctx,
                             unsigned ops);

/* Utility macro for checking and updating ops budget */
#define MBEDTLS_ECP_BUDGET(ops)   \
    MBEDTLS_MPI_CHK(mbedtls_ecp_check_budget(grp, rs_ctx, \
                                             (unsigned) (ops)));

#else /* MBEDTLS_ECP_RESTARTABLE */

#define MBEDTLS_ECP_BUDGET(ops)     /* no-op; for compatibility */

/* We want to declare restartable versions of existing functions anyway */
typedef void mbedtls_ecp_restart_ctx;

#endif /* MBEDTLS_ECP_RESTARTABLE */

/**
 * \brief    The ECP key-pair structure.
 *
 * A generic key-pair that may be used for ECDSA and fixed ECDH, for example.
 *
 * \note    Members are deliberately in the same order as in the
 *          ::mbedtls_ecdsa_context structure.
 */
typedef struct mbedtls_ecp_keypair {
    mbedtls_ecp_group MBEDTLS_PRIVATE(grp);      /*!<  Elliptic curve and base point     */
    mbedtls_mpi MBEDTLS_PRIVATE(d);              /*!<  our secret value                  */
    mbedtls_ecp_point MBEDTLS_PRIVATE(Q);        /*!<  our public value                  */
}
mbedtls_ecp_keypair;

/*
 * Point formats, from RFC 4492's enum ECPointFormat
 */
#define MBEDTLS_ECP_PF_UNCOMPRESSED    0   /**< Uncompressed point format. */
#define MBEDTLS_ECP_PF_COMPRESSED      1   /**< Compressed point format. */

/*
 * Some other constants from RFC 4492
 */
#define MBEDTLS_ECP_TLS_NAMED_CURVE    3   /**< The named_curve of ECCurveType. */

#if defined(MBEDTLS_ECP_RESTARTABLE)
/**
 * \brief           Set the maximum number of basic operations done in a row.
 *
 *                  If more operations are needed to complete a computation,
 *                  #MBEDTLS_ERR_ECP_IN_PROGRESS will be returned by the
 *                  function performing the computation. It is then the
 *                  caller's responsibility to either call again with the same
 *                  parameters until it returns 0 or an error code; or to free
 *                  the restart context if the operation is to be aborted.
 *
 *                  It is strictly required that all input parameters and the
 *                  restart context be the same on successive calls for the
 *                  same operation, but output parameters need not be the
 *                  same; they must not be used until the function finally
 *                  returns 0.
 *
 *                  This only applies to functions whose documentation
 *                  mentions they may return #MBEDTLS_ERR_ECP_IN_PROGRESS (or
 *                  #MBEDTLS_ERR_SSL_CRYPTO_IN_PROGRESS for functions in the
 *                  SSL module). For functions that accept a "restart context"
 *                  argument, passing NULL disables restart and makes the
 *                  function equivalent to the function with the same name
 *                  with \c _restartable removed. For functions in the ECDH
 *                  module, restart is disabled unless the function accepts
 *                  an "ECDH context" argument and
 *                  mbedtls_ecdh_enable_restart() was previously called on
 *                  that context. For function in the SSL module, restart is
 *                  only enabled for specific sides and key exchanges
 *                  (currently only for clients and ECDHE-ECDSA).
 *
 * \param max_ops   Maximum number of basic operations done in a row.
 *                  Default: 0 (unlimited).
 *                  Lower (non-zero) values mean ECC functions will block for
 *                  a lesser maximum amount of time.
 *
 * \note            A "basic operation" is defined as a rough equivalent of a
 *                  multiplication in GF(p) for the NIST P-256 curve.
 *                  As an indication, with default settings, a scalar
 *                  multiplication (full run of \c mbedtls_ecp_mul()) is:
 *                  - about 3300 basic operations for P-256
 *                  - about 9400 basic operations for P-384
 *
 * \note            Very low values are not always respected: sometimes
 *                  functions need to block for a minimum number of
 *                  operations, and will do so even if max_ops is set to a
 *                  lower value.  That minimum depends on the curve size, and
 *                  can be made lower by decreasing the value of
 *                  \c MBEDTLS_ECP_WINDOW_SIZE.  As an indication, here is the
 *                  lowest effective value for various curves and values of
 *                  that parameter (w for short):
 *                          w=6     w=5     w=4     w=3     w=2
 *                  P-256   208     208     160     136     124
 *                  P-384   682     416     320     272     248
 *                  P-521  1364     832     640     544     496
 *
 * \note            This setting is currently ignored by Curve25519.
 */
void mbedtls_ecp_set_max_ops(unsigned max_ops);

/**
 * \brief           Check if restart is enabled (max_ops != 0)
 *
 * \return          \c 0 if \c max_ops == 0 (restart disabled)
 * \return          \c 1 otherwise (restart enabled)
 */
int mbedtls_ecp_restart_is_enabled(void);
#endif /* MBEDTLS_ECP_RESTARTABLE */

/*
 * Get the type of a curve
 */
mbedtls_ecp_curve_type mbedtls_ecp_get_type(const mbedtls_ecp_group *grp);

/**
 * \brief           This function retrieves the information defined in
 *                  mbedtls_ecp_curve_info() for all supported curves.
 *
 * \note            This function returns information about all curves
 *                  supported by the library. Some curves may not be
 *                  supported for all algorithms. Call mbedtls_ecdh_can_do()
 *                  or mbedtls_ecdsa_can_do() to check if a curve is
 *                  supported for ECDH or ECDSA.
 *
 * \return          A statically allocated array. The last entry is 0.
 */
const mbedtls_ecp_curve_info *mbedtls_ecp_curve_list(void);

/**
 * \brief           This function retrieves the list of internal group
 *                  identifiers of all supported curves in the order of
 *                  preference.
 *
 * \note            This function returns information about all curves
 *                  supported by the library. Some curves may not be
 *                  supported for all algorithms. Call mbedtls_ecdh_can_do()
 *                  or mbedtls_ecdsa_can_do() to check if a curve is
 *                  supported for ECDH or ECDSA.
 *
 * \return          A statically allocated array,
 *                  terminated with MBEDTLS_ECP_DP_NONE.
 */
const mbedtls_ecp_group_id *mbedtls_ecp_grp_id_list(void);

/**
 * \brief           This function retrieves curve information from an internal
 *                  group identifier.
 *
 * \param grp_id    An \c MBEDTLS_ECP_DP_XXX value.
 *
 * \return          The associated curve information on success.
 * \return          NULL on failure.
 */
const mbedtls_ecp_curve_info *mbedtls_ecp_curve_info_from_grp_id(mbedtls_ecp_group_id grp_id);

/**
 * \brief           This function retrieves curve information from a TLS
 *                  NamedCurve value.
 *
 * \param tls_id    An \c MBEDTLS_ECP_DP_XXX value.
 *
 * \return          The associated curve information on success.
 * \return          NULL on failure.
 */
const mbedtls_ecp_curve_info *mbedtls_ecp_curve_info_from_tls_id(uint16_t tls_id);

/**
 * \brief           This function retrieves curve information from a
 *                  human-readable name.
 *
 * \param name      The human-readable name.
 *
 * \return          The associated curve information on success.
 * \return          NULL on failure.
 */
const mbedtls_ecp_curve_info *mbedtls_ecp_curve_info_from_name(const char *name);

/**
 * \brief           This function initializes a point as zero.
 *
 * \param pt        The point to initialize.
 */
void mbedtls_ecp_point_init(mbedtls_ecp_point *pt);

/**
 * \brief           This function initializes an ECP group context
 *                  without loading any domain parameters.
 *
 * \note            After this function is called, domain parameters
 *                  for various ECP groups can be loaded through the
 *                  mbedtls_ecp_group_load() or mbedtls_ecp_tls_read_group()
 *                  functions.
 */
void mbedtls_ecp_group_init(mbedtls_ecp_group *grp);

/**
 * \brief           This function initializes a key pair as an invalid one.
 *
 * \param key       The key pair to initialize.
 */
void mbedtls_ecp_keypair_init(mbedtls_ecp_keypair *key);

/**
 * \brief           This function frees the components of a point.
 *
 * \param pt        The point to free.
 */
void mbedtls_ecp_point_free(mbedtls_ecp_point *pt);

/**
 * \brief           This function frees the components of an ECP group.
 *
 * \param grp       The group to free. This may be \c NULL, in which
 *                  case this function returns immediately. If it is not
 *                  \c NULL, it must point to an initialized ECP group.
 */
void mbedtls_ecp_group_free(mbedtls_ecp_group *grp);

/**
 * \brief           This function frees the components of a key pair.
 *
 * \param key       The key pair to free. This may be \c NULL, in which
 *                  case this function returns immediately. If it is not
 *                  \c NULL, it must point to an initialized ECP key pair.
 */
void mbedtls_ecp_keypair_free(mbedtls_ecp_keypair *key);

#if defined(MBEDTLS_ECP_RESTARTABLE)
/**
 * \brief           Initialize a restart context.
 *
 * \param ctx       The restart context to initialize. This must
 *                  not be \c NULL.
 */
void mbedtls_ecp_restart_init(mbedtls_ecp_restart_ctx *ctx);

/**
 * \brief           Free the components of a restart context.
 *
 * \param ctx       The restart context to free. This may be \c NULL, in which
 *                  case this function returns immediately. If it is not
 *                  \c NULL, it must point to an initialized restart context.
 */
void mbedtls_ecp_restart_free(mbedtls_ecp_restart_ctx *ctx);
#endif /* MBEDTLS_ECP_RESTARTABLE */

/**
 * \brief           This function copies the contents of point \p Q into
 *                  point \p P.
 *
 * \param P         The destination point. This must be initialized.
 * \param Q         The source point. This must be initialized.
 *
 * \return          \c 0 on success.
 * \return          #MBEDTLS_ERR_MPI_ALLOC_FAILED on memory-allocation failure.
 * \return          Another negative error code for other kinds of failure.
 */
int mbedtls_ecp_copy(mbedtls_ecp_point *P, const mbedtls_ecp_point *Q);

/**
 * \brief           This function copies the contents of group \p src into
 *                  group \p dst.
 *
 * \param dst       The destination group. This must be initialized.
 * \param src       The source group. This must be initialized.
 *
 * \return          \c 0 on success.
 * \return          #MBEDTLS_ERR_MPI_ALLOC_FAILED on memory-allocation failure.
 * \return          Another negative error code on other kinds of failure.
 */
int mbedtls_ecp_group_copy(mbedtls_ecp_group *dst,
                           const mbedtls_ecp_group *src);

#if !defined(MBEDTLS_DEPRECATED_REMOVED)
/**
 * \brief           This function sets a point to the point at infinity.
 *
 * \note            This does not work for Edwards curves and will silently
 *                  set the point to a wrong value in that case.
 *
 * \deprecated      This function is deprecated and has been replaced by
 *                  \c mbedtls_ecp_set_zero_ext().
 *
 * \param pt        The point to set. This must be initialized.
 *
 * \return          \c 0 on success.
 * \return          #MBEDTLS_ERR_MPI_ALLOC_FAILED on memory-allocation failure.
 * \return          Another negative error code on other kinds of failure.
 */
<<<<<<< HEAD
int MBEDTLS_DEPRECATED mbedtls_ecp_set_zero( mbedtls_ecp_point *pt );
=======
int MBEDTLS_DEPRECATED mbedtls_ecp_set_zero(mbedtls_ecp_point *pt);
>>>>>>> dadb5609
#endif /* MBEDTLS_DEPRECATED_REMOVED */

/**
 * \brief           This function sets a point to the point at infinity.
 *
 * \param grp       The ECP group to use.
 *                  This must be initialized and have group parameters
 *                  set, for example through mbedtls_ecp_group_load().
 * \param pt        The point to set. This must be initialized.
 *
 * \return          \c 0 on success.
 * \return          #MBEDTLS_ERR_MPI_ALLOC_FAILED on memory-allocation failure.
 * \return          Another negative error code on other kinds of failure.
 */
int mbedtls_ecp_set_zero_ext( const mbedtls_ecp_group *grp, mbedtls_ecp_point *pt );

#if !defined(MBEDTLS_DEPRECATED_REMOVED)
/**
 * \brief           This function checks if a point is the point at infinity.
 *
 * \note            This does not work for Edwards curves and will return a
 *                  wrong result in that case.
 *
 * \deprecated      This function is deprecated and has been replaced by
 *                  \c mbedtls_ecp_is_zero_ext().
 *
 * \param pt        The point to test. This must be initialized.
 *
 * \return          \c 1 if the point is zero.
 * \return          \c 0 if the point is non-zero.
 * \return          A negative error code on failure.
 */
<<<<<<< HEAD
int MBEDTLS_DEPRECATED mbedtls_ecp_is_zero( mbedtls_ecp_point *pt );
=======
int MBEDTLS_DEPRECATED mbedtls_ecp_is_zero(mbedtls_ecp_point *pt);
>>>>>>> dadb5609
#endif /* MBEDTLS_DEPRECATED_REMOVED */

/**
 * \brief           This function checks if a point is the point at infinity.
 *
 * \param grp       The ECP group to use.
 *                  This must be initialized and have group parameters
 *                  set, for example through mbedtls_ecp_group_load().
 * \param pt        The point to test. This must be initialized.
 *
 * \return          \c 1 if the point is zero.
 * \return          \c 0 if the point is non-zero.
 * \return          A negative error code on failure.
 */
<<<<<<< HEAD
int mbedtls_ecp_is_zero_ext( const mbedtls_ecp_group *grp, mbedtls_ecp_point *pt );
=======
int mbedtls_ecp_is_zero_ext(const mbedtls_ecp_group *grp, mbedtls_ecp_point *pt);
>>>>>>> dadb5609

/**
 * \brief           This function compares two points.
 *
 * \note            This assumes that the points are normalized. Otherwise,
 *                  they may compare as "not equal" even if they are.
 *
 * \param P         The first point to compare. This must be initialized.
 * \param Q         The second point to compare. This must be initialized.
 *
 * \return          \c 0 if the points are equal.
 * \return          #MBEDTLS_ERR_ECP_BAD_INPUT_DATA if the points are not equal.
 */
int mbedtls_ecp_point_cmp(const mbedtls_ecp_point *P,
                          const mbedtls_ecp_point *Q);

/**
 * \brief           This function imports a non-zero point from two ASCII
 *                  strings.
 *
 * \param P         The destination point. This must be initialized.
 * \param radix     The numeric base of the input.
 * \param x         The first affine coordinate, as a null-terminated string.
 * \param y         The second affine coordinate, as a null-terminated string.
 *
 * \return          \c 0 on success.
 * \return          An \c MBEDTLS_ERR_MPI_XXX error code on failure.
 */
int mbedtls_ecp_point_read_string(mbedtls_ecp_point *P, int radix,
                                  const char *x, const char *y);


/**
 * \brief           This function encodes an Edwards point to an \c mpi.
 *
 * \param grp       The group to which the point should belong.
 *                  This must be initialized and have group parameters
 *                  set, for example through mbedtls_ecp_group_load().
 * \param q         The encoded point.
 * \param pt        The Edwards point.
 *
 * \return          \c 0 on success.
 * \return          An \c MBEDTLS_ERR_MPI_XXX error code on failure.
 */
int mbedtls_ecp_point_encode(const mbedtls_ecp_group *grp,
                             mbedtls_mpi *q,
                             const mbedtls_ecp_point *pt);


/**
 * \brief           This function encodes an Edwards point to an \c mpi.
 *
 * \param grp       The group to which the point should belong.
 *                  This must be initialized and have group parameters
 *                  set, for example through mbedtls_ecp_group_load().
 * \param q         The encoded point.
 * \param pt        The Edwards point.
 *
 * \return          \c 0 on success.
 * \return          An \c MBEDTLS_ERR_MPI_XXX error code on failure.
 */
int mbedtls_ecp_point_encode( const mbedtls_ecp_group *grp,
                                mbedtls_mpi *q,
                                const mbedtls_ecp_point *pt);

/**
 * \brief           This function decodes an Edwards point from an \c mpi.
 *
 * \param grp       The group to which the point should belong.
 *                  This must be initialized and have group parameters
 *                  set, for example through mbedtls_ecp_group_load().
 * \param pt        The decoded Edwards point.
 * \param q         The encoded point.
 *
 * \return          \c 0 on success.
 * \return          An \c MBEDTLS_ERR_MPI_XXX error code on failure.
 */
int mbedtls_ecp_point_decode( const mbedtls_ecp_group *grp,
                                mbedtls_ecp_point *pt,
                                const mbedtls_mpi *q );
/**
 * \brief           This function decodes an Edwards point from an \c mpi.
 *
 * \param grp       The group to which the point should belong.
 *                  This must be initialized and have group parameters
 *                  set, for example through mbedtls_ecp_group_load().
 * \param pt        The decoded Edwards point.
 * \param q         The encoded point.
 *
 * \return          \c 0 on success.
 * \return          An \c MBEDTLS_ERR_MPI_XXX error code on failure.
 */
int mbedtls_ecp_point_decode(const mbedtls_ecp_group *grp,
                             mbedtls_ecp_point *pt,
                             const mbedtls_mpi *q);
/**
 * \brief           This function exports a point into unsigned binary data.
 *
 * \param grp       The group to which the point should belong.
 *                  This must be initialized and have group parameters
 *                  set, for example through mbedtls_ecp_group_load().
 * \param P         The point to export. This must be initialized.
 * \param format    The point format. This must be either
 *                  #MBEDTLS_ECP_PF_COMPRESSED or #MBEDTLS_ECP_PF_UNCOMPRESSED.
 *                  (For groups without these formats, this parameter is
 *                  ignored. But it still has to be either of the above
 *                  values.)
 * \param olen      The address at which to store the length of
 *                  the output in Bytes. This must not be \c NULL.
 * \param buf       The output buffer. This must be a writable buffer
 *                  of length \p buflen Bytes.
 * \param buflen    The length of the output buffer \p buf in Bytes.
 *
 * \return          \c 0 on success.
 * \return          #MBEDTLS_ERR_ECP_BUFFER_TOO_SMALL if the output buffer
 *                  is too small to hold the point.
 * \return          #MBEDTLS_ERR_ECP_FEATURE_UNAVAILABLE if the point format
 *                  or the export for the given group is not implemented.
 * \return          Another negative error code on other kinds of failure.
 */
int mbedtls_ecp_point_write_binary(const mbedtls_ecp_group *grp,
                                   const mbedtls_ecp_point *P,
                                   int format, size_t *olen,
                                   unsigned char *buf, size_t buflen);

/**
 * \brief           This function imports a point from unsigned binary data.
 *
 * \note            This function does not check that the point actually
 *                  belongs to the given group, see mbedtls_ecp_check_pubkey()
 *                  for that.
 *
 * \param grp       The group to which the point should belong.
 *                  This must be initialized and have group parameters
 *                  set, for example through mbedtls_ecp_group_load().
 * \param P         The destination context to import the point to.
 *                  This must be initialized.
 * \param buf       The input buffer. This must be a readable buffer
 *                  of length \p ilen Bytes.
 * \param ilen      The length of the input buffer \p buf in Bytes.
 *
 * \return          \c 0 on success.
 * \return          #MBEDTLS_ERR_ECP_BAD_INPUT_DATA if the input is invalid.
 * \return          #MBEDTLS_ERR_MPI_ALLOC_FAILED on memory-allocation failure.
 * \return          #MBEDTLS_ERR_ECP_FEATURE_UNAVAILABLE if the import for the
 *                  given group is not implemented.
 */
int mbedtls_ecp_point_read_binary(const mbedtls_ecp_group *grp,
                                  mbedtls_ecp_point *P,
                                  const unsigned char *buf, size_t ilen);

/**
 * \brief           This function imports a point from a TLS ECPoint record.
 *
 * \note            On function return, \p *buf is updated to point immediately
 *                  after the ECPoint record.
 *
 * \param grp       The ECP group to use.
 *                  This must be initialized and have group parameters
 *                  set, for example through mbedtls_ecp_group_load().
 * \param pt        The destination point.
 * \param buf       The address of the pointer to the start of the input buffer.
 * \param len       The length of the buffer.
 *
 * \return          \c 0 on success.
 * \return          An \c MBEDTLS_ERR_MPI_XXX error code on initialization
 *                  failure.
 * \return          #MBEDTLS_ERR_ECP_BAD_INPUT_DATA if input is invalid.
 */
int mbedtls_ecp_tls_read_point(const mbedtls_ecp_group *grp,
                               mbedtls_ecp_point *pt,
                               const unsigned char **buf, size_t len);

/**
 * \brief           This function exports a point as a TLS ECPoint record
 *                  defined in RFC 4492, Section 5.4.
 *
 * \param grp       The ECP group to use.
 *                  This must be initialized and have group parameters
 *                  set, for example through mbedtls_ecp_group_load().
 * \param pt        The point to be exported. This must be initialized.
 * \param format    The point format to use. This must be either
 *                  #MBEDTLS_ECP_PF_COMPRESSED or #MBEDTLS_ECP_PF_UNCOMPRESSED.
 * \param olen      The address at which to store the length in Bytes
 *                  of the data written.
 * \param buf       The target buffer. This must be a writable buffer of
 *                  length \p blen Bytes.
 * \param blen      The length of the target buffer \p buf in Bytes.
 *
 * \return          \c 0 on success.
 * \return          #MBEDTLS_ERR_ECP_BAD_INPUT_DATA if the input is invalid.
 * \return          #MBEDTLS_ERR_ECP_BUFFER_TOO_SMALL if the target buffer
 *                  is too small to hold the exported point.
 * \return          Another negative error code on other kinds of failure.
 */
int mbedtls_ecp_tls_write_point(const mbedtls_ecp_group *grp,
                                const mbedtls_ecp_point *pt,
                                int format, size_t *olen,
                                unsigned char *buf, size_t blen);

/**
 * \brief           This function sets up an ECP group context
 *                  from a standardized set of domain parameters.
 *
 * \note            The index should be a value of the NamedCurve enum,
 *                  as defined in <em>RFC-4492: Elliptic Curve Cryptography
 *                  (ECC) Cipher Suites for Transport Layer Security (TLS)</em>,
 *                  usually in the form of an \c MBEDTLS_ECP_DP_XXX macro.
 *
 * \param grp       The group context to setup. This must be initialized.
 * \param id        The identifier of the domain parameter set to load.
 *
 * \return          \c 0 on success.
 * \return          #MBEDTLS_ERR_ECP_FEATURE_UNAVAILABLE if \p id doesn't
 *                  correspond to a known group.
 * \return          Another negative error code on other kinds of failure.
 */
int mbedtls_ecp_group_load(mbedtls_ecp_group *grp, mbedtls_ecp_group_id id);

/**
 * \brief           This function sets up an ECP group context from a TLS
 *                  ECParameters record as defined in RFC 4492, Section 5.4.
 *
 * \note            The read pointer \p buf is updated to point right after
 *                  the ECParameters record on exit.
 *
 * \param grp       The group context to setup. This must be initialized.
 * \param buf       The address of the pointer to the start of the input buffer.
 * \param len       The length of the input buffer \c *buf in Bytes.
 *
 * \return          \c 0 on success.
 * \return          #MBEDTLS_ERR_ECP_BAD_INPUT_DATA if input is invalid.
 * \return          #MBEDTLS_ERR_ECP_FEATURE_UNAVAILABLE if the group is not
 *                  recognized.
 * \return          Another negative error code on other kinds of failure.
 */
int mbedtls_ecp_tls_read_group(mbedtls_ecp_group *grp,
                               const unsigned char **buf, size_t len);

/**
 * \brief           This function extracts an elliptic curve group ID from a
 *                  TLS ECParameters record as defined in RFC 4492, Section 5.4.
 *
 * \note            The read pointer \p buf is updated to point right after
 *                  the ECParameters record on exit.
 *
 * \param grp       The address at which to store the group id.
 *                  This must not be \c NULL.
 * \param buf       The address of the pointer to the start of the input buffer.
 * \param len       The length of the input buffer \c *buf in Bytes.
 *
 * \return          \c 0 on success.
 * \return          #MBEDTLS_ERR_ECP_BAD_INPUT_DATA if input is invalid.
 * \return          #MBEDTLS_ERR_ECP_FEATURE_UNAVAILABLE if the group is not
 *                  recognized.
 * \return          Another negative error code on other kinds of failure.
 */
int mbedtls_ecp_tls_read_group_id(mbedtls_ecp_group_id *grp,
                                  const unsigned char **buf,
                                  size_t len);
/**
 * \brief           This function exports an elliptic curve as a TLS
 *                  ECParameters record as defined in RFC 4492, Section 5.4.
 *
 * \param grp       The ECP group to be exported.
 *                  This must be initialized and have group parameters
 *                  set, for example through mbedtls_ecp_group_load().
 * \param olen      The address at which to store the number of Bytes written.
 *                  This must not be \c NULL.
 * \param buf       The buffer to write to. This must be a writable buffer
 *                  of length \p blen Bytes.
 * \param blen      The length of the output buffer \p buf in Bytes.
 *
 * \return          \c 0 on success.
 * \return          #MBEDTLS_ERR_ECP_BUFFER_TOO_SMALL if the output
 *                  buffer is too small to hold the exported group.
 * \return          Another negative error code on other kinds of failure.
 */
int mbedtls_ecp_tls_write_group(const mbedtls_ecp_group *grp,
                                size_t *olen,
                                unsigned char *buf, size_t blen);

/**
 * \brief           This function performs a scalar multiplication of a point
 *                  by an integer: \p R = \p m * \p P.
 *
 *                  It is not thread-safe to use same group in multiple threads.
 *
 * \note            To prevent timing attacks, this function
 *                  executes the exact same sequence of base-field
 *                  operations for any valid \p m. It avoids any if-branch or
 *                  array index depending on the value of \p m. It also uses
 *                  \p f_rng to randomize some intermediate results.
 *
 * \param grp       The ECP group to use.
 *                  This must be initialized and have group parameters
 *                  set, for example through mbedtls_ecp_group_load().
 * \param R         The point in which to store the result of the calculation.
 *                  This must be initialized.
 * \param m         The integer by which to multiply. This must be initialized.
 * \param P         The point to multiply. This must be initialized.
 * \param f_rng     The RNG function. This must not be \c NULL.
 * \param p_rng     The RNG context to be passed to \p f_rng. This may be \c
 *                  NULL if \p f_rng doesn't need a context.
 *
 * \return          \c 0 on success.
 * \return          #MBEDTLS_ERR_ECP_INVALID_KEY if \p m is not a valid private
 *                  key, or \p P is not a valid public key.
 * \return          #MBEDTLS_ERR_MPI_ALLOC_FAILED on memory-allocation failure.
 * \return          Another negative error code on other kinds of failure.
 */
int mbedtls_ecp_mul(mbedtls_ecp_group *grp, mbedtls_ecp_point *R,
                    const mbedtls_mpi *m, const mbedtls_ecp_point *P,
                    int (*f_rng)(void *, unsigned char *, size_t), void *p_rng);

/**
 * \brief           This function performs multiplication of a point by
 *                  an integer: \p R = \p m * \p P in a restartable way.
 *
 * \see             mbedtls_ecp_mul()
 *
 * \note            This function does the same as \c mbedtls_ecp_mul(), but
 *                  it can return early and restart according to the limit set
 *                  with \c mbedtls_ecp_set_max_ops() to reduce blocking.
 *
 * \param grp       The ECP group to use.
 *                  This must be initialized and have group parameters
 *                  set, for example through mbedtls_ecp_group_load().
 * \param R         The point in which to store the result of the calculation.
 *                  This must be initialized.
 * \param m         The integer by which to multiply. This must be initialized.
 * \param P         The point to multiply. This must be initialized.
 * \param f_rng     The RNG function. This must not be \c NULL.
 * \param p_rng     The RNG context to be passed to \p f_rng. This may be \c
 *                  NULL if \p f_rng doesn't need a context.
 * \param rs_ctx    The restart context (NULL disables restart).
 *
 * \return          \c 0 on success.
 * \return          #MBEDTLS_ERR_ECP_INVALID_KEY if \p m is not a valid private
 *                  key, or \p P is not a valid public key.
 * \return          #MBEDTLS_ERR_MPI_ALLOC_FAILED on memory-allocation failure.
 * \return          #MBEDTLS_ERR_ECP_IN_PROGRESS if maximum number of
 *                  operations was reached: see \c mbedtls_ecp_set_max_ops().
 * \return          Another negative error code on other kinds of failure.
 */
int mbedtls_ecp_mul_restartable(mbedtls_ecp_group *grp, mbedtls_ecp_point *R,
                                const mbedtls_mpi *m, const mbedtls_ecp_point *P,
                                int (*f_rng)(void *, unsigned char *, size_t), void *p_rng,
                                mbedtls_ecp_restart_ctx *rs_ctx);

#if defined(MBEDTLS_ECP_EDWARDS_ENABLED) || defined(MBEDTLS_ECP_SHORT_WEIERSTRASS_ENABLED)
/**
 * \brief           This function performs multiplication and addition of two
 *                  points by integers: \p R = \p m * \p P + \p n * \p Q
 *
 *                  It is not thread-safe to use same group in multiple threads.
 *
 * \note            In contrast to mbedtls_ecp_mul(), this function does not
 *                  guarantee a constant execution flow and timing.
 *
 * \note            This function is only defined for Edwards and short
 *                  Weierstrass curves. It may not be included in builds
 *                  without any Edwards or short Weierstrass curve.
 *
 * \param grp       The ECP group to use.
 *                  This must be initialized and have group parameters
 *                  set, for example through mbedtls_ecp_group_load().
 * \param R         The point in which to store the result of the calculation.
 *                  This must be initialized.
 * \param m         The integer by which to multiply \p P.
 *                  This must be initialized.
 * \param P         The point to multiply by \p m. This must be initialized.
 * \param n         The integer by which to multiply \p Q.
 *                  This must be initialized.
 * \param Q         The point to be multiplied by \p n.
 *                  This must be initialized.
 *
 * \return          \c 0 on success.
 * \return          #MBEDTLS_ERR_ECP_INVALID_KEY if \p m or \p n are not
 *                  valid private keys, or \p P or \p Q are not valid public
 *                  keys.
 * \return          #MBEDTLS_ERR_MPI_ALLOC_FAILED on memory-allocation failure.
 * \return          #MBEDTLS_ERR_ECP_FEATURE_UNAVAILABLE if \p grp does not
 *                  designate a Edwards or short Weierstrass curve.
 * \return          Another negative error code on other kinds of failure.
 */
int mbedtls_ecp_muladd(mbedtls_ecp_group *grp, mbedtls_ecp_point *R,
                       const mbedtls_mpi *m, const mbedtls_ecp_point *P,
                       const mbedtls_mpi *n, const mbedtls_ecp_point *Q);

/**
 * \brief           This function performs multiplication and addition of two
 *                  points by integers: \p R = \p m * \p P + \p n * \p Q in a
 *                  restartable way.
 *
 * \see             \c mbedtls_ecp_muladd()
 *
 * \note            This function works the same as \c mbedtls_ecp_muladd(),
 *                  but it can return early and restart according to the limit
 *                  set with \c mbedtls_ecp_set_max_ops() to reduce blocking.
 *
 * \note            This function is only defined for Edwards and short
 *                  Weierstrass curves. It may not be included in builds
 *                  without any Edwards or short Weierstrass curve.
 *
 * \param grp       The ECP group to use.
 *                  This must be initialized and have group parameters
 *                  set, for example through mbedtls_ecp_group_load().
 * \param R         The point in which to store the result of the calculation.
 *                  This must be initialized.
 * \param m         The integer by which to multiply \p P.
 *                  This must be initialized.
 * \param P         The point to multiply by \p m. This must be initialized.
 * \param n         The integer by which to multiply \p Q.
 *                  This must be initialized.
 * \param Q         The point to be multiplied by \p n.
 *                  This must be initialized.
 * \param rs_ctx    The restart context (NULL disables restart).
 *
 * \return          \c 0 on success.
 * \return          #MBEDTLS_ERR_ECP_INVALID_KEY if \p m or \p n are not
 *                  valid private keys, or \p P or \p Q are not valid public
 *                  keys.
 * \return          #MBEDTLS_ERR_MPI_ALLOC_FAILED on memory-allocation failure.
 * \return          #MBEDTLS_ERR_ECP_FEATURE_UNAVAILABLE if \p grp does not
 *                  designate a Edwards or short Weierstrass curve.
 * \return          #MBEDTLS_ERR_ECP_IN_PROGRESS if maximum number of
 *                  operations was reached: see \c mbedtls_ecp_set_max_ops().
 * \return          Another negative error code on other kinds of failure.
 */
int mbedtls_ecp_muladd_restartable(
<<<<<<< HEAD
             mbedtls_ecp_group *grp, mbedtls_ecp_point *R,
             const mbedtls_mpi *m, const mbedtls_ecp_point *P,
             const mbedtls_mpi *n, const mbedtls_ecp_point *Q,
             mbedtls_ecp_restart_ctx *rs_ctx );
=======
    mbedtls_ecp_group *grp, mbedtls_ecp_point *R,
    const mbedtls_mpi *m, const mbedtls_ecp_point *P,
    const mbedtls_mpi *n, const mbedtls_ecp_point *Q,
    mbedtls_ecp_restart_ctx *rs_ctx);
>>>>>>> dadb5609
#endif /* MBEDTLS_ECP_EDWARDS_ENABLED || MBEDTLS_ECP_SHORT_WEIERSTRASS_ENABLED */

/**
 * \brief           This function checks that a point is a valid public key
 *                  on this curve.
 *
 *                  It only checks that the point is non-zero, has
 *                  valid coordinates and lies on the curve. It does not verify
 *                  that it is indeed a multiple of \p G. This additional
 *                  check is computationally more expensive, is not required
 *                  by standards, and should not be necessary if the group
 *                  used has a small cofactor. In particular, it is useless for
 *                  the NIST groups which all have a cofactor of 1.
 *
 * \note            This function uses bare components rather than an
 *                  ::mbedtls_ecp_keypair structure, to ease use with other
 *                  structures, such as ::mbedtls_ecdh_context or
 *                  ::mbedtls_ecdsa_context.
 *
 * \param grp       The ECP group the point should belong to.
 *                  This must be initialized and have group parameters
 *                  set, for example through mbedtls_ecp_group_load().
 * \param pt        The point to check. This must be initialized.
 *
 * \return          \c 0 if the point is a valid public key.
 * \return          #MBEDTLS_ERR_ECP_INVALID_KEY if the point is not
 *                  a valid public key for the given curve.
 * \return          Another negative error code on other kinds of failure.
 */
int mbedtls_ecp_check_pubkey(const mbedtls_ecp_group *grp,
                             const mbedtls_ecp_point *pt);

/**
 * \brief           This function checks that an \p mbedtls_mpi is a
 *                  valid private key for this curve.
 *
 * \note            This function uses bare components rather than an
 *                  ::mbedtls_ecp_keypair structure to ease use with other
 *                  structures, such as ::mbedtls_ecdh_context or
 *                  ::mbedtls_ecdsa_context.
 *
 * \param grp       The ECP group the private key should belong to.
 *                  This must be initialized and have group parameters
 *                  set, for example through mbedtls_ecp_group_load().
 * \param d         The integer to check. This must be initialized.
 *
 * \return          \c 0 if the point is a valid private key.
 * \return          #MBEDTLS_ERR_ECP_INVALID_KEY if the point is not a valid
 *                  private key for the given curve.
 * \return          Another negative error code on other kinds of failure.
 */
int mbedtls_ecp_check_privkey(const mbedtls_ecp_group *grp,
                              const mbedtls_mpi *d);

/**
 * \brief           This function generates a private key.
 *
 * \param grp       The ECP group to generate a private key for.
 *                  This must be initialized and have group parameters
 *                  set, for example through mbedtls_ecp_group_load().
 * \param d         The destination MPI (secret part). This must be initialized.
 * \param f_rng     The RNG function. This must not be \c NULL.
 * \param p_rng     The RNG parameter to be passed to \p f_rng. This may be
 *                  \c NULL if \p f_rng doesn't need a context argument.
 *
 * \return          \c 0 on success.
 * \return          An \c MBEDTLS_ERR_ECP_XXX or \c MBEDTLS_MPI_XXX error code
 *                  on failure.
 */
int mbedtls_ecp_gen_privkey(const mbedtls_ecp_group *grp,
                            mbedtls_mpi *d,
                            int (*f_rng)(void *, unsigned char *, size_t),
                            void *p_rng);

#if defined(MBEDTLS_ECP_EDWARDS_ENABLED)
/**
 * \brief           This function expands a secret on the Edwards curve.
 *
 * \param grp       The ECP group that contains curve information.
 *                  This must be initialized and have group parameters
 *                  set, for example through mbedtls_ecp_group_load().
 *
 * \param d         The destination MPI (secret part).
 *                  This must be initialized.
 * \param q         The destination first expansion. This must not be \c NULL.
 * \param prefix    The destination second expansion. This can be \c NULL.
 *
 * \return          \c 0 on success.
 * \return          An \c MBEDTLS_ERR_ECP_XXX or \c MBEDTLS_MPI_XXX error code
 *                  on failure.
 */
int mbedtls_ecp_expand_edwards(mbedtls_ecp_group *grp,
                               const mbedtls_mpi *d, mbedtls_mpi *q,
                               mbedtls_mpi *prefix);

/**
 * \brief           This function obtains a point on the Edwards curve.
 *
 * \param grp       The ECP group that contains curve information.
 *                  This must be initialized and have group parameters
 *                  set, for example through mbedtls_ecp_group_load().
 *
 * \param Q         The destination public point.
 *                  This must be initialized.
 * \param d         The secret MPI (secret part).
 *
 * \param f_rng     The RNG function. This must not be \c NULL.
 * \param p_rng     The RNG context to be passed to \p f_rng. This may
 *                  be \c NULL if \p f_rng doesn't need a context argument.
 *
 * \return          \c 0 on success.
 * \return          An \c MBEDTLS_ERR_ECP_XXX or \c MBEDTLS_MPI_XXX error code
 *                  on failure.
 */
int mbedtls_ecp_point_edwards(mbedtls_ecp_group *grp,
                              mbedtls_ecp_point *Q,
                              const mbedtls_mpi *d,
                              int (*f_rng)(void *, unsigned char *, size_t),
                              void *p_rng);
#endif

#if defined(MBEDTLS_ECP_EDWARDS_ENABLED)
/**
 * \brief           This function expands a secret on the Edwards curve.
 *
 * \param grp       The ECP group that contains curve information.
 *                  This must be initialized and have group parameters
 *                  set, for example through mbedtls_ecp_group_load().
 *
 * \param d         The destination MPI (secret part).
 *                  This must be initialized.
 * \param q         The destination first expansion. This must not be \c NULL.
 * \param prefix    The destination second expansion. This can be \c NULL.
 *
 * \return          \c 0 on success.
 * \return          An \c MBEDTLS_ERR_ECP_XXX or \c MBEDTLS_MPI_XXX error code
 *                  on failure.
 */
int mbedtls_ecp_expand_edwards( mbedtls_ecp_group *grp,
                    const mbedtls_mpi *d, mbedtls_mpi *q,
                    mbedtls_mpi *prefix );

/**
 * \brief           This function obtains a point on the Edwards curve.
 *
 * \param grp       The ECP group that contains curve information.
 *                  This must be initialized and have group parameters
 *                  set, for example through mbedtls_ecp_group_load().
 *
 * \param Q         The destination public point.
 *                  This must be initialized.
 * \param d         The secret MPI (secret part).
 *
 * \param f_rng     The RNG function. This must not be \c NULL.
 * \param p_rng     The RNG context to be passed to \p f_rng. This may
 *                  be \c NULL if \p f_rng doesn't need a context argument.
 *
 * \return          \c 0 on success.
 * \return          An \c MBEDTLS_ERR_ECP_XXX or \c MBEDTLS_MPI_XXX error code
 *                  on failure.
 */
int mbedtls_ecp_point_edwards( mbedtls_ecp_group *grp,
                     mbedtls_ecp_point *Q,
                     const mbedtls_mpi *d,
                     int (*f_rng)(void *, unsigned char *, size_t),
                     void *p_rng );
#endif

/**
 * \brief           This function generates a keypair with a configurable base
 *                  point.
 *
 * \note            This function uses bare components rather than an
 *                  ::mbedtls_ecp_keypair structure to ease use with other
 *                  structures, such as ::mbedtls_ecdh_context or
 *                  ::mbedtls_ecdsa_context.
 *
 * \param grp       The ECP group to generate a key pair for.
 *                  This must be initialized and have group parameters
 *                  set, for example through mbedtls_ecp_group_load().
 * \param G         The base point to use. This must be initialized
 *                  and belong to \p grp. It replaces the default base
 *                  point \c grp->G used by mbedtls_ecp_gen_keypair().
 * \param d         The destination MPI (secret part).
 *                  This must be initialized.
 * \param Q         The destination point (public part).
 *                  This must be initialized.
 * \param f_rng     The RNG function. This must not be \c NULL.
 * \param p_rng     The RNG context to be passed to \p f_rng. This may
 *                  be \c NULL if \p f_rng doesn't need a context argument.
 *
 * \return          \c 0 on success.
 * \return          An \c MBEDTLS_ERR_ECP_XXX or \c MBEDTLS_MPI_XXX error code
 *                  on failure.
 */
int mbedtls_ecp_gen_keypair_base(mbedtls_ecp_group *grp,
                                 const mbedtls_ecp_point *G,
                                 mbedtls_mpi *d, mbedtls_ecp_point *Q,
                                 int (*f_rng)(void *, unsigned char *, size_t),
                                 void *p_rng);

/**
 * \brief           This function generates an ECP keypair.
 *
 * \note            This function uses bare components rather than an
 *                  ::mbedtls_ecp_keypair structure to ease use with other
 *                  structures, such as ::mbedtls_ecdh_context or
 *                  ::mbedtls_ecdsa_context.
 *
 * \param grp       The ECP group to generate a key pair for.
 *                  This must be initialized and have group parameters
 *                  set, for example through mbedtls_ecp_group_load().
 * \param d         The destination MPI (secret part).
 *                  This must be initialized.
 * \param Q         The destination point (public part).
 *                  This must be initialized.
 * \param f_rng     The RNG function. This must not be \c NULL.
 * \param p_rng     The RNG context to be passed to \p f_rng. This may
 *                  be \c NULL if \p f_rng doesn't need a context argument.
 *
 * \return          \c 0 on success.
 * \return          An \c MBEDTLS_ERR_ECP_XXX or \c MBEDTLS_MPI_XXX error code
 *                  on failure.
 */
int mbedtls_ecp_gen_keypair(mbedtls_ecp_group *grp, mbedtls_mpi *d,
                            mbedtls_ecp_point *Q,
                            int (*f_rng)(void *, unsigned char *, size_t),
                            void *p_rng);

/**
 * \brief           This function generates an ECP key.
 *
 * \param grp_id    The ECP group identifier.
 * \param key       The destination key. This must be initialized.
 * \param f_rng     The RNG function to use. This must not be \c NULL.
 * \param p_rng     The RNG context to be passed to \p f_rng. This may
 *                  be \c NULL if \p f_rng doesn't need a context argument.
 *
 * \return          \c 0 on success.
 * \return          An \c MBEDTLS_ERR_ECP_XXX or \c MBEDTLS_MPI_XXX error code
 *                  on failure.
 */
int mbedtls_ecp_gen_key(mbedtls_ecp_group_id grp_id, mbedtls_ecp_keypair *key,
                        int (*f_rng)(void *, unsigned char *, size_t),
                        void *p_rng);

/**
 * \brief           This function reads an elliptic curve private key.
 *
 * \param grp_id    The ECP group identifier.
 * \param key       The destination key.
 * \param buf       The buffer containing the binary representation of the
 *                  key. (Big endian integer for Weierstrass curves, byte
 *                  string for Montgomery curves.)
 * \param buflen    The length of the buffer in bytes.
 *
 * \return          \c 0 on success.
 * \return          #MBEDTLS_ERR_ECP_INVALID_KEY error if the key is
 *                  invalid.
 * \return          #MBEDTLS_ERR_MPI_ALLOC_FAILED if memory allocation failed.
 * \return          #MBEDTLS_ERR_ECP_FEATURE_UNAVAILABLE if the operation for
 *                  the group is not implemented.
 * \return          Another negative error code on different kinds of failure.
 */
int mbedtls_ecp_read_key(mbedtls_ecp_group_id grp_id, mbedtls_ecp_keypair *key,
                         const unsigned char *buf, size_t buflen);

/**
 * \brief           This function exports an elliptic curve private key.
 *
 * \param key       The private key.
 * \param buf       The output buffer for containing the binary representation
 *                  of the key. (Big endian integer for Weierstrass curves, byte
 *                  string for Montgomery curves.)
 * \param buflen    The total length of the buffer in bytes.
 *
 * \return          \c 0 on success.
 * \return          #MBEDTLS_ERR_ECP_BUFFER_TOO_SMALL if the \p key
                    representation is larger than the available space in \p buf.
 * \return          #MBEDTLS_ERR_ECP_FEATURE_UNAVAILABLE if the operation for
 *                  the group is not implemented.
 * \return          Another negative error code on different kinds of failure.
 */
int mbedtls_ecp_write_key(mbedtls_ecp_keypair *key,
                          unsigned char *buf, size_t buflen);

/**
 * \brief           This function checks that the keypair objects
 *                  \p pub and \p prv have the same group and the
 *                  same public point, and that the private key in
 *                  \p prv is consistent with the public key.
 *
 * \param pub       The keypair structure holding the public key. This
 *                  must be initialized. If it contains a private key, that
 *                  part is ignored.
 * \param prv       The keypair structure holding the full keypair.
 *                  This must be initialized.
 * \param f_rng     The RNG function. This must not be \c NULL.
 * \param p_rng     The RNG context to be passed to \p f_rng. This may be \c
 *                  NULL if \p f_rng doesn't need a context.
 *
 * \return          \c 0 on success, meaning that the keys are valid and match.
 * \return          #MBEDTLS_ERR_ECP_BAD_INPUT_DATA if the keys are invalid or do not match.
 * \return          An \c MBEDTLS_ERR_ECP_XXX or an \c MBEDTLS_ERR_MPI_XXX
 *                  error code on calculation failure.
 */
int mbedtls_ecp_check_pub_priv(
    const mbedtls_ecp_keypair *pub, const mbedtls_ecp_keypair *prv,
    int (*f_rng)(void *, unsigned char *, size_t), void *p_rng);

/**
 * \brief           This function exports generic key-pair parameters.
 *
 * \param key       The key pair to export from.
 * \param grp       Slot for exported ECP group.
 *                  It must point to an initialized ECP group.
 * \param d         Slot for the exported secret value.
 *                  It must point to an initialized mpi.
 * \param Q         Slot for the exported public value.
 *                  It must point to an initialized ECP point.
 *
 * \return          \c 0 on success,
 * \return          #MBEDTLS_ERR_MPI_ALLOC_FAILED on memory-allocation failure.
 * \return          #MBEDTLS_ERR_ECP_FEATURE_UNAVAILABLE if key id doesn't
 *                  correspond to a known group.
 * \return          Another negative error code on other kinds of failure.
 */
int mbedtls_ecp_export(const mbedtls_ecp_keypair *key, mbedtls_ecp_group *grp,
                       mbedtls_mpi *d, mbedtls_ecp_point *Q);

#if defined(MBEDTLS_SELF_TEST)

/**
 * \brief          The ECP checkup routine.
 *
 * \return         \c 0 on success.
 * \return         \c 1 on failure.
 */
int mbedtls_ecp_self_test(int verbose);

#endif /* MBEDTLS_SELF_TEST */

#ifdef __cplusplus
}
#endif

#endif /* ecp.h */<|MERGE_RESOLUTION|>--- conflicted
+++ resolved
@@ -81,12 +81,8 @@
     defined(MBEDTLS_ECP_DP_CURVE448_ENABLED)
 #define MBEDTLS_ECP_MONTGOMERY_ENABLED
 #endif
-<<<<<<< HEAD
 #if defined(MBEDTLS_ECP_DP_ED25519_ENABLED) || \
     defined(MBEDTLS_ECP_DP_ED448_ENABLED)
-=======
-#if defined(MBEDTLS_ECP_DP_ED25519_ENABLED)
->>>>>>> dadb5609
 #define MBEDTLS_ECP_EDWARDS_ENABLED
 #endif
 
@@ -135,10 +131,7 @@
     MBEDTLS_ECP_DP_SECP256K1,      /*!< Domain parameters for 256-bit "Koblitz" curve. */
     MBEDTLS_ECP_DP_CURVE448,       /*!< Domain parameters for Curve448. */
     MBEDTLS_ECP_DP_ED25519,        /*!< Domain parameters for Ed25519. */
-<<<<<<< HEAD
     MBEDTLS_ECP_DP_ED448,          /*!< Domain parameters for Ed448. */
-=======
->>>>>>> dadb5609
 } mbedtls_ecp_group_id;
 
 /**
@@ -151,21 +144,9 @@
  */
 typedef enum {
     MBEDTLS_ECP_TYPE_NONE = 0,
-<<<<<<< HEAD
-#if defined(MBEDTLS_ECP_SHORT_WEIERSTRASS_ENABLED)
-    MBEDTLS_ECP_TYPE_SHORT_WEIERSTRASS = 1,    /* y^2 = x^3 + a x + b      */
-#endif
-#if defined(MBEDTLS_ECP_MONTGOMERY_ENABLED)
-    MBEDTLS_ECP_TYPE_MONTGOMERY = 2,           /* y^2 = x^3 + a x^2 + x    */
-#endif
-#if defined(MBEDTLS_ECP_EDWARDS_ENABLED)
-    MBEDTLS_ECP_TYPE_EDWARDS = 3,              /* a x^2 + y^2 = 1 + d x^2 y^2 */
-#endif
-=======
     MBEDTLS_ECP_TYPE_SHORT_WEIERSTRASS,    /* y^2 = x^3 + a x + b      */
     MBEDTLS_ECP_TYPE_MONTGOMERY,           /* y^2 = x^3 + a x^2 + x    */
     MBEDTLS_ECP_TYPE_EDWARDS,              /* a x^2 + y^2 = 1 + d x^2 y^2 */
->>>>>>> dadb5609
 } mbedtls_ecp_curve_type;
 
 /**
@@ -710,11 +691,7 @@
  * \return          #MBEDTLS_ERR_MPI_ALLOC_FAILED on memory-allocation failure.
  * \return          Another negative error code on other kinds of failure.
  */
-<<<<<<< HEAD
-int MBEDTLS_DEPRECATED mbedtls_ecp_set_zero( mbedtls_ecp_point *pt );
-=======
 int MBEDTLS_DEPRECATED mbedtls_ecp_set_zero(mbedtls_ecp_point *pt);
->>>>>>> dadb5609
 #endif /* MBEDTLS_DEPRECATED_REMOVED */
 
 /**
@@ -747,11 +724,7 @@
  * \return          \c 0 if the point is non-zero.
  * \return          A negative error code on failure.
  */
-<<<<<<< HEAD
-int MBEDTLS_DEPRECATED mbedtls_ecp_is_zero( mbedtls_ecp_point *pt );
-=======
 int MBEDTLS_DEPRECATED mbedtls_ecp_is_zero(mbedtls_ecp_point *pt);
->>>>>>> dadb5609
 #endif /* MBEDTLS_DEPRECATED_REMOVED */
 
 /**
@@ -766,11 +739,7 @@
  * \return          \c 0 if the point is non-zero.
  * \return          A negative error code on failure.
  */
-<<<<<<< HEAD
-int mbedtls_ecp_is_zero_ext( const mbedtls_ecp_group *grp, mbedtls_ecp_point *pt );
-=======
 int mbedtls_ecp_is_zero_ext(const mbedtls_ecp_group *grp, mbedtls_ecp_point *pt);
->>>>>>> dadb5609
 
 /**
  * \brief           This function compares two points.
@@ -819,38 +788,6 @@
                              mbedtls_mpi *q,
                              const mbedtls_ecp_point *pt);
 
-
-/**
- * \brief           This function encodes an Edwards point to an \c mpi.
- *
- * \param grp       The group to which the point should belong.
- *                  This must be initialized and have group parameters
- *                  set, for example through mbedtls_ecp_group_load().
- * \param q         The encoded point.
- * \param pt        The Edwards point.
- *
- * \return          \c 0 on success.
- * \return          An \c MBEDTLS_ERR_MPI_XXX error code on failure.
- */
-int mbedtls_ecp_point_encode( const mbedtls_ecp_group *grp,
-                                mbedtls_mpi *q,
-                                const mbedtls_ecp_point *pt);
-
-/**
- * \brief           This function decodes an Edwards point from an \c mpi.
- *
- * \param grp       The group to which the point should belong.
- *                  This must be initialized and have group parameters
- *                  set, for example through mbedtls_ecp_group_load().
- * \param pt        The decoded Edwards point.
- * \param q         The encoded point.
- *
- * \return          \c 0 on success.
- * \return          An \c MBEDTLS_ERR_MPI_XXX error code on failure.
- */
-int mbedtls_ecp_point_decode( const mbedtls_ecp_group *grp,
-                                mbedtls_ecp_point *pt,
-                                const mbedtls_mpi *q );
 /**
  * \brief           This function decodes an Edwards point from an \c mpi.
  *
@@ -1202,17 +1139,10 @@
  * \return          Another negative error code on other kinds of failure.
  */
 int mbedtls_ecp_muladd_restartable(
-<<<<<<< HEAD
-             mbedtls_ecp_group *grp, mbedtls_ecp_point *R,
-             const mbedtls_mpi *m, const mbedtls_ecp_point *P,
-             const mbedtls_mpi *n, const mbedtls_ecp_point *Q,
-             mbedtls_ecp_restart_ctx *rs_ctx );
-=======
     mbedtls_ecp_group *grp, mbedtls_ecp_point *R,
     const mbedtls_mpi *m, const mbedtls_ecp_point *P,
     const mbedtls_mpi *n, const mbedtls_ecp_point *Q,
     mbedtls_ecp_restart_ctx *rs_ctx);
->>>>>>> dadb5609
 #endif /* MBEDTLS_ECP_EDWARDS_ENABLED || MBEDTLS_ECP_SHORT_WEIERSTRASS_ENABLED */
 
 /**
@@ -1334,53 +1264,6 @@
                               void *p_rng);
 #endif
 
-#if defined(MBEDTLS_ECP_EDWARDS_ENABLED)
-/**
- * \brief           This function expands a secret on the Edwards curve.
- *
- * \param grp       The ECP group that contains curve information.
- *                  This must be initialized and have group parameters
- *                  set, for example through mbedtls_ecp_group_load().
- *
- * \param d         The destination MPI (secret part).
- *                  This must be initialized.
- * \param q         The destination first expansion. This must not be \c NULL.
- * \param prefix    The destination second expansion. This can be \c NULL.
- *
- * \return          \c 0 on success.
- * \return          An \c MBEDTLS_ERR_ECP_XXX or \c MBEDTLS_MPI_XXX error code
- *                  on failure.
- */
-int mbedtls_ecp_expand_edwards( mbedtls_ecp_group *grp,
-                    const mbedtls_mpi *d, mbedtls_mpi *q,
-                    mbedtls_mpi *prefix );
-
-/**
- * \brief           This function obtains a point on the Edwards curve.
- *
- * \param grp       The ECP group that contains curve information.
- *                  This must be initialized and have group parameters
- *                  set, for example through mbedtls_ecp_group_load().
- *
- * \param Q         The destination public point.
- *                  This must be initialized.
- * \param d         The secret MPI (secret part).
- *
- * \param f_rng     The RNG function. This must not be \c NULL.
- * \param p_rng     The RNG context to be passed to \p f_rng. This may
- *                  be \c NULL if \p f_rng doesn't need a context argument.
- *
- * \return          \c 0 on success.
- * \return          An \c MBEDTLS_ERR_ECP_XXX or \c MBEDTLS_MPI_XXX error code
- *                  on failure.
- */
-int mbedtls_ecp_point_edwards( mbedtls_ecp_group *grp,
-                     mbedtls_ecp_point *Q,
-                     const mbedtls_mpi *d,
-                     int (*f_rng)(void *, unsigned char *, size_t),
-                     void *p_rng );
-#endif
-
 /**
  * \brief           This function generates a keypair with a configurable base
  *                  point.
