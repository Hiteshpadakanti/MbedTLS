/**
 * \file ecp.h
 *
 * \brief This file provides an API for Elliptic Curves over GF(P) (ECP).
 *
 * The use of ECP in cryptography and TLS is defined in
 * <em>Standards for Efficient Cryptography Group (SECG): SEC1
 * Elliptic Curve Cryptography</em> and
 * <em>RFC-4492: Elliptic Curve Cryptography (ECC) Cipher Suites
 * for Transport Layer Security (TLS)</em>.
 *
 * <em>RFC-2409: The Internet Key Exchange (IKE)</em> defines ECP
 * group types.
 *
 */

/*
 *  Copyright The Mbed TLS Contributors
 *  SPDX-License-Identifier: Apache-2.0
 *
 *  Licensed under the Apache License, Version 2.0 (the "License"); you may
 *  not use this file except in compliance with the License.
 *  You may obtain a copy of the License at
 *
 *  http://www.apache.org/licenses/LICENSE-2.0
 *
 *  Unless required by applicable law or agreed to in writing, software
 *  distributed under the License is distributed on an "AS IS" BASIS, WITHOUT
 *  WARRANTIES OR CONDITIONS OF ANY KIND, either express or implied.
 *  See the License for the specific language governing permissions and
 *  limitations under the License.
 */

#ifndef MBEDTLS_ECP_H
#define MBEDTLS_ECP_H
#include "mbedtls/platform_util.h"
#include "mbedtls/private_access.h"

#include "mbedtls/build_info.h"

#include "mbedtls/bignum.h"

/*
 * ECP error codes
 */
/** Bad input parameters to function. */
#define MBEDTLS_ERR_ECP_BAD_INPUT_DATA                    -0x4F80
/** The buffer is too small to write to. */
#define MBEDTLS_ERR_ECP_BUFFER_TOO_SMALL                  -0x4F00
/** The requested feature is not available, for example, the requested curve is not supported. */
#define MBEDTLS_ERR_ECP_FEATURE_UNAVAILABLE               -0x4E80
/** The signature is not valid. */
#define MBEDTLS_ERR_ECP_VERIFY_FAILED                     -0x4E00
/** Memory allocation failed. */
#define MBEDTLS_ERR_ECP_ALLOC_FAILED                      -0x4D80
/** Generation of random value, such as ephemeral key, failed. */
#define MBEDTLS_ERR_ECP_RANDOM_FAILED                     -0x4D00
/** Invalid private or public key. */
#define MBEDTLS_ERR_ECP_INVALID_KEY                       -0x4C80
/** The buffer contains a valid signature followed by more data. */
#define MBEDTLS_ERR_ECP_SIG_LEN_MISMATCH                  -0x4C00
/** Operation in progress, call again with the same parameters to continue. */
#define MBEDTLS_ERR_ECP_IN_PROGRESS                       -0x4B00

/* Flags indicating whether to include code that is specific to certain
 * types of curves. These flags are for internal library use only. */
#if defined(MBEDTLS_ECP_DP_SECP192R1_ENABLED) || \
    defined(MBEDTLS_ECP_DP_SECP224R1_ENABLED) || \
    defined(MBEDTLS_ECP_DP_SECP256R1_ENABLED) || \
    defined(MBEDTLS_ECP_DP_SECP384R1_ENABLED) || \
    defined(MBEDTLS_ECP_DP_SECP521R1_ENABLED) || \
    defined(MBEDTLS_ECP_DP_BP256R1_ENABLED) || \
    defined(MBEDTLS_ECP_DP_BP384R1_ENABLED) || \
    defined(MBEDTLS_ECP_DP_BP512R1_ENABLED) || \
    defined(MBEDTLS_ECP_DP_SECP192K1_ENABLED) || \
    defined(MBEDTLS_ECP_DP_SECP224K1_ENABLED) || \
    defined(MBEDTLS_ECP_DP_SECP256K1_ENABLED)
#define MBEDTLS_ECP_SHORT_WEIERSTRASS_ENABLED
#endif
#if defined(MBEDTLS_ECP_DP_CURVE25519_ENABLED) || \
    defined(MBEDTLS_ECP_DP_CURVE448_ENABLED)
#define MBEDTLS_ECP_MONTGOMERY_ENABLED
#endif
#if defined(MBEDTLS_ECP_DP_ED25519_ENABLED)
#define MBEDTLS_ECP_EDWARDS_ENABLED
#endif

#ifdef __cplusplus
extern "C" {
#endif

/**
 * Domain-parameter identifiers: curve, subgroup, and generator.
 *
 * \note Only curves over prime fields are supported.
 *
 * \warning This library does not support validation of arbitrary domain
 * parameters. Therefore, only standardized domain parameters from trusted
 * sources should be used. See mbedtls_ecp_group_load().
 */
/* Note: when adding a new curve:
 * - Add it at the end of this enum, otherwise you'll break the ABI by
 *   changing the numerical value for existing curves.
 * - Increment MBEDTLS_ECP_DP_MAX below if needed.
 * - Update the calculation of MBEDTLS_ECP_MAX_BITS below.
 * - Add the corresponding MBEDTLS_ECP_DP_xxx_ENABLED macro definition to
 *   mbedtls_config.h.
 * - List the curve as a dependency of MBEDTLS_ECP_C and
 *   MBEDTLS_ECDSA_C if supported in check_config.h.
 * - Add the curve to the appropriate curve type macro
 *   MBEDTLS_ECP_yyy_ENABLED above.
 * - Add the necessary definitions to ecp_curves.c.
 * - Add the curve to the ecp_supported_curves array in ecp.c.
 * - Add the curve to applicable profiles in x509_crt.c.
 * - Add the curve to applicable presets in ssl_tls.c.
 */
typedef enum {
    MBEDTLS_ECP_DP_NONE = 0,       /*!< Curve not defined. */
    MBEDTLS_ECP_DP_SECP192R1,      /*!< Domain parameters for the 192-bit curve defined by FIPS 186-4 and SEC1. */
    MBEDTLS_ECP_DP_SECP224R1,      /*!< Domain parameters for the 224-bit curve defined by FIPS 186-4 and SEC1. */
    MBEDTLS_ECP_DP_SECP256R1,      /*!< Domain parameters for the 256-bit curve defined by FIPS 186-4 and SEC1. */
    MBEDTLS_ECP_DP_SECP384R1,      /*!< Domain parameters for the 384-bit curve defined by FIPS 186-4 and SEC1. */
    MBEDTLS_ECP_DP_SECP521R1,      /*!< Domain parameters for the 521-bit curve defined by FIPS 186-4 and SEC1. */
    MBEDTLS_ECP_DP_BP256R1,        /*!< Domain parameters for 256-bit Brainpool curve. */
    MBEDTLS_ECP_DP_BP384R1,        /*!< Domain parameters for 384-bit Brainpool curve. */
    MBEDTLS_ECP_DP_BP512R1,        /*!< Domain parameters for 512-bit Brainpool curve. */
    MBEDTLS_ECP_DP_CURVE25519,     /*!< Domain parameters for Curve25519. */
    MBEDTLS_ECP_DP_SECP192K1,      /*!< Domain parameters for 192-bit "Koblitz" curve. */
    MBEDTLS_ECP_DP_SECP224K1,      /*!< Domain parameters for 224-bit "Koblitz" curve. */
    MBEDTLS_ECP_DP_SECP256K1,      /*!< Domain parameters for 256-bit "Koblitz" curve. */
    MBEDTLS_ECP_DP_CURVE448,       /*!< Domain parameters for Curve448. */
    MBEDTLS_ECP_DP_ED25519,        /*!< Domain parameters for Ed25519. */
} mbedtls_ecp_group_id;

/**
 * The number of supported curves, plus one for #MBEDTLS_ECP_DP_NONE.
 */
#define MBEDTLS_ECP_DP_MAX     14

/*
 * Curve types
 */
typedef enum {
    MBEDTLS_ECP_TYPE_NONE = 0,
#if defined(MBEDTLS_ECP_SHORT_WEIERSTRASS_ENABLED)
    MBEDTLS_ECP_TYPE_SHORT_WEIERSTRASS = 1,    /* y^2 = x^3 + a x + b      */
#endif
#if defined(MBEDTLS_ECP_MONTGOMERY_ENABLED)
    MBEDTLS_ECP_TYPE_MONTGOMERY = 2,           /* y^2 = x^3 + a x^2 + x    */
#endif
#if defined(MBEDTLS_ECP_EDWARDS_ENABLED)
    MBEDTLS_ECP_TYPE_EDWARDS = 3,              /* a x^2 + y^2 = 1 + d x^2 y^2 */
#endif
} mbedtls_ecp_curve_type;

/**
 * Curve information, for use by other modules.
 *
 * The fields of this structure are part of the public API and can be
 * accessed directly by applications. Future versions of the library may
 * add extra fields or reorder existing fields.
 */
typedef struct mbedtls_ecp_curve_info {
    mbedtls_ecp_group_id grp_id;    /*!< An internal identifier. */
    uint16_t tls_id;                /*!< The TLS NamedCurve identifier. */
    uint16_t bit_size;              /*!< The curve size in bits. */
    const char *name;               /*!< A human-friendly name. */
} mbedtls_ecp_curve_info;

/**
 * \brief           The ECP point structure, in Jacobian coordinates.
 *
 * \note            All functions expect and return points satisfying
 *                  the following condition: <code>Z == 0</code> or
 *                  <code>Z == 1</code>. Other values of \p Z are
 *                  used only by internal functions.
 *                  The point is zero, or "at infinity", if <code>Z == 0</code>.
 *                  Otherwise, \p X and \p Y are its standard (affine)
 *                  coordinates.
 */
typedef struct mbedtls_ecp_point {
    mbedtls_mpi MBEDTLS_PRIVATE(X);          /*!< The X coordinate of the ECP point. */
    mbedtls_mpi MBEDTLS_PRIVATE(Y);          /*!< The Y coordinate of the ECP point. */
    mbedtls_mpi MBEDTLS_PRIVATE(Z);          /*!< The Z coordinate of the ECP point. */
}
mbedtls_ecp_point;

#if !defined(MBEDTLS_ECP_ALT)
/*
 * default mbed TLS elliptic curve arithmetic implementation
 *
 * (in case MBEDTLS_ECP_ALT is defined then the developer has to provide an
 * alternative implementation for the whole module and it will replace this
 * one.)
 */

/**
 * \brief           The ECP group structure.
 *
 * We consider two types of curve equations:
 * <ul><li>Short Weierstrass: <code>y^2 = x^3 + A x + B mod P</code>
 * (SEC1 + RFC-4492)</li>
 * <li>Montgomery: <code>y^2 = x^3 + A x^2 + x mod P</code> (Curve25519,
 * Curve448)</li></ul>
 * In both cases, the generator (\p G) for a prime-order subgroup is fixed.
 *
 * For Short Weierstrass, this subgroup is the whole curve, and its
 * cardinality is denoted by \p N. Our code requires that \p N is an
 * odd prime as mbedtls_ecp_mul() requires an odd number, and
 * mbedtls_ecdsa_sign() requires that it is prime for blinding purposes.
 *
 * For Montgomery curves, we do not store \p A, but <code>(A + 2) / 4</code>,
 * which is the quantity used in the formulas. Additionally, \p nbits is
 * not the size of \p N but the required size for private keys.
 *
 * If \p modp is NULL, reduction modulo \p P is done using a generic algorithm.
 * Otherwise, \p modp must point to a function that takes an \p mbedtls_mpi in the
 * range of <code>0..2^(2*pbits)-1</code>, and transforms it in-place to an integer
 * which is congruent mod \p P to the given MPI, and is close enough to \p pbits
 * in size, so that it may be efficiently brought in the 0..P-1 range by a few
 * additions or subtractions. Therefore, it is only an approximative modular
 * reduction. It must return 0 on success and non-zero on failure.
 *
 * \note        Alternative implementations of the ECP module must obey the
 *              following constraints.
 *              * Group IDs must be distinct: if two group structures have
 *                the same ID, then they must be identical.
 *              * The fields \c id, \c P, \c A, \c B, \c G, \c N,
 *                \c pbits and \c nbits must have the same type and semantics
 *                as in the built-in implementation.
 *                They must be available for reading, but direct modification
 *                of these fields does not need to be supported.
 *                They do not need to be at the same offset in the structure.
 */
typedef struct mbedtls_ecp_group {
    mbedtls_ecp_group_id id;    /*!< An internal group identifier. */
    mbedtls_mpi P;              /*!< The prime modulus of the base field. */
    mbedtls_mpi A;              /*!< For Short Weierstrass: \p A in the equation. For
                                     Montgomery curves: <code>(A + 2) / 4</code>. */
    mbedtls_mpi B;              /*!< For Short Weierstrass: \p B in the equation.
                                     For Montgomery curves: unused. */
    mbedtls_ecp_point G;        /*!< The generator of the subgroup used. */
    mbedtls_mpi N;              /*!< The order of \p G. */
    size_t pbits;               /*!< The number of bits in \p P.*/
    size_t nbits;               /*!< For Short Weierstrass: The number of bits in \p P.
                                     For Montgomery curves: the number of bits in the
                                     private keys. */
    /* End of public fields */

    unsigned int MBEDTLS_PRIVATE(h);             /*!< \internal 1 if the constants are static. */
    int(*MBEDTLS_PRIVATE(modp))(mbedtls_mpi *);  /*!< The function for fast pseudo-reduction
                                                    mod \p P (see above).*/
    int(*MBEDTLS_PRIVATE(t_pre))(mbedtls_ecp_point *, void *);   /*!< Unused. */
    int(*MBEDTLS_PRIVATE(t_post))(mbedtls_ecp_point *, void *);  /*!< Unused. */
    void *MBEDTLS_PRIVATE(t_data);               /*!< Unused. */
    mbedtls_ecp_point *MBEDTLS_PRIVATE(T);       /*!< Pre-computed points for ecp_mul_comb(). */
    size_t MBEDTLS_PRIVATE(T_size);              /*!< The number of dynamic allocated pre-computed points. */
}
mbedtls_ecp_group;

/**
 * \name SECTION: Module settings
 *
 * The configuration options you can set for this module are in this section.
 * Either change them in mbedtls_config.h, or define them using the compiler command line.
 * \{
 */

#if !defined(MBEDTLS_ECP_WINDOW_SIZE)
/*
 * Maximum "window" size used for point multiplication.
 * Default: a point where higher memory usage yields diminishing performance
 *          returns.
 * Minimum value: 2. Maximum value: 7.
 *
 * Result is an array of at most ( 1 << ( MBEDTLS_ECP_WINDOW_SIZE - 1 ) )
 * points used for point multiplication. This value is directly tied to EC
 * peak memory usage, so decreasing it by one should roughly cut memory usage
 * by two (if large curves are in use).
 *
 * Reduction in size may reduce speed, but larger curves are impacted first.
 * Sample performances (in ECDHE handshakes/s, with FIXED_POINT_OPTIM = 1):
 *      w-size:     6       5       4       3       2
 *      521       145     141     135     120      97
 *      384       214     209     198     177     146
 *      256       320     320     303     262     226
 *      224       475     475     453     398     342
 *      192       640     640     633     587     476
 */
#define MBEDTLS_ECP_WINDOW_SIZE    4   /**< The maximum window size used. */
#endif /* MBEDTLS_ECP_WINDOW_SIZE */

#if !defined(MBEDTLS_ECP_FIXED_POINT_OPTIM)
/*
 * Trade code size for speed on fixed-point multiplication.
 *
 * This speeds up repeated multiplication of the generator (that is, the
 * multiplication in ECDSA signatures, and half of the multiplications in
 * ECDSA verification and ECDHE) by a factor roughly 3 to 4.
 *
 * For each n-bit Short Weierstrass curve that is enabled, this adds 4n bytes
 * of code size if n < 384 and 8n otherwise.
 *
 * Change this value to 0 to reduce code size.
 */
#define MBEDTLS_ECP_FIXED_POINT_OPTIM  1   /**< Enable fixed-point speed-up. */
#endif /* MBEDTLS_ECP_FIXED_POINT_OPTIM */

/** \} name SECTION: Module settings */

#else  /* MBEDTLS_ECP_ALT */
#include "ecp_alt.h"
#endif /* MBEDTLS_ECP_ALT */

/**
 * The maximum size of the groups, that is, of \c N and \c P.
 */
#if !defined(MBEDTLS_ECP_C)
/* Dummy definition to help code that has optional ECP support and
 * defines an MBEDTLS_ECP_MAX_BYTES-sized array unconditionally. */
#define MBEDTLS_ECP_MAX_BITS 1
/* Note: the curves must be listed in DECREASING size! */
#elif defined(MBEDTLS_ECP_DP_SECP521R1_ENABLED)
#define MBEDTLS_ECP_MAX_BITS 521
#elif defined(MBEDTLS_ECP_DP_BP512R1_ENABLED)
#define MBEDTLS_ECP_MAX_BITS 512
#elif defined(MBEDTLS_ECP_DP_CURVE448_ENABLED)
#define MBEDTLS_ECP_MAX_BITS 448
#elif defined(MBEDTLS_ECP_DP_BP384R1_ENABLED)
#define MBEDTLS_ECP_MAX_BITS 384
#elif defined(MBEDTLS_ECP_DP_SECP384R1_ENABLED)
#define MBEDTLS_ECP_MAX_BITS 384
#elif defined(MBEDTLS_ECP_DP_BP256R1_ENABLED)
#define MBEDTLS_ECP_MAX_BITS 256
#elif defined(MBEDTLS_ECP_DP_SECP256K1_ENABLED)
#define MBEDTLS_ECP_MAX_BITS 256
#elif defined(MBEDTLS_ECP_DP_SECP256R1_ENABLED)
#define MBEDTLS_ECP_MAX_BITS 256
#elif defined(MBEDTLS_ECP_DP_ED25519_ENABLED)
#define MBEDTLS_ECP_MAX_BITS 256
#elif defined(MBEDTLS_ECP_DP_CURVE25519_ENABLED)
#define MBEDTLS_ECP_MAX_BITS 255
#elif defined(MBEDTLS_ECP_DP_SECP224K1_ENABLED)
#define MBEDTLS_ECP_MAX_BITS 225 // n is slightly above 2^224
#elif defined(MBEDTLS_ECP_DP_SECP224R1_ENABLED)
#define MBEDTLS_ECP_MAX_BITS 224
#elif defined(MBEDTLS_ECP_DP_SECP192K1_ENABLED)
#define MBEDTLS_ECP_MAX_BITS 192
#elif defined(MBEDTLS_ECP_DP_SECP192R1_ENABLED)
#define MBEDTLS_ECP_MAX_BITS 192
#else
#error "Missing definition of MBEDTLS_ECP_MAX_BITS"
#endif

#define MBEDTLS_ECP_MAX_BYTES    ((MBEDTLS_ECP_MAX_BITS + 7) / 8)
#define MBEDTLS_ECP_MAX_PT_LEN   (2 * MBEDTLS_ECP_MAX_BYTES + 1)

#if defined(MBEDTLS_ECP_RESTARTABLE)

/**
 * \brief           Internal restart context for multiplication
 *
 * \note            Opaque struct
 */
typedef struct mbedtls_ecp_restart_mul mbedtls_ecp_restart_mul_ctx;

/**
 * \brief           Internal restart context for ecp_muladd()
 *
 * \note            Opaque struct
 */
typedef struct mbedtls_ecp_restart_muladd mbedtls_ecp_restart_muladd_ctx;

/**
 * \brief           General context for resuming ECC operations
 */
typedef struct {
    unsigned MBEDTLS_PRIVATE(ops_done);                  /*!<  current ops count             */
    unsigned MBEDTLS_PRIVATE(depth);                     /*!<  call depth (0 = top-level)    */
    mbedtls_ecp_restart_mul_ctx *MBEDTLS_PRIVATE(rsm);   /*!<  ecp_mul_comb() sub-context    */
    mbedtls_ecp_restart_muladd_ctx *MBEDTLS_PRIVATE(ma); /*!<  ecp_muladd() sub-context      */
} mbedtls_ecp_restart_ctx;

/*
 * Operation counts for restartable functions
 */
#define MBEDTLS_ECP_OPS_CHK   3 /*!< basic ops count for ecp_check_pubkey()  */
#define MBEDTLS_ECP_OPS_DBL   8 /*!< basic ops count for ecp_double_jac()    */
#define MBEDTLS_ECP_OPS_ADD  11 /*!< basic ops count for see ecp_add_mixed() */
#define MBEDTLS_ECP_OPS_INV 120 /*!< empirical equivalent for mpi_mod_inv()  */

/**
 * \brief           Internal; for restartable functions in other modules.
 *                  Check and update basic ops budget.
 *
 * \param grp       Group structure
 * \param rs_ctx    Restart context
 * \param ops       Number of basic ops to do
 *
 * \return          \c 0 if doing \p ops basic ops is still allowed,
 * \return          #MBEDTLS_ERR_ECP_IN_PROGRESS otherwise.
 */
int mbedtls_ecp_check_budget(const mbedtls_ecp_group *grp,
                             mbedtls_ecp_restart_ctx *rs_ctx,
                             unsigned ops);

/* Utility macro for checking and updating ops budget */
#define MBEDTLS_ECP_BUDGET(ops)   \
    MBEDTLS_MPI_CHK(mbedtls_ecp_check_budget(grp, rs_ctx, \
                                             (unsigned) (ops)));

#else /* MBEDTLS_ECP_RESTARTABLE */

#define MBEDTLS_ECP_BUDGET(ops)     /* no-op; for compatibility */

/* We want to declare restartable versions of existing functions anyway */
typedef void mbedtls_ecp_restart_ctx;

#endif /* MBEDTLS_ECP_RESTARTABLE */

/**
 * \brief    The ECP key-pair structure.
 *
 * A generic key-pair that may be used for ECDSA and fixed ECDH, for example.
 *
 * \note    Members are deliberately in the same order as in the
 *          ::mbedtls_ecdsa_context structure.
 */
typedef struct mbedtls_ecp_keypair {
    mbedtls_ecp_group MBEDTLS_PRIVATE(grp);      /*!<  Elliptic curve and base point     */
    mbedtls_mpi MBEDTLS_PRIVATE(d);              /*!<  our secret value                  */
    mbedtls_ecp_point MBEDTLS_PRIVATE(Q);        /*!<  our public value                  */
}
mbedtls_ecp_keypair;

/*
 * Point formats, from RFC 4492's enum ECPointFormat
 */
#define MBEDTLS_ECP_PF_UNCOMPRESSED    0   /**< Uncompressed point format. */
#define MBEDTLS_ECP_PF_COMPRESSED      1   /**< Compressed point format. */

/*
 * Some other constants from RFC 4492
 */
#define MBEDTLS_ECP_TLS_NAMED_CURVE    3   /**< The named_curve of ECCurveType. */

#if defined(MBEDTLS_ECP_RESTARTABLE)
/**
 * \brief           Set the maximum number of basic operations done in a row.
 *
 *                  If more operations are needed to complete a computation,
 *                  #MBEDTLS_ERR_ECP_IN_PROGRESS will be returned by the
 *                  function performing the computation. It is then the
 *                  caller's responsibility to either call again with the same
 *                  parameters until it returns 0 or an error code; or to free
 *                  the restart context if the operation is to be aborted.
 *
 *                  It is strictly required that all input parameters and the
 *                  restart context be the same on successive calls for the
 *                  same operation, but output parameters need not be the
 *                  same; they must not be used until the function finally
 *                  returns 0.
 *
 *                  This only applies to functions whose documentation
 *                  mentions they may return #MBEDTLS_ERR_ECP_IN_PROGRESS (or
 *                  #MBEDTLS_ERR_SSL_CRYPTO_IN_PROGRESS for functions in the
 *                  SSL module). For functions that accept a "restart context"
 *                  argument, passing NULL disables restart and makes the
 *                  function equivalent to the function with the same name
 *                  with \c _restartable removed. For functions in the ECDH
 *                  module, restart is disabled unless the function accepts
 *                  an "ECDH context" argument and
 *                  mbedtls_ecdh_enable_restart() was previously called on
 *                  that context. For function in the SSL module, restart is
 *                  only enabled for specific sides and key exchanges
 *                  (currently only for clients and ECDHE-ECDSA).
 *
 * \param max_ops   Maximum number of basic operations done in a row.
 *                  Default: 0 (unlimited).
 *                  Lower (non-zero) values mean ECC functions will block for
 *                  a lesser maximum amount of time.
 *
 * \note            A "basic operation" is defined as a rough equivalent of a
 *                  multiplication in GF(p) for the NIST P-256 curve.
 *                  As an indication, with default settings, a scalar
 *                  multiplication (full run of \c mbedtls_ecp_mul()) is:
 *                  - about 3300 basic operations for P-256
 *                  - about 9400 basic operations for P-384
 *
 * \note            Very low values are not always respected: sometimes
 *                  functions need to block for a minimum number of
 *                  operations, and will do so even if max_ops is set to a
 *                  lower value.  That minimum depends on the curve size, and
 *                  can be made lower by decreasing the value of
 *                  \c MBEDTLS_ECP_WINDOW_SIZE.  As an indication, here is the
 *                  lowest effective value for various curves and values of
 *                  that parameter (w for short):
 *                          w=6     w=5     w=4     w=3     w=2
 *                  P-256   208     208     160     136     124
 *                  P-384   682     416     320     272     248
 *                  P-521  1364     832     640     544     496
 *
 * \note            This setting is currently ignored by Curve25519.
 */
void mbedtls_ecp_set_max_ops(unsigned max_ops);

/**
 * \brief           Check if restart is enabled (max_ops != 0)
 *
 * \return          \c 0 if \c max_ops == 0 (restart disabled)
 * \return          \c 1 otherwise (restart enabled)
 */
int mbedtls_ecp_restart_is_enabled(void);
#endif /* MBEDTLS_ECP_RESTARTABLE */

/*
 * Get the type of a curve
 */
mbedtls_ecp_curve_type mbedtls_ecp_get_type(const mbedtls_ecp_group *grp);

/**
 * \brief           This function retrieves the information defined in
 *                  mbedtls_ecp_curve_info() for all supported curves.
 *
 * \note            This function returns information about all curves
 *                  supported by the library. Some curves may not be
 *                  supported for all algorithms. Call mbedtls_ecdh_can_do()
 *                  or mbedtls_ecdsa_can_do() to check if a curve is
 *                  supported for ECDH or ECDSA.
 *
 * \return          A statically allocated array. The last entry is 0.
 */
const mbedtls_ecp_curve_info *mbedtls_ecp_curve_list(void);

/**
 * \brief           This function retrieves the list of internal group
 *                  identifiers of all supported curves in the order of
 *                  preference.
 *
 * \note            This function returns information about all curves
 *                  supported by the library. Some curves may not be
 *                  supported for all algorithms. Call mbedtls_ecdh_can_do()
 *                  or mbedtls_ecdsa_can_do() to check if a curve is
 *                  supported for ECDH or ECDSA.
 *
 * \return          A statically allocated array,
 *                  terminated with MBEDTLS_ECP_DP_NONE.
 */
const mbedtls_ecp_group_id *mbedtls_ecp_grp_id_list(void);

/**
 * \brief           This function retrieves curve information from an internal
 *                  group identifier.
 *
 * \param grp_id    An \c MBEDTLS_ECP_DP_XXX value.
 *
 * \return          The associated curve information on success.
 * \return          NULL on failure.
 */
const mbedtls_ecp_curve_info *mbedtls_ecp_curve_info_from_grp_id(mbedtls_ecp_group_id grp_id);

/**
 * \brief           This function retrieves curve information from a TLS
 *                  NamedCurve value.
 *
 * \param tls_id    An \c MBEDTLS_ECP_DP_XXX value.
 *
 * \return          The associated curve information on success.
 * \return          NULL on failure.
 */
const mbedtls_ecp_curve_info *mbedtls_ecp_curve_info_from_tls_id(uint16_t tls_id);

/**
 * \brief           This function retrieves curve information from a
 *                  human-readable name.
 *
 * \param name      The human-readable name.
 *
 * \return          The associated curve information on success.
 * \return          NULL on failure.
 */
const mbedtls_ecp_curve_info *mbedtls_ecp_curve_info_from_name(const char *name);

/**
 * \brief           This function initializes a point as zero.
 *
 * \param pt        The point to initialize.
 */
void mbedtls_ecp_point_init(mbedtls_ecp_point *pt);

/**
 * \brief           This function initializes an ECP group context
 *                  without loading any domain parameters.
 *
 * \note            After this function is called, domain parameters
 *                  for various ECP groups can be loaded through the
 *                  mbedtls_ecp_group_load() or mbedtls_ecp_tls_read_group()
 *                  functions.
 */
void mbedtls_ecp_group_init(mbedtls_ecp_group *grp);

/**
 * \brief           This function initializes a key pair as an invalid one.
 *
 * \param key       The key pair to initialize.
 */
void mbedtls_ecp_keypair_init(mbedtls_ecp_keypair *key);

/**
 * \brief           This function frees the components of a point.
 *
 * \param pt        The point to free.
 */
void mbedtls_ecp_point_free(mbedtls_ecp_point *pt);

/**
 * \brief           This function frees the components of an ECP group.
 *
 * \param grp       The group to free. This may be \c NULL, in which
 *                  case this function returns immediately. If it is not
 *                  \c NULL, it must point to an initialized ECP group.
 */
void mbedtls_ecp_group_free(mbedtls_ecp_group *grp);

/**
 * \brief           This function frees the components of a key pair.
 *
 * \param key       The key pair to free. This may be \c NULL, in which
 *                  case this function returns immediately. If it is not
 *                  \c NULL, it must point to an initialized ECP key pair.
 */
void mbedtls_ecp_keypair_free(mbedtls_ecp_keypair *key);

#if defined(MBEDTLS_ECP_RESTARTABLE)
/**
 * \brief           Initialize a restart context.
 *
 * \param ctx       The restart context to initialize. This must
 *                  not be \c NULL.
 */
void mbedtls_ecp_restart_init(mbedtls_ecp_restart_ctx *ctx);

/**
 * \brief           Free the components of a restart context.
 *
 * \param ctx       The restart context to free. This may be \c NULL, in which
 *                  case this function returns immediately. If it is not
 *                  \c NULL, it must point to an initialized restart context.
 */
void mbedtls_ecp_restart_free(mbedtls_ecp_restart_ctx *ctx);
#endif /* MBEDTLS_ECP_RESTARTABLE */

/**
 * \brief           This function copies the contents of point \p Q into
 *                  point \p P.
 *
 * \param P         The destination point. This must be initialized.
 * \param Q         The source point. This must be initialized.
 *
 * \return          \c 0 on success.
 * \return          #MBEDTLS_ERR_MPI_ALLOC_FAILED on memory-allocation failure.
 * \return          Another negative error code for other kinds of failure.
 */
int mbedtls_ecp_copy(mbedtls_ecp_point *P, const mbedtls_ecp_point *Q);

/**
 * \brief           This function copies the contents of group \p src into
 *                  group \p dst.
 *
 * \param dst       The destination group. This must be initialized.
 * \param src       The source group. This must be initialized.
 *
 * \return          \c 0 on success.
 * \return          #MBEDTLS_ERR_MPI_ALLOC_FAILED on memory-allocation failure.
 * \return          Another negative error code on other kinds of failure.
 */
int mbedtls_ecp_group_copy(mbedtls_ecp_group *dst,
                           const mbedtls_ecp_group *src);

#if !defined(MBEDTLS_DEPRECATED_REMOVED)
/**
 * \brief           This function sets a point to the point at infinity.
 *
 * \note            This does not work for Edwards curves and will silently
 *                  set the point to a wrong value in that case.
 *
 * \deprecated      This function is deprecated and has been replaced by
 *                  \c mbedtls_ecp_set_zero_ext().
 *
 * \param pt        The point to set. This must be initialized.
 *
 * \return          \c 0 on success.
 * \return          #MBEDTLS_ERR_MPI_ALLOC_FAILED on memory-allocation failure.
 * \return          Another negative error code on other kinds of failure.
 */
<<<<<<< HEAD
int MBEDTLS_DEPRECATED mbedtls_ecp_set_zero( mbedtls_ecp_point *pt );
#endif /* MBEDTLS_DEPRECATED_REMOVED */
=======
int mbedtls_ecp_set_zero(mbedtls_ecp_point *pt);
>>>>>>> a0c806aa

/**
 * \brief           This function sets a point to the point at infinity.
 *
 * \param grp       The ECP group to use.
 *                  This must be initialized and have group parameters
 *                  set, for example through mbedtls_ecp_group_load().
 * \param pt        The point to set. This must be initialized.
 *
 * \return          \c 0 on success.
 * \return          #MBEDTLS_ERR_MPI_ALLOC_FAILED on memory-allocation failure.
 * \return          Another negative error code on other kinds of failure.
 */
int mbedtls_ecp_set_zero_ext( const mbedtls_ecp_group *grp, mbedtls_ecp_point *pt );

#if !defined(MBEDTLS_DEPRECATED_REMOVED)
/**
 * \brief           This function checks if a point is the point at infinity.
 *
 * \note            This does not work for Edwards curves and will return a
 *                  wrong result in that case.
 *
 * \deprecated      This function is deprecated and has been replaced by
 *                  \c mbedtls_ecp_is_zero_ext().
 *
 * \param pt        The point to test. This must be initialized.
 *
 * \return          \c 1 if the point is zero.
 * \return          \c 0 if the point is non-zero.
 * \return          A negative error code on failure.
 */
<<<<<<< HEAD
int MBEDTLS_DEPRECATED mbedtls_ecp_is_zero( mbedtls_ecp_point *pt );
#endif /* MBEDTLS_DEPRECATED_REMOVED */

/**
 * \brief           This function checks if a point is the point at infinity.
 *
 * \param grp       The ECP group to use.
 *                  This must be initialized and have group parameters
 *                  set, for example through mbedtls_ecp_group_load().
 * \param pt        The point to test. This must be initialized.
 *
 * \return          \c 1 if the point is zero.
 * \return          \c 0 if the point is non-zero.
 * \return          A negative error code on failure.
 */
int mbedtls_ecp_is_zero_ext( const mbedtls_ecp_group *grp, mbedtls_ecp_point *pt );
=======
int mbedtls_ecp_is_zero(mbedtls_ecp_point *pt);
>>>>>>> a0c806aa

/**
 * \brief           This function compares two points.
 *
 * \note            This assumes that the points are normalized. Otherwise,
 *                  they may compare as "not equal" even if they are.
 *
 * \param P         The first point to compare. This must be initialized.
 * \param Q         The second point to compare. This must be initialized.
 *
 * \return          \c 0 if the points are equal.
 * \return          #MBEDTLS_ERR_ECP_BAD_INPUT_DATA if the points are not equal.
 */
int mbedtls_ecp_point_cmp(const mbedtls_ecp_point *P,
                          const mbedtls_ecp_point *Q);

/**
 * \brief           This function imports a non-zero point from two ASCII
 *                  strings.
 *
 * \param P         The destination point. This must be initialized.
 * \param radix     The numeric base of the input.
 * \param x         The first affine coordinate, as a null-terminated string.
 * \param y         The second affine coordinate, as a null-terminated string.
 *
 * \return          \c 0 on success.
 * \return          An \c MBEDTLS_ERR_MPI_XXX error code on failure.
 */
int mbedtls_ecp_point_read_string(mbedtls_ecp_point *P, int radix,
                                  const char *x, const char *y);


/**
 * \brief           This function encodes an Edwards point to an \c mpi.
 *
 * \param grp       The group to which the point should belong.
 *                  This must be initialized and have group parameters
 *                  set, for example through mbedtls_ecp_group_load().
 * \param q         The encoded point.
 * \param pt        The Edwards point.
 *
 * \return          \c 0 on success.
 * \return          An \c MBEDTLS_ERR_MPI_XXX error code on failure.
 */
int mbedtls_ecp_point_encode( const mbedtls_ecp_group *grp,
                                mbedtls_mpi *q,
                                const mbedtls_ecp_point *pt);

/**
 * \brief           This function decodes an Edwards point from an \c mpi.
 *
 * \param grp       The group to which the point should belong.
 *                  This must be initialized and have group parameters
 *                  set, for example through mbedtls_ecp_group_load().
 * \param pt        The decoded Edwards point.
 * \param q         The encoded point.
 *
 * \return          \c 0 on success.
 * \return          An \c MBEDTLS_ERR_MPI_XXX error code on failure.
 */
int mbedtls_ecp_point_decode( const mbedtls_ecp_group *grp,
                                mbedtls_ecp_point *pt,
                                const mbedtls_mpi *q );
/**
 * \brief           This function exports a point into unsigned binary data.
 *
 * \param grp       The group to which the point should belong.
 *                  This must be initialized and have group parameters
 *                  set, for example through mbedtls_ecp_group_load().
 * \param P         The point to export. This must be initialized.
 * \param format    The point format. This must be either
 *                  #MBEDTLS_ECP_PF_COMPRESSED or #MBEDTLS_ECP_PF_UNCOMPRESSED.
 *                  (For groups without these formats, this parameter is
 *                  ignored. But it still has to be either of the above
 *                  values.)
 * \param olen      The address at which to store the length of
 *                  the output in Bytes. This must not be \c NULL.
 * \param buf       The output buffer. This must be a writable buffer
 *                  of length \p buflen Bytes.
 * \param buflen    The length of the output buffer \p buf in Bytes.
 *
 * \return          \c 0 on success.
 * \return          #MBEDTLS_ERR_ECP_BUFFER_TOO_SMALL if the output buffer
 *                  is too small to hold the point.
 * \return          #MBEDTLS_ERR_ECP_FEATURE_UNAVAILABLE if the point format
 *                  or the export for the given group is not implemented.
 * \return          Another negative error code on other kinds of failure.
 */
int mbedtls_ecp_point_write_binary(const mbedtls_ecp_group *grp,
                                   const mbedtls_ecp_point *P,
                                   int format, size_t *olen,
                                   unsigned char *buf, size_t buflen);

/**
 * \brief           This function imports a point from unsigned binary data.
 *
 * \note            This function does not check that the point actually
 *                  belongs to the given group, see mbedtls_ecp_check_pubkey()
 *                  for that.
 *
 * \param grp       The group to which the point should belong.
 *                  This must be initialized and have group parameters
 *                  set, for example through mbedtls_ecp_group_load().
 * \param P         The destination context to import the point to.
 *                  This must be initialized.
 * \param buf       The input buffer. This must be a readable buffer
 *                  of length \p ilen Bytes.
 * \param ilen      The length of the input buffer \p buf in Bytes.
 *
 * \return          \c 0 on success.
 * \return          #MBEDTLS_ERR_ECP_BAD_INPUT_DATA if the input is invalid.
 * \return          #MBEDTLS_ERR_MPI_ALLOC_FAILED on memory-allocation failure.
 * \return          #MBEDTLS_ERR_ECP_FEATURE_UNAVAILABLE if the import for the
 *                  given group is not implemented.
 */
int mbedtls_ecp_point_read_binary(const mbedtls_ecp_group *grp,
                                  mbedtls_ecp_point *P,
                                  const unsigned char *buf, size_t ilen);

/**
 * \brief           This function imports a point from a TLS ECPoint record.
 *
 * \note            On function return, \p *buf is updated to point immediately
 *                  after the ECPoint record.
 *
 * \param grp       The ECP group to use.
 *                  This must be initialized and have group parameters
 *                  set, for example through mbedtls_ecp_group_load().
 * \param pt        The destination point.
 * \param buf       The address of the pointer to the start of the input buffer.
 * \param len       The length of the buffer.
 *
 * \return          \c 0 on success.
 * \return          An \c MBEDTLS_ERR_MPI_XXX error code on initialization
 *                  failure.
 * \return          #MBEDTLS_ERR_ECP_BAD_INPUT_DATA if input is invalid.
 */
int mbedtls_ecp_tls_read_point(const mbedtls_ecp_group *grp,
                               mbedtls_ecp_point *pt,
                               const unsigned char **buf, size_t len);

/**
 * \brief           This function exports a point as a TLS ECPoint record
 *                  defined in RFC 4492, Section 5.4.
 *
 * \param grp       The ECP group to use.
 *                  This must be initialized and have group parameters
 *                  set, for example through mbedtls_ecp_group_load().
 * \param pt        The point to be exported. This must be initialized.
 * \param format    The point format to use. This must be either
 *                  #MBEDTLS_ECP_PF_COMPRESSED or #MBEDTLS_ECP_PF_UNCOMPRESSED.
 * \param olen      The address at which to store the length in Bytes
 *                  of the data written.
 * \param buf       The target buffer. This must be a writable buffer of
 *                  length \p blen Bytes.
 * \param blen      The length of the target buffer \p buf in Bytes.
 *
 * \return          \c 0 on success.
 * \return          #MBEDTLS_ERR_ECP_BAD_INPUT_DATA if the input is invalid.
 * \return          #MBEDTLS_ERR_ECP_BUFFER_TOO_SMALL if the target buffer
 *                  is too small to hold the exported point.
 * \return          Another negative error code on other kinds of failure.
 */
int mbedtls_ecp_tls_write_point(const mbedtls_ecp_group *grp,
                                const mbedtls_ecp_point *pt,
                                int format, size_t *olen,
                                unsigned char *buf, size_t blen);

/**
 * \brief           This function sets up an ECP group context
 *                  from a standardized set of domain parameters.
 *
 * \note            The index should be a value of the NamedCurve enum,
 *                  as defined in <em>RFC-4492: Elliptic Curve Cryptography
 *                  (ECC) Cipher Suites for Transport Layer Security (TLS)</em>,
 *                  usually in the form of an \c MBEDTLS_ECP_DP_XXX macro.
 *
 * \param grp       The group context to setup. This must be initialized.
 * \param id        The identifier of the domain parameter set to load.
 *
 * \return          \c 0 on success.
 * \return          #MBEDTLS_ERR_ECP_FEATURE_UNAVAILABLE if \p id doesn't
 *                  correspond to a known group.
 * \return          Another negative error code on other kinds of failure.
 */
int mbedtls_ecp_group_load(mbedtls_ecp_group *grp, mbedtls_ecp_group_id id);

/**
 * \brief           This function sets up an ECP group context from a TLS
 *                  ECParameters record as defined in RFC 4492, Section 5.4.
 *
 * \note            The read pointer \p buf is updated to point right after
 *                  the ECParameters record on exit.
 *
 * \param grp       The group context to setup. This must be initialized.
 * \param buf       The address of the pointer to the start of the input buffer.
 * \param len       The length of the input buffer \c *buf in Bytes.
 *
 * \return          \c 0 on success.
 * \return          #MBEDTLS_ERR_ECP_BAD_INPUT_DATA if input is invalid.
 * \return          #MBEDTLS_ERR_ECP_FEATURE_UNAVAILABLE if the group is not
 *                  recognized.
 * \return          Another negative error code on other kinds of failure.
 */
int mbedtls_ecp_tls_read_group(mbedtls_ecp_group *grp,
                               const unsigned char **buf, size_t len);

/**
 * \brief           This function extracts an elliptic curve group ID from a
 *                  TLS ECParameters record as defined in RFC 4492, Section 5.4.
 *
 * \note            The read pointer \p buf is updated to point right after
 *                  the ECParameters record on exit.
 *
 * \param grp       The address at which to store the group id.
 *                  This must not be \c NULL.
 * \param buf       The address of the pointer to the start of the input buffer.
 * \param len       The length of the input buffer \c *buf in Bytes.
 *
 * \return          \c 0 on success.
 * \return          #MBEDTLS_ERR_ECP_BAD_INPUT_DATA if input is invalid.
 * \return          #MBEDTLS_ERR_ECP_FEATURE_UNAVAILABLE if the group is not
 *                  recognized.
 * \return          Another negative error code on other kinds of failure.
 */
int mbedtls_ecp_tls_read_group_id(mbedtls_ecp_group_id *grp,
                                  const unsigned char **buf,
                                  size_t len);
/**
 * \brief           This function exports an elliptic curve as a TLS
 *                  ECParameters record as defined in RFC 4492, Section 5.4.
 *
 * \param grp       The ECP group to be exported.
 *                  This must be initialized and have group parameters
 *                  set, for example through mbedtls_ecp_group_load().
 * \param olen      The address at which to store the number of Bytes written.
 *                  This must not be \c NULL.
 * \param buf       The buffer to write to. This must be a writable buffer
 *                  of length \p blen Bytes.
 * \param blen      The length of the output buffer \p buf in Bytes.
 *
 * \return          \c 0 on success.
 * \return          #MBEDTLS_ERR_ECP_BUFFER_TOO_SMALL if the output
 *                  buffer is too small to hold the exported group.
 * \return          Another negative error code on other kinds of failure.
 */
int mbedtls_ecp_tls_write_group(const mbedtls_ecp_group *grp,
                                size_t *olen,
                                unsigned char *buf, size_t blen);

/**
 * \brief           This function performs a scalar multiplication of a point
 *                  by an integer: \p R = \p m * \p P.
 *
 *                  It is not thread-safe to use same group in multiple threads.
 *
 * \note            To prevent timing attacks, this function
 *                  executes the exact same sequence of base-field
 *                  operations for any valid \p m. It avoids any if-branch or
 *                  array index depending on the value of \p m. It also uses
 *                  \p f_rng to randomize some intermediate results.
 *
 * \param grp       The ECP group to use.
 *                  This must be initialized and have group parameters
 *                  set, for example through mbedtls_ecp_group_load().
 * \param R         The point in which to store the result of the calculation.
 *                  This must be initialized.
 * \param m         The integer by which to multiply. This must be initialized.
 * \param P         The point to multiply. This must be initialized.
 * \param f_rng     The RNG function. This must not be \c NULL.
 * \param p_rng     The RNG context to be passed to \p f_rng. This may be \c
 *                  NULL if \p f_rng doesn't need a context.
 *
 * \return          \c 0 on success.
 * \return          #MBEDTLS_ERR_ECP_INVALID_KEY if \p m is not a valid private
 *                  key, or \p P is not a valid public key.
 * \return          #MBEDTLS_ERR_MPI_ALLOC_FAILED on memory-allocation failure.
 * \return          Another negative error code on other kinds of failure.
 */
int mbedtls_ecp_mul(mbedtls_ecp_group *grp, mbedtls_ecp_point *R,
                    const mbedtls_mpi *m, const mbedtls_ecp_point *P,
                    int (*f_rng)(void *, unsigned char *, size_t), void *p_rng);

/**
 * \brief           This function performs multiplication of a point by
 *                  an integer: \p R = \p m * \p P in a restartable way.
 *
 * \see             mbedtls_ecp_mul()
 *
 * \note            This function does the same as \c mbedtls_ecp_mul(), but
 *                  it can return early and restart according to the limit set
 *                  with \c mbedtls_ecp_set_max_ops() to reduce blocking.
 *
 * \param grp       The ECP group to use.
 *                  This must be initialized and have group parameters
 *                  set, for example through mbedtls_ecp_group_load().
 * \param R         The point in which to store the result of the calculation.
 *                  This must be initialized.
 * \param m         The integer by which to multiply. This must be initialized.
 * \param P         The point to multiply. This must be initialized.
 * \param f_rng     The RNG function. This must not be \c NULL.
 * \param p_rng     The RNG context to be passed to \p f_rng. This may be \c
 *                  NULL if \p f_rng doesn't need a context.
 * \param rs_ctx    The restart context (NULL disables restart).
 *
 * \return          \c 0 on success.
 * \return          #MBEDTLS_ERR_ECP_INVALID_KEY if \p m is not a valid private
 *                  key, or \p P is not a valid public key.
 * \return          #MBEDTLS_ERR_MPI_ALLOC_FAILED on memory-allocation failure.
 * \return          #MBEDTLS_ERR_ECP_IN_PROGRESS if maximum number of
 *                  operations was reached: see \c mbedtls_ecp_set_max_ops().
 * \return          Another negative error code on other kinds of failure.
 */
int mbedtls_ecp_mul_restartable(mbedtls_ecp_group *grp, mbedtls_ecp_point *R,
                                const mbedtls_mpi *m, const mbedtls_ecp_point *P,
                                int (*f_rng)(void *, unsigned char *, size_t), void *p_rng,
                                mbedtls_ecp_restart_ctx *rs_ctx);

#if defined(MBEDTLS_ECP_EDWARDS_ENABLED) || defined(MBEDTLS_ECP_SHORT_WEIERSTRASS_ENABLED)
/**
 * \brief           This function performs multiplication and addition of two
 *                  points by integers: \p R = \p m * \p P + \p n * \p Q
 *
 *                  It is not thread-safe to use same group in multiple threads.
 *
 * \note            In contrast to mbedtls_ecp_mul(), this function does not
 *                  guarantee a constant execution flow and timing.
 *
 * \note            This function is only defined for Edwards and short
 *                  Weierstrass curves. It may not be included in builds
 *                  without any Edwards or short Weierstrass curve.
 *
 * \param grp       The ECP group to use.
 *                  This must be initialized and have group parameters
 *                  set, for example through mbedtls_ecp_group_load().
 * \param R         The point in which to store the result of the calculation.
 *                  This must be initialized.
 * \param m         The integer by which to multiply \p P.
 *                  This must be initialized.
 * \param P         The point to multiply by \p m. This must be initialized.
 * \param n         The integer by which to multiply \p Q.
 *                  This must be initialized.
 * \param Q         The point to be multiplied by \p n.
 *                  This must be initialized.
 *
 * \return          \c 0 on success.
 * \return          #MBEDTLS_ERR_ECP_INVALID_KEY if \p m or \p n are not
 *                  valid private keys, or \p P or \p Q are not valid public
 *                  keys.
 * \return          #MBEDTLS_ERR_MPI_ALLOC_FAILED on memory-allocation failure.
 * \return          #MBEDTLS_ERR_ECP_FEATURE_UNAVAILABLE if \p grp does not
 *                  designate a Edwards or short Weierstrass curve.
 * \return          Another negative error code on other kinds of failure.
 */
int mbedtls_ecp_muladd(mbedtls_ecp_group *grp, mbedtls_ecp_point *R,
                       const mbedtls_mpi *m, const mbedtls_ecp_point *P,
                       const mbedtls_mpi *n, const mbedtls_ecp_point *Q);

/**
 * \brief           This function performs multiplication and addition of two
 *                  points by integers: \p R = \p m * \p P + \p n * \p Q in a
 *                  restartable way.
 *
 * \see             \c mbedtls_ecp_muladd()
 *
 * \note            This function works the same as \c mbedtls_ecp_muladd(),
 *                  but it can return early and restart according to the limit
 *                  set with \c mbedtls_ecp_set_max_ops() to reduce blocking.
 *
 * \note            This function is only defined for Edwards and short
 *                  Weierstrass curves. It may not be included in builds
 *                  without any Edwards or short Weierstrass curve.
 *
 * \param grp       The ECP group to use.
 *                  This must be initialized and have group parameters
 *                  set, for example through mbedtls_ecp_group_load().
 * \param R         The point in which to store the result of the calculation.
 *                  This must be initialized.
 * \param m         The integer by which to multiply \p P.
 *                  This must be initialized.
 * \param P         The point to multiply by \p m. This must be initialized.
 * \param n         The integer by which to multiply \p Q.
 *                  This must be initialized.
 * \param Q         The point to be multiplied by \p n.
 *                  This must be initialized.
 * \param rs_ctx    The restart context (NULL disables restart).
 *
 * \return          \c 0 on success.
 * \return          #MBEDTLS_ERR_ECP_INVALID_KEY if \p m or \p n are not
 *                  valid private keys, or \p P or \p Q are not valid public
 *                  keys.
 * \return          #MBEDTLS_ERR_MPI_ALLOC_FAILED on memory-allocation failure.
 * \return          #MBEDTLS_ERR_ECP_FEATURE_UNAVAILABLE if \p grp does not
 *                  designate a Edwards or short Weierstrass curve.
 * \return          #MBEDTLS_ERR_ECP_IN_PROGRESS if maximum number of
 *                  operations was reached: see \c mbedtls_ecp_set_max_ops().
 * \return          Another negative error code on other kinds of failure.
 */
int mbedtls_ecp_muladd_restartable(
<<<<<<< HEAD
             mbedtls_ecp_group *grp, mbedtls_ecp_point *R,
             const mbedtls_mpi *m, const mbedtls_ecp_point *P,
             const mbedtls_mpi *n, const mbedtls_ecp_point *Q,
             mbedtls_ecp_restart_ctx *rs_ctx );
#endif /* MBEDTLS_ECP_EDWARDS_ENABLED || MBEDTLS_ECP_SHORT_WEIERSTRASS_ENABLED */
=======
    mbedtls_ecp_group *grp, mbedtls_ecp_point *R,
    const mbedtls_mpi *m, const mbedtls_ecp_point *P,
    const mbedtls_mpi *n, const mbedtls_ecp_point *Q,
    mbedtls_ecp_restart_ctx *rs_ctx);
#endif /* MBEDTLS_ECP_SHORT_WEIERSTRASS_ENABLED */
>>>>>>> a0c806aa

/**
 * \brief           This function checks that a point is a valid public key
 *                  on this curve.
 *
 *                  It only checks that the point is non-zero, has
 *                  valid coordinates and lies on the curve. It does not verify
 *                  that it is indeed a multiple of \p G. This additional
 *                  check is computationally more expensive, is not required
 *                  by standards, and should not be necessary if the group
 *                  used has a small cofactor. In particular, it is useless for
 *                  the NIST groups which all have a cofactor of 1.
 *
 * \note            This function uses bare components rather than an
 *                  ::mbedtls_ecp_keypair structure, to ease use with other
 *                  structures, such as ::mbedtls_ecdh_context or
 *                  ::mbedtls_ecdsa_context.
 *
 * \param grp       The ECP group the point should belong to.
 *                  This must be initialized and have group parameters
 *                  set, for example through mbedtls_ecp_group_load().
 * \param pt        The point to check. This must be initialized.
 *
 * \return          \c 0 if the point is a valid public key.
 * \return          #MBEDTLS_ERR_ECP_INVALID_KEY if the point is not
 *                  a valid public key for the given curve.
 * \return          Another negative error code on other kinds of failure.
 */
int mbedtls_ecp_check_pubkey(const mbedtls_ecp_group *grp,
                             const mbedtls_ecp_point *pt);

/**
 * \brief           This function checks that an \p mbedtls_mpi is a
 *                  valid private key for this curve.
 *
 * \note            This function uses bare components rather than an
 *                  ::mbedtls_ecp_keypair structure to ease use with other
 *                  structures, such as ::mbedtls_ecdh_context or
 *                  ::mbedtls_ecdsa_context.
 *
 * \param grp       The ECP group the private key should belong to.
 *                  This must be initialized and have group parameters
 *                  set, for example through mbedtls_ecp_group_load().
 * \param d         The integer to check. This must be initialized.
 *
 * \return          \c 0 if the point is a valid private key.
 * \return          #MBEDTLS_ERR_ECP_INVALID_KEY if the point is not a valid
 *                  private key for the given curve.
 * \return          Another negative error code on other kinds of failure.
 */
int mbedtls_ecp_check_privkey(const mbedtls_ecp_group *grp,
                              const mbedtls_mpi *d);

/**
 * \brief           This function generates a private key.
 *
 * \param grp       The ECP group to generate a private key for.
 *                  This must be initialized and have group parameters
 *                  set, for example through mbedtls_ecp_group_load().
 * \param d         The destination MPI (secret part). This must be initialized.
 * \param f_rng     The RNG function. This must not be \c NULL.
 * \param p_rng     The RNG parameter to be passed to \p f_rng. This may be
 *                  \c NULL if \p f_rng doesn't need a context argument.
 *
 * \return          \c 0 on success.
 * \return          An \c MBEDTLS_ERR_ECP_XXX or \c MBEDTLS_MPI_XXX error code
 *                  on failure.
 */
int mbedtls_ecp_gen_privkey(const mbedtls_ecp_group *grp,
                            mbedtls_mpi *d,
                            int (*f_rng)(void *, unsigned char *, size_t),
                            void *p_rng);

#if defined(MBEDTLS_ECP_EDWARDS_ENABLED)
/**
 * \brief           This function expands a secret on the Edwards curve.
 *
 * \param grp       The ECP group that contains curve information.
 *                  This must be initialized and have group parameters
 *                  set, for example through mbedtls_ecp_group_load().
 *
 * \param d         The destination MPI (secret part).
 *                  This must be initialized.
 * \param q         The destination first expansion. This must not be \c NULL.
 * \param prefix    The destination second expansion. This can be \c NULL.
 *
 * \return          \c 0 on success.
 * \return          An \c MBEDTLS_ERR_ECP_XXX or \c MBEDTLS_MPI_XXX error code
 *                  on failure.
 */
int mbedtls_ecp_expand_edwards( mbedtls_ecp_group *grp,
                    const mbedtls_mpi *d, mbedtls_mpi *q,
                    mbedtls_mpi *prefix );

/**
 * \brief           This function obtains a point on the Edwards curve.
 *
 * \param grp       The ECP group that contains curve information.
 *                  This must be initialized and have group parameters
 *                  set, for example through mbedtls_ecp_group_load().
 *
 * \param Q         The destination public point.
 *                  This must be initialized.
 * \param d         The secret MPI (secret part).
 *
 * \param f_rng     The RNG function. This must not be \c NULL.
 * \param p_rng     The RNG context to be passed to \p f_rng. This may
 *                  be \c NULL if \p f_rng doesn't need a context argument.
 *
 * \return          \c 0 on success.
 * \return          An \c MBEDTLS_ERR_ECP_XXX or \c MBEDTLS_MPI_XXX error code
 *                  on failure.
 */
int mbedtls_ecp_point_edwards( mbedtls_ecp_group *grp,
                     mbedtls_ecp_point *Q,
                     const mbedtls_mpi *d,
                     int (*f_rng)(void *, unsigned char *, size_t),
                     void *p_rng );
#endif

/**
 * \brief           This function generates a keypair with a configurable base
 *                  point.
 *
 * \note            This function uses bare components rather than an
 *                  ::mbedtls_ecp_keypair structure to ease use with other
 *                  structures, such as ::mbedtls_ecdh_context or
 *                  ::mbedtls_ecdsa_context.
 *
 * \param grp       The ECP group to generate a key pair for.
 *                  This must be initialized and have group parameters
 *                  set, for example through mbedtls_ecp_group_load().
 * \param G         The base point to use. This must be initialized
 *                  and belong to \p grp. It replaces the default base
 *                  point \c grp->G used by mbedtls_ecp_gen_keypair().
 * \param d         The destination MPI (secret part).
 *                  This must be initialized.
 * \param Q         The destination point (public part).
 *                  This must be initialized.
 * \param f_rng     The RNG function. This must not be \c NULL.
 * \param p_rng     The RNG context to be passed to \p f_rng. This may
 *                  be \c NULL if \p f_rng doesn't need a context argument.
 *
 * \return          \c 0 on success.
 * \return          An \c MBEDTLS_ERR_ECP_XXX or \c MBEDTLS_MPI_XXX error code
 *                  on failure.
 */
int mbedtls_ecp_gen_keypair_base(mbedtls_ecp_group *grp,
                                 const mbedtls_ecp_point *G,
                                 mbedtls_mpi *d, mbedtls_ecp_point *Q,
                                 int (*f_rng)(void *, unsigned char *, size_t),
                                 void *p_rng);

/**
 * \brief           This function generates an ECP keypair.
 *
 * \note            This function uses bare components rather than an
 *                  ::mbedtls_ecp_keypair structure to ease use with other
 *                  structures, such as ::mbedtls_ecdh_context or
 *                  ::mbedtls_ecdsa_context.
 *
 * \param grp       The ECP group to generate a key pair for.
 *                  This must be initialized and have group parameters
 *                  set, for example through mbedtls_ecp_group_load().
 * \param d         The destination MPI (secret part).
 *                  This must be initialized.
 * \param Q         The destination point (public part).
 *                  This must be initialized.
 * \param f_rng     The RNG function. This must not be \c NULL.
 * \param p_rng     The RNG context to be passed to \p f_rng. This may
 *                  be \c NULL if \p f_rng doesn't need a context argument.
 *
 * \return          \c 0 on success.
 * \return          An \c MBEDTLS_ERR_ECP_XXX or \c MBEDTLS_MPI_XXX error code
 *                  on failure.
 */
int mbedtls_ecp_gen_keypair(mbedtls_ecp_group *grp, mbedtls_mpi *d,
                            mbedtls_ecp_point *Q,
                            int (*f_rng)(void *, unsigned char *, size_t),
                            void *p_rng);

/**
 * \brief           This function generates an ECP key.
 *
 * \param grp_id    The ECP group identifier.
 * \param key       The destination key. This must be initialized.
 * \param f_rng     The RNG function to use. This must not be \c NULL.
 * \param p_rng     The RNG context to be passed to \p f_rng. This may
 *                  be \c NULL if \p f_rng doesn't need a context argument.
 *
 * \return          \c 0 on success.
 * \return          An \c MBEDTLS_ERR_ECP_XXX or \c MBEDTLS_MPI_XXX error code
 *                  on failure.
 */
int mbedtls_ecp_gen_key(mbedtls_ecp_group_id grp_id, mbedtls_ecp_keypair *key,
                        int (*f_rng)(void *, unsigned char *, size_t),
                        void *p_rng);

/**
 * \brief           This function reads an elliptic curve private key.
 *
 * \param grp_id    The ECP group identifier.
 * \param key       The destination key.
 * \param buf       The buffer containing the binary representation of the
 *                  key. (Big endian integer for Weierstrass curves, byte
 *                  string for Montgomery curves.)
 * \param buflen    The length of the buffer in bytes.
 *
 * \return          \c 0 on success.
 * \return          #MBEDTLS_ERR_ECP_INVALID_KEY error if the key is
 *                  invalid.
 * \return          #MBEDTLS_ERR_MPI_ALLOC_FAILED if memory allocation failed.
 * \return          #MBEDTLS_ERR_ECP_FEATURE_UNAVAILABLE if the operation for
 *                  the group is not implemented.
 * \return          Another negative error code on different kinds of failure.
 */
int mbedtls_ecp_read_key(mbedtls_ecp_group_id grp_id, mbedtls_ecp_keypair *key,
                         const unsigned char *buf, size_t buflen);

/**
 * \brief           This function exports an elliptic curve private key.
 *
 * \param key       The private key.
 * \param buf       The output buffer for containing the binary representation
 *                  of the key. (Big endian integer for Weierstrass curves, byte
 *                  string for Montgomery curves.)
 * \param buflen    The total length of the buffer in bytes.
 *
 * \return          \c 0 on success.
 * \return          #MBEDTLS_ERR_ECP_BUFFER_TOO_SMALL if the \p key
                    representation is larger than the available space in \p buf.
 * \return          #MBEDTLS_ERR_ECP_FEATURE_UNAVAILABLE if the operation for
 *                  the group is not implemented.
 * \return          Another negative error code on different kinds of failure.
 */
int mbedtls_ecp_write_key(mbedtls_ecp_keypair *key,
                          unsigned char *buf, size_t buflen);

/**
 * \brief           This function checks that the keypair objects
 *                  \p pub and \p prv have the same group and the
 *                  same public point, and that the private key in
 *                  \p prv is consistent with the public key.
 *
 * \param pub       The keypair structure holding the public key. This
 *                  must be initialized. If it contains a private key, that
 *                  part is ignored.
 * \param prv       The keypair structure holding the full keypair.
 *                  This must be initialized.
 * \param f_rng     The RNG function. This must not be \c NULL.
 * \param p_rng     The RNG context to be passed to \p f_rng. This may be \c
 *                  NULL if \p f_rng doesn't need a context.
 *
 * \return          \c 0 on success, meaning that the keys are valid and match.
 * \return          #MBEDTLS_ERR_ECP_BAD_INPUT_DATA if the keys are invalid or do not match.
 * \return          An \c MBEDTLS_ERR_ECP_XXX or an \c MBEDTLS_ERR_MPI_XXX
 *                  error code on calculation failure.
 */
int mbedtls_ecp_check_pub_priv(
    const mbedtls_ecp_keypair *pub, const mbedtls_ecp_keypair *prv,
    int (*f_rng)(void *, unsigned char *, size_t), void *p_rng);

/**
 * \brief           This function exports generic key-pair parameters.
 *
 * \param key       The key pair to export from.
 * \param grp       Slot for exported ECP group.
 *                  It must point to an initialized ECP group.
 * \param d         Slot for the exported secret value.
 *                  It must point to an initialized mpi.
 * \param Q         Slot for the exported public value.
 *                  It must point to an initialized ECP point.
 *
 * \return          \c 0 on success,
 * \return          #MBEDTLS_ERR_MPI_ALLOC_FAILED on memory-allocation failure.
 * \return          #MBEDTLS_ERR_ECP_FEATURE_UNAVAILABLE if key id doesn't
 *                  correspond to a known group.
 * \return          Another negative error code on other kinds of failure.
 */
int mbedtls_ecp_export(const mbedtls_ecp_keypair *key, mbedtls_ecp_group *grp,
                       mbedtls_mpi *d, mbedtls_ecp_point *Q);

#if defined(MBEDTLS_SELF_TEST)

/**
 * \brief          The ECP checkup routine.
 *
 * \return         \c 0 on success.
 * \return         \c 1 on failure.
 */
int mbedtls_ecp_self_test(int verbose);

#endif /* MBEDTLS_SELF_TEST */

#ifdef __cplusplus
}
#endif

#endif /* ecp.h */<|MERGE_RESOLUTION|>--- conflicted
+++ resolved
@@ -142,15 +142,9 @@
  */
 typedef enum {
     MBEDTLS_ECP_TYPE_NONE = 0,
-#if defined(MBEDTLS_ECP_SHORT_WEIERSTRASS_ENABLED)
-    MBEDTLS_ECP_TYPE_SHORT_WEIERSTRASS = 1,    /* y^2 = x^3 + a x + b      */
-#endif
-#if defined(MBEDTLS_ECP_MONTGOMERY_ENABLED)
-    MBEDTLS_ECP_TYPE_MONTGOMERY = 2,           /* y^2 = x^3 + a x^2 + x    */
-#endif
-#if defined(MBEDTLS_ECP_EDWARDS_ENABLED)
-    MBEDTLS_ECP_TYPE_EDWARDS = 3,              /* a x^2 + y^2 = 1 + d x^2 y^2 */
-#endif
+    MBEDTLS_ECP_TYPE_SHORT_WEIERSTRASS,    /* y^2 = x^3 + a x + b      */
+    MBEDTLS_ECP_TYPE_MONTGOMERY,           /* y^2 = x^3 + a x^2 + x    */
+    MBEDTLS_ECP_TYPE_EDWARDS,              /* a x^2 + y^2 = 1 + d x^2 y^2 */
 } mbedtls_ecp_curve_type;
 
 /**
@@ -693,12 +687,8 @@
  * \return          #MBEDTLS_ERR_MPI_ALLOC_FAILED on memory-allocation failure.
  * \return          Another negative error code on other kinds of failure.
  */
-<<<<<<< HEAD
-int MBEDTLS_DEPRECATED mbedtls_ecp_set_zero( mbedtls_ecp_point *pt );
+int MBEDTLS_DEPRECATED mbedtls_ecp_set_zero(mbedtls_ecp_point *pt);
 #endif /* MBEDTLS_DEPRECATED_REMOVED */
-=======
-int mbedtls_ecp_set_zero(mbedtls_ecp_point *pt);
->>>>>>> a0c806aa
 
 /**
  * \brief           This function sets a point to the point at infinity.
@@ -730,8 +720,7 @@
  * \return          \c 0 if the point is non-zero.
  * \return          A negative error code on failure.
  */
-<<<<<<< HEAD
-int MBEDTLS_DEPRECATED mbedtls_ecp_is_zero( mbedtls_ecp_point *pt );
+int MBEDTLS_DEPRECATED mbedtls_ecp_is_zero(mbedtls_ecp_point *pt);
 #endif /* MBEDTLS_DEPRECATED_REMOVED */
 
 /**
@@ -746,10 +735,7 @@
  * \return          \c 0 if the point is non-zero.
  * \return          A negative error code on failure.
  */
-int mbedtls_ecp_is_zero_ext( const mbedtls_ecp_group *grp, mbedtls_ecp_point *pt );
-=======
-int mbedtls_ecp_is_zero(mbedtls_ecp_point *pt);
->>>>>>> a0c806aa
+int mbedtls_ecp_is_zero_ext(const mbedtls_ecp_group *grp, mbedtls_ecp_point *pt);
 
 /**
  * \brief           This function compares two points.
@@ -794,9 +780,9 @@
  * \return          \c 0 on success.
  * \return          An \c MBEDTLS_ERR_MPI_XXX error code on failure.
  */
-int mbedtls_ecp_point_encode( const mbedtls_ecp_group *grp,
-                                mbedtls_mpi *q,
-                                const mbedtls_ecp_point *pt);
+int mbedtls_ecp_point_encode(const mbedtls_ecp_group *grp,
+                             mbedtls_mpi *q,
+                             const mbedtls_ecp_point *pt);
 
 /**
  * \brief           This function decodes an Edwards point from an \c mpi.
@@ -810,9 +796,9 @@
  * \return          \c 0 on success.
  * \return          An \c MBEDTLS_ERR_MPI_XXX error code on failure.
  */
-int mbedtls_ecp_point_decode( const mbedtls_ecp_group *grp,
-                                mbedtls_ecp_point *pt,
-                                const mbedtls_mpi *q );
+int mbedtls_ecp_point_decode(const mbedtls_ecp_group *grp,
+                             mbedtls_ecp_point *pt,
+                             const mbedtls_mpi *q);
 /**
  * \brief           This function exports a point into unsigned binary data.
  *
@@ -1149,19 +1135,11 @@
  * \return          Another negative error code on other kinds of failure.
  */
 int mbedtls_ecp_muladd_restartable(
-<<<<<<< HEAD
-             mbedtls_ecp_group *grp, mbedtls_ecp_point *R,
-             const mbedtls_mpi *m, const mbedtls_ecp_point *P,
-             const mbedtls_mpi *n, const mbedtls_ecp_point *Q,
-             mbedtls_ecp_restart_ctx *rs_ctx );
-#endif /* MBEDTLS_ECP_EDWARDS_ENABLED || MBEDTLS_ECP_SHORT_WEIERSTRASS_ENABLED */
-=======
     mbedtls_ecp_group *grp, mbedtls_ecp_point *R,
     const mbedtls_mpi *m, const mbedtls_ecp_point *P,
     const mbedtls_mpi *n, const mbedtls_ecp_point *Q,
     mbedtls_ecp_restart_ctx *rs_ctx);
-#endif /* MBEDTLS_ECP_SHORT_WEIERSTRASS_ENABLED */
->>>>>>> a0c806aa
+#endif /* MBEDTLS_ECP_EDWARDS_ENABLED || MBEDTLS_ECP_SHORT_WEIERSTRASS_ENABLED */
 
 /**
  * \brief           This function checks that a point is a valid public key
@@ -1252,9 +1230,9 @@
  * \return          An \c MBEDTLS_ERR_ECP_XXX or \c MBEDTLS_MPI_XXX error code
  *                  on failure.
  */
-int mbedtls_ecp_expand_edwards( mbedtls_ecp_group *grp,
-                    const mbedtls_mpi *d, mbedtls_mpi *q,
-                    mbedtls_mpi *prefix );
+int mbedtls_ecp_expand_edwards(mbedtls_ecp_group *grp,
+                               const mbedtls_mpi *d, mbedtls_mpi *q,
+                               mbedtls_mpi *prefix);
 
 /**
  * \brief           This function obtains a point on the Edwards curve.
@@ -1275,11 +1253,11 @@
  * \return          An \c MBEDTLS_ERR_ECP_XXX or \c MBEDTLS_MPI_XXX error code
  *                  on failure.
  */
-int mbedtls_ecp_point_edwards( mbedtls_ecp_group *grp,
-                     mbedtls_ecp_point *Q,
-                     const mbedtls_mpi *d,
-                     int (*f_rng)(void *, unsigned char *, size_t),
-                     void *p_rng );
+int mbedtls_ecp_point_edwards(mbedtls_ecp_group *grp,
+                              mbedtls_ecp_point *Q,
+                              const mbedtls_mpi *d,
+                              int (*f_rng)(void *, unsigned char *, size_t),
+                              void *p_rng);
 #endif
 
 /**
