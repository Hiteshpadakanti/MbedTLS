#!/usr/bin/env python3
"""Generate wrapper functions for PSA function calls.
"""

# Copyright The Mbed TLS Contributors
# SPDX-License-Identifier: Apache-2.0 OR GPL-2.0-or-later

### WARNING: the code in this file has not been extensively reviewed yet.
### We do not think it is harmful, but it may be below our normal standards
### for robustness and maintainability.

import argparse
import itertools
import os
from typing import Iterator, List, Optional, Tuple

import scripts_path #pylint: disable=unused-import
from mbedtls_dev import build_tree
from mbedtls_dev import c_parsing_helper
from mbedtls_dev import c_wrapper_generator
from mbedtls_dev import typing_util


class BufferParameter:
    """Description of an input or output buffer parameter sequence to a PSA function."""
    #pylint: disable=too-few-public-methods

    def __init__(self, i: int, is_output: bool,
                 buffer_name: str, size_name: str) -> None:
        """Initialize the parameter information.

        i is the index of the function argument that is the pointer to the buffer.
        The size is argument i+1. For a variable-size output, the actual length
        goes in argument i+2.

        buffer_name and size_names are the names of arguments i and i+1.
        This class does not yet help with the output length.
        """
        self.index = i
        self.buffer_name = buffer_name
        self.size_name = size_name
        self.is_output = is_output


class PSAWrapperGenerator(c_wrapper_generator.Base):
    """Generate a C source file containing wrapper functions for PSA Crypto API calls."""

    _CPP_GUARDS = ('defined(MBEDTLS_PSA_CRYPTO_C) && ' +
                   'defined(MBEDTLS_TEST_HOOKS) && \\\n    ' +
                   '!defined(RECORD_PSA_STATUS_COVERAGE_LOG)')
    _WRAPPER_NAME_PREFIX = 'mbedtls_test_wrap_'
    _WRAPPER_NAME_SUFFIX = ''

    def gather_data(self) -> None:
        root_dir = build_tree.guess_mbedtls_root()
        for header_name in ['crypto.h', 'crypto_extra.h']:
            header_path = os.path.join(root_dir, 'include', 'psa', header_name)
            c_parsing_helper.read_function_declarations(self.functions, header_path)

    _SKIP_FUNCTIONS = frozenset([
        'mbedtls_psa_external_get_random', # not a library function
        'psa_get_key_domain_parameters', # client-side function
        'psa_get_key_slot_number', # client-side function
        'psa_key_derivation_verify_bytes', # not implemented yet
        'psa_key_derivation_verify_key', # not implemented yet
        'psa_set_key_domain_parameters', # client-side function
    ])

    def _skip_function(self, function: c_wrapper_generator.FunctionInfo) -> bool:
        if function.return_type != 'psa_status_t':
            return True
        if function.name in self._SKIP_FUNCTIONS:
            return True
        return False

    # PAKE stuff: not implemented yet
    _PAKE_STUFF = frozenset([
        'psa_crypto_driver_pake_inputs_t *',
        'psa_pake_cipher_suite_t *',
    ])

    def _return_variable_name(self,
                              function: c_wrapper_generator.FunctionInfo) -> str:
        """The name of the variable that will contain the return value."""
        if function.return_type == 'psa_status_t':
            return 'status'
        return super()._return_variable_name(function)

    _FUNCTION_GUARDS = c_wrapper_generator.Base._FUNCTION_GUARDS.copy() \
        #pylint: disable=protected-access
    _FUNCTION_GUARDS.update({
        'mbedtls_psa_register_se_key': 'defined(MBEDTLS_PSA_CRYPTO_SE_C)',
        'mbedtls_psa_inject_entropy': 'defined(MBEDTLS_PSA_INJECT_ENTROPY)',
        'mbedtls_psa_external_get_random': 'defined(MBEDTLS_PSA_CRYPTO_EXTERNAL_RNG)',
        'mbedtls_psa_platform_get_builtin_key': 'defined(MBEDTLS_PSA_CRYPTO_BUILTIN_KEYS)',
    })

    @staticmethod
    def _detect_buffer_parameters(arguments: List[c_parsing_helper.ArgumentInfo],
                                  argument_names: List[str]) -> Iterator[BufferParameter]:
        """Detect function arguments that are buffers (pointer, size [,length])."""
        types = ['' if arg.suffix else arg.type for arg in arguments]
        # pairs = list of (type_of_arg_N, type_of_arg_N+1)
        # where each type_of_arg_X is the empty string if the type is an array
        # or there is no argument X.
        pairs = enumerate(itertools.zip_longest(types, types[1:], fillvalue=''))
        for i, t01 in pairs:
            if (t01[0] == 'const uint8_t *' or t01[0] == 'uint8_t *') and \
               t01[1] == 'size_t':
                yield BufferParameter(i, not t01[0].startswith('const '),
                                      argument_names[i], argument_names[i+1])

    @staticmethod
    def _write_poison_buffer_parameter(out: typing_util.Writable,
                                       param: BufferParameter,
                                       poison: bool) -> None:
        """Write poisoning or unpoisoning code for a buffer parameter.

        Write poisoning code if poison is true, unpoisoning code otherwise.
        """
        out.write('    MBEDTLS_TEST_MEMORY_{}({}, {});\n'.format(
            'POISON' if poison else 'UNPOISON',
            param.buffer_name, param.size_name
        ))

    def _write_poison_buffer_parameters(self, out: typing_util.Writable,
                                        buffer_parameters: List[BufferParameter],
                                        poison: bool) -> None:
        """Write poisoning or unpoisoning code for the buffer parameters.

        Write poisoning code if poison is true, unpoisoning code otherwise.
        """
        if not buffer_parameters:
            return
        out.write('#if defined(MBEDTLS_PSA_COPY_CALLER_BUFFERS)\n')
        for param in buffer_parameters:
            self._write_poison_buffer_parameter(out, param, poison)
        out.write('#endif /* defined(MBEDTLS_PSA_COPY_CALLER_BUFFERS) */\n')

    @staticmethod
    def _parameter_should_be_copied(function_name: str,
                                    _buffer_name: Optional[str]) -> bool:
        """Whether the specified buffer argument to a PSA function should be copied.
        """
        #pylint: disable=too-many-return-statements
        if function_name.startswith('psa_aead'):
            return True
        if function_name == 'psa_cipher_encrypt':
            return True
        if function_name in ('psa_key_derivation_output_bytes',
                             'psa_key_derivation_input_bytes'):
            return True
        if function_name in ('psa_import_key',
                             'psa_export_key',
                             'psa_export_public_key'):
            return True
        if function_name in ('psa_sign_message',
                             'psa_verify_message',
                             'psa_sign_hash',
                             'psa_verify_hash'):
            return True
        if function_name in ('psa_hash_update',
                             'psa_hash_finish',
                             'psa_hash_verify',
                             'psa_hash_compute',
                             'psa_hash_compare'):
            return True
<<<<<<< HEAD
        if function_name == 'psa_generate_random':
=======
        if function_name in ('psa_mac_update',
                             'psa_mac_sign_finish',
                             'psa_mac_verify_finish',
                             'psa_mac_compute',
                             'psa_mac_verify'):
            return True
        if function_name in ('psa_asymmetric_encrypt',
                             'psa_asymmetric_decrypt'):
>>>>>>> 920a932b
            return True
        return False

    def _write_function_call(self, out: typing_util.Writable,
                             function: c_wrapper_generator.FunctionInfo,
                             argument_names: List[str]) -> None:
        buffer_parameters = list(
            param
            for param in self._detect_buffer_parameters(function.arguments,
                                                        argument_names)
            if self._parameter_should_be_copied(function.name,
                                                function.arguments[param.index].name))
        self._write_poison_buffer_parameters(out, buffer_parameters, True)
        super()._write_function_call(out, function, argument_names)
        self._write_poison_buffer_parameters(out, buffer_parameters, False)

    def _write_prologue(self, out: typing_util.Writable, header: bool) -> None:
        super()._write_prologue(out, header)
        out.write("""
#if {}

#include <psa/crypto.h>

#include <test/memory.h>
#include <test/psa_crypto_helpers.h>
#include <test/psa_test_wrappers.h>
"""
                  .format(self._CPP_GUARDS))

    def _write_epilogue(self, out: typing_util.Writable, header: bool) -> None:
        out.write("""
#endif /* {} */
"""
                  .format(self._CPP_GUARDS))
        super()._write_epilogue(out, header)


class PSALoggingWrapperGenerator(PSAWrapperGenerator, c_wrapper_generator.Logging):
    """Generate a C source file containing wrapper functions that log PSA Crypto API calls."""

    def __init__(self, stream: str) -> None:
        super().__init__()
        self.set_stream(stream)

    _PRINTF_TYPE_CAST = c_wrapper_generator.Logging._PRINTF_TYPE_CAST.copy()
    _PRINTF_TYPE_CAST.update({
        'mbedtls_svc_key_id_t': 'unsigned',
        'psa_algorithm_t': 'unsigned',
        'psa_drv_slot_number_t': 'unsigned long long',
        'psa_key_derivation_step_t': 'int',
        'psa_key_id_t': 'unsigned',
        'psa_key_slot_number_t': 'unsigned long long',
        'psa_key_lifetime_t': 'unsigned',
        'psa_key_type_t': 'unsigned',
        'psa_key_usage_flags_t': 'unsigned',
        'psa_pake_role_t': 'int',
        'psa_pake_step_t': 'int',
        'psa_status_t': 'int',
    })

    def _printf_parameters(self, typ: str, var: str) -> Tuple[str, List[str]]:
        if typ.startswith('const '):
            typ = typ[6:]
        if typ == 'uint8_t *':
            # Skip buffers
            return '', []
        if typ.endswith('operation_t *'):
            return '', []
        if typ in self._PAKE_STUFF:
            return '', []
        if typ == 'psa_key_attributes_t *':
            return (var + '={id=%u, lifetime=0x%08x, type=0x%08x, bits=%u, alg=%08x, usage=%08x}',
                    ['(unsigned) psa_get_key_{}({})'.format(field, var)
                     for field in ['id', 'lifetime', 'type', 'bits', 'algorithm', 'usage_flags']])
        return super()._printf_parameters(typ, var)


DEFAULT_C_OUTPUT_FILE_NAME = 'tests/src/psa_test_wrappers.c'
DEFAULT_H_OUTPUT_FILE_NAME = 'tests/include/test/psa_test_wrappers.h'

def main() -> None:
    parser = argparse.ArgumentParser(description=globals()['__doc__'])
    parser.add_argument('--log',
                        help='Stream to log to (default: no logging code)')
    parser.add_argument('--output-c',
                        metavar='FILENAME',
                        default=DEFAULT_C_OUTPUT_FILE_NAME,
                        help=('Output .c file path (default: {}; skip .c output if empty)'
                              .format(DEFAULT_C_OUTPUT_FILE_NAME)))
    parser.add_argument('--output-h',
                        metavar='FILENAME',
                        default=DEFAULT_H_OUTPUT_FILE_NAME,
                        help=('Output .h file path (default: {}; skip .h output if empty)'
                              .format(DEFAULT_H_OUTPUT_FILE_NAME)))
    options = parser.parse_args()
    if options.log:
        generator = PSALoggingWrapperGenerator(options.log) #type: PSAWrapperGenerator
    else:
        generator = PSAWrapperGenerator()
    generator.gather_data()
    if options.output_h:
        generator.write_h_file(options.output_h)
    if options.output_c:
        generator.write_c_file(options.output_c)

if __name__ == '__main__':
    main()<|MERGE_RESOLUTION|>--- conflicted
+++ resolved
@@ -165,9 +165,8 @@
                              'psa_hash_compute',
                              'psa_hash_compare'):
             return True
-<<<<<<< HEAD
         if function_name == 'psa_generate_random':
-=======
+            return True
         if function_name in ('psa_mac_update',
                              'psa_mac_sign_finish',
                              'psa_mac_verify_finish',
@@ -176,7 +175,6 @@
             return True
         if function_name in ('psa_asymmetric_encrypt',
                              'psa_asymmetric_decrypt'):
->>>>>>> 920a932b
             return True
         return False
 
