--- conflicted
+++ resolved
@@ -175,10 +175,9 @@
                              'psa_hash_compute',
                              'psa_hash_compare'):
             return True
-<<<<<<< HEAD
         if function_name in ('psa_key_derivation_key_agreement',
                              'psa_raw_key_agreement'):
-=======
+            return True
         if function_name == 'psa_generate_random':
             return True
         if function_name in ('psa_mac_update',
@@ -189,7 +188,6 @@
             return True
         if function_name in ('psa_asymmetric_encrypt',
                              'psa_asymmetric_decrypt'):
->>>>>>> 81a14e0d
             return True
         return False
 
