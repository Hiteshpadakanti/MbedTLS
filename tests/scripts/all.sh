#! /usr/bin/env bash

# all.sh
#
# Copyright The Mbed TLS Contributors
# SPDX-License-Identifier: Apache-2.0
#
# Licensed under the Apache License, Version 2.0 (the "License"); you may
# not use this file except in compliance with the License.
# You may obtain a copy of the License at
#
# http://www.apache.org/licenses/LICENSE-2.0
#
# Unless required by applicable law or agreed to in writing, software
# distributed under the License is distributed on an "AS IS" BASIS, WITHOUT
# WARRANTIES OR CONDITIONS OF ANY KIND, either express or implied.
# See the License for the specific language governing permissions and
# limitations under the License.



################################################################
#### Documentation
################################################################

# Purpose
# -------
#
# To run all tests possible or available on the platform.
#
# Notes for users
# ---------------
#
# Warning: the test is destructive. It includes various build modes and
# configurations, and can and will arbitrarily change the current CMake
# configuration. The following files must be committed into git:
#    * include/mbedtls/mbedtls_config.h
#    * Makefile, library/Makefile, programs/Makefile, tests/Makefile,
#      programs/fuzz/Makefile
# After running this script, the CMake cache will be lost and CMake
# will no longer be initialised.
#
# The script assumes the presence of a number of tools:
#   * Basic Unix tools (Windows users note: a Unix-style find must be before
#     the Windows find in the PATH)
#   * Perl
#   * GNU Make
#   * CMake
#   * GCC and Clang (recent enough for using ASan with gcc and MemSan with clang, or valgrind)
#   * G++
#   * arm-gcc and mingw-gcc
#   * ArmCC 5 and ArmCC 6, unless invoked with --no-armcc
#   * OpenSSL and GnuTLS command line tools, recent enough for the
#     interoperability tests. If they don't support old features which we want
#     to test, then a legacy version of these tools must be present as well
#     (search for LEGACY below).
# See the invocation of check_tools below for details.
#
# This script must be invoked from the toplevel directory of a git
# working copy of Mbed TLS.
#
# The behavior on an error depends on whether --keep-going (alias -k)
# is in effect.
#  * Without --keep-going: the script stops on the first error without
#    cleaning up. This lets you work in the configuration of the failing
#    component.
#  * With --keep-going: the script runs all requested components and
#    reports failures at the end. In particular the script always cleans
#    up on exit.
#
# Note that the output is not saved. You may want to run
#   script -c tests/scripts/all.sh
# or
#   tests/scripts/all.sh >all.log 2>&1
#
# Notes for maintainers
# ---------------------
#
# The bulk of the code is organized into functions that follow one of the
# following naming conventions:
#  * pre_XXX: things to do before running the tests, in order.
#  * component_XXX: independent components. They can be run in any order.
#      * component_check_XXX: quick tests that aren't worth parallelizing.
#      * component_build_XXX: build things but don't run them.
#      * component_test_XXX: build and test.
#  * support_XXX: if support_XXX exists and returns false then
#    component_XXX is not run by default.
#  * post_XXX: things to do after running the tests.
#  * other: miscellaneous support functions.
#
# Each component must start by invoking `msg` with a short informative message.
#
# Warning: due to the way bash detects errors, the failure of a command
# inside 'if' or '!' is not detected. Use the 'not' function instead of '!'.
#
# Each component is executed in a separate shell process. The component
# fails if any command in it returns a non-zero status.
#
# The framework performs some cleanup tasks after each component. This
# means that components can assume that the working directory is in a
# cleaned-up state, and don't need to perform the cleanup themselves.
# * Run `make clean`.
# * Restore `include/mbedtls/mbedtls_config.h` from a backup made before running
#   the component.
# * Check out `Makefile`, `library/Makefile`, `programs/Makefile`,
#   `tests/Makefile` and `programs/fuzz/Makefile` from git.
#   This cleans up after an in-tree use of CMake.
#
# The tests are roughly in order from fastest to slowest. This doesn't
# have to be exact, but in general you should add slower tests towards
# the end and fast checks near the beginning.



################################################################
#### Initialization and command line parsing
################################################################

# Abort on errors (even on the left-hand side of a pipe).
# Treat uninitialised variables as errors.
set -e -o pipefail -u

# Enable ksh/bash extended file matching patterns
shopt -s extglob

in_mbedtls_repo () {
    test -d include -a -d library -a -d programs -a -d tests
}

in_tf_psa_crypto_repo () {
    test -d include -a -d core -a -d drivers -a -d programs -a -d tests
}

pre_check_environment () {
    if in_mbedtls_repo || in_tf_psa_crypto_repo; then :; else
        echo "Must be run from Mbed TLS / TF-PSA-Crypto root" >&2
        exit 1
    fi
}

pre_initialize_variables () {
    if in_mbedtls_repo; then
        CONFIG_H='include/mbedtls/mbedtls_config.h'
    else
        CONFIG_H='drivers/builtin/include/mbedtls/mbedtls_config.h'
    fi
    CRYPTO_CONFIG_H='include/psa/crypto_config.h'
    CONFIG_TEST_DRIVER_H='tests/include/test/drivers/config_test_driver.h'

    # Files that are clobbered by some jobs will be backed up. Use a different
    # suffix from auxiliary scripts so that all.sh and auxiliary scripts can
    # independently decide when to remove the backup file.
    backup_suffix='.all.bak'
    # Files clobbered by config.py
    files_to_back_up="$CONFIG_H $CRYPTO_CONFIG_H $CONFIG_TEST_DRIVER_H"
    if in_mbedtls_repo; then
        # Files clobbered by in-tree cmake
        files_to_back_up="$files_to_back_up Makefile library/Makefile programs/Makefile tests/Makefile programs/fuzz/Makefile"
    fi

    append_outcome=0
    MEMORY=0
    FORCE=0
    QUIET=0
    KEEP_GOING=0

    # Seed value used with the --release-test option.
    #
    # See also RELEASE_SEED in basic-build-test.sh. Debugging is easier if
    # both values are kept in sync. If you change the value here because it
    # breaks some tests, you'll definitely want to change it in
    # basic-build-test.sh as well.
    RELEASE_SEED=1

    : ${MBEDTLS_TEST_OUTCOME_FILE=}
    : ${MBEDTLS_TEST_PLATFORM="$(uname -s | tr -c \\n0-9A-Za-z _)-$(uname -m | tr -c \\n0-9A-Za-z _)"}
    export MBEDTLS_TEST_OUTCOME_FILE
    export MBEDTLS_TEST_PLATFORM

    # Default commands, can be overridden by the environment
    : ${OPENSSL:="openssl"}
    : ${OPENSSL_LEGACY:="$OPENSSL"}
    : ${OPENSSL_NEXT:="$OPENSSL"}
    : ${GNUTLS_CLI:="gnutls-cli"}
    : ${GNUTLS_SERV:="gnutls-serv"}
    : ${GNUTLS_LEGACY_CLI:="$GNUTLS_CLI"}
    : ${GNUTLS_LEGACY_SERV:="$GNUTLS_SERV"}
    : ${OUT_OF_SOURCE_DIR:=./mbedtls_out_of_source_build}
    : ${ARMC5_BIN_DIR:=/usr/bin}
    : ${ARMC6_BIN_DIR:=/usr/bin}
    : ${ARM_NONE_EABI_GCC_PREFIX:=arm-none-eabi-}
    : ${ARM_LINUX_GNUEABI_GCC_PREFIX:=arm-linux-gnueabi-}
    : ${CLANG_LATEST:="clang-latest"}
    : ${CLANG_EARLIEST:="clang-earliest"}
    : ${GCC_LATEST:="gcc-latest"}
    : ${GCC_EARLIEST:="gcc-earliest"}
    # if MAKEFLAGS is not set add the -j option to speed up invocations of make
    if [ -z "${MAKEFLAGS+set}" ]; then
        export MAKEFLAGS="-j$(all_sh_nproc)"
    fi

    # Include more verbose output for failing tests run by CMake or make
    export CTEST_OUTPUT_ON_FAILURE=1

    # CFLAGS and LDFLAGS for Asan builds that don't use CMake
    # default to -O2, use -Ox _after_ this if you want another level
    ASAN_CFLAGS='-O2 -Werror -fsanitize=address,undefined -fno-sanitize-recover=all'

    # Platform tests have an allocation that returns null
    export ASAN_OPTIONS="allocator_may_return_null=1"
    export MSAN_OPTIONS="allocator_may_return_null=1"

    # Gather the list of available components. These are the functions
    # defined in this script whose name starts with "component_".
    ALL_COMPONENTS=$(compgen -A function component_ | sed 's/component_//')

    # Exclude components that are not supported on this platform.
    SUPPORTED_COMPONENTS=
    for component in $ALL_COMPONENTS; do
        case $(type "support_$component" 2>&1) in
            *' function'*)
                if ! support_$component; then continue; fi;;
        esac
        SUPPORTED_COMPONENTS="$SUPPORTED_COMPONENTS $component"
    done
}

# Test whether the component $1 is included in the command line patterns.
is_component_included()
{
    # Temporarily disable wildcard expansion so that $COMMAND_LINE_COMPONENTS
    # only does word splitting.
    set -f
    for pattern in $COMMAND_LINE_COMPONENTS; do
        set +f
        case ${1#component_} in $pattern) return 0;; esac
    done
    set +f
    return 1
}

usage()
{
    cat <<EOF
Usage: $0 [OPTION]... [COMPONENT]...
Run mbedtls release validation tests.
By default, run all tests. With one or more COMPONENT, run only those.
COMPONENT can be the name of a component or a shell wildcard pattern.

Examples:
  $0 "check_*"
    Run all sanity checks.
  $0 --no-armcc --except test_memsan
    Run everything except builds that require armcc and MemSan.

Special options:
  -h|--help             Print this help and exit.
  --list-all-components List all available test components and exit.
  --list-components     List components supported on this platform and exit.

General options:
  -q|--quiet            Only output component names, and errors if any.
  -f|--force            Force the tests to overwrite any modified files.
  -k|--keep-going       Run all tests and report errors at the end.
  -m|--memory           Additional optional memory tests.
     --append-outcome   Append to the outcome file (if used).
     --arm-none-eabi-gcc-prefix=<string>
                        Prefix for a cross-compiler for arm-none-eabi
                        (default: "${ARM_NONE_EABI_GCC_PREFIX}")
     --arm-linux-gnueabi-gcc-prefix=<string>
                        Prefix for a cross-compiler for arm-linux-gnueabi
                        (default: "${ARM_LINUX_GNUEABI_GCC_PREFIX}")
     --armcc            Run ARM Compiler builds (on by default).
     --restore          First clean up the build tree, restoring backed up
                        files. Do not run any components unless they are
                        explicitly specified.
     --error-test       Error test mode: run a failing function in addition
                        to any specified component. May be repeated.
     --except           Exclude the COMPONENTs listed on the command line,
                        instead of running only those.
     --no-append-outcome    Write a new outcome file and analyze it (default).
     --no-armcc         Skip ARM Compiler builds.
     --no-force         Refuse to overwrite modified files (default).
     --no-keep-going    Stop at the first error (default).
     --no-memory        No additional memory tests (default).
     --no-quiet         Print full output from components.
     --out-of-source-dir=<path>  Directory used for CMake out-of-source build tests.
     --outcome-file=<path>  File where test outcomes are written (not done if
                            empty; default: \$MBEDTLS_TEST_OUTCOME_FILE).
     --random-seed      Use a random seed value for randomized tests (default).
  -r|--release-test     Run this script in release mode. This fixes the seed value to ${RELEASE_SEED}.
  -s|--seed             Integer seed value to use for this test run.

Tool path options:
     --armc5-bin-dir=<ARMC5_bin_dir_path>       ARM Compiler 5 bin directory.
     --armc6-bin-dir=<ARMC6_bin_dir_path>       ARM Compiler 6 bin directory.
     --clang-earliest=<Clang_earliest_path>     Earliest version of clang available
     --clang-latest=<Clang_latest_path>         Latest version of clang available
     --gcc-earliest=<GCC_earliest_path>         Earliest version of GCC available
     --gcc-latest=<GCC_latest_path>             Latest version of GCC available
     --gnutls-cli=<GnuTLS_cli_path>             GnuTLS client executable to use for most tests.
     --gnutls-serv=<GnuTLS_serv_path>           GnuTLS server executable to use for most tests.
     --gnutls-legacy-cli=<GnuTLS_cli_path>      GnuTLS client executable to use for legacy tests.
     --gnutls-legacy-serv=<GnuTLS_serv_path>    GnuTLS server executable to use for legacy tests.
     --openssl=<OpenSSL_path>                   OpenSSL executable to use for most tests.
     --openssl-legacy=<OpenSSL_path>            OpenSSL executable to use for legacy tests..
     --openssl-next=<OpenSSL_path>              OpenSSL executable to use for recent things like ARIA
EOF
}

# Cleanup before/after running a component.
# Remove built files as well as the cmake cache/config.
# Does not remove generated source files.
cleanup()
{
    if in_mbedtls_repo; then
        command make clean
    fi

    # Remove CMake artefacts
    find . -name .git -prune -o \
           -iname CMakeFiles -exec rm -rf {} \+ -o \
           \( -iname cmake_install.cmake -o \
              -iname CTestTestfile.cmake -o \
              -iname CMakeCache.txt -o \
              -path './cmake/*.cmake' \) -exec rm -f {} \+
    # Recover files overwritten by in-tree CMake builds
    rm -f include/Makefile include/mbedtls/Makefile programs/!(fuzz)/Makefile

    # Remove any artifacts from the component_test_cmake_as_subdirectory test.
    rm -rf programs/test/cmake_subproject/build
    rm -f programs/test/cmake_subproject/Makefile
    rm -f programs/test/cmake_subproject/cmake_subproject

    # Remove any artifacts from the component_test_cmake_as_package test.
    rm -rf programs/test/cmake_package/build
    rm -f programs/test/cmake_package/Makefile
    rm -f programs/test/cmake_package/cmake_package

    # Remove any artifacts from the component_test_cmake_as_installed_package test.
    rm -rf programs/test/cmake_package_install/build
    rm -f programs/test/cmake_package_install/Makefile
    rm -f programs/test/cmake_package_install/cmake_package_install

    # Restore files that may have been clobbered by the job
    for x in $files_to_back_up; do
        if [[ -e "$x$backup_suffix" ]]; then
            cp -p "$x$backup_suffix" "$x"
        fi
    done
}

# Final cleanup when this script exits (except when exiting on a failure
# in non-keep-going mode).
final_cleanup () {
    cleanup

    for x in $files_to_back_up; do
        rm -f "$x$backup_suffix"
    done
}

# Executed on exit. May be redefined depending on command line options.
final_report () {
    :
}

fatal_signal () {
    final_cleanup
    final_report $1
    trap - $1
    kill -$1 $$
}

trap 'fatal_signal HUP' HUP
trap 'fatal_signal INT' INT
trap 'fatal_signal TERM' TERM

# Number of processors on this machine. Used as the default setting
# for parallel make.
all_sh_nproc ()
{
    {
        nproc || # Linux
        sysctl -n hw.ncpuonline || # NetBSD, OpenBSD
        sysctl -n hw.ncpu || # FreeBSD
        echo 1
    } 2>/dev/null
}

msg()
{
    if [ -n "${current_component:-}" ]; then
        current_section="${current_component#component_}: $1"
    else
        current_section="$1"
    fi

    if [ $QUIET -eq 1 ]; then
        return
    fi

    echo ""
    echo "******************************************************************"
    echo "* $current_section "
    printf "* "; date
    echo "******************************************************************"
}

armc6_build_test()
{
    FLAGS="$1"

    msg "build: ARM Compiler 6 ($FLAGS)"
    make clean
    ARM_TOOL_VARIANT="ult" CC="$ARMC6_CC" AR="$ARMC6_AR" CFLAGS="$FLAGS" \
                    WARNING_CFLAGS='-Werror -xc -std=c99' make lib

    msg "size: ARM Compiler 6 ($FLAGS)"
    "$ARMC6_FROMELF" -z library/*.o
}

err_msg()
{
    echo "$1" >&2
}

check_tools()
{
    for tool in "$@"; do
        if ! `type "$tool" >/dev/null 2>&1`; then
            err_msg "$tool not found!"
            exit 1
        fi
    done
}

pre_parse_command_line_for_dirs () {
    # Make an early pass through the options given, so we can set directories
    # for Arm compilers, before SUPPORTED_COMPONENTS is determined.
    while [ $# -gt 0 ]; do
        case "$1" in
            --armc5-bin-dir) shift; ARMC5_BIN_DIR="$1";;
            --armc6-bin-dir) shift; ARMC6_BIN_DIR="$1";;
        esac
        shift
    done
}

pre_parse_command_line () {
    COMMAND_LINE_COMPONENTS=
    all_except=0
    error_test=0
    restore_first=0
    no_armcc=

    # Note that legacy options are ignored instead of being omitted from this
    # list of options, so invocations that worked with previous version of
    # all.sh will still run and work properly.
    while [ $# -gt 0 ]; do
        case "$1" in
            --append-outcome) append_outcome=1;;
            --arm-none-eabi-gcc-prefix) shift; ARM_NONE_EABI_GCC_PREFIX="$1";;
            --arm-linux-gnueabi-gcc-prefix) shift; ARM_LINUX_GNUEABI_GCC_PREFIX="$1";;
            --armcc) no_armcc=;;
            --armc5-bin-dir) shift; ;; # assignment to ARMC5_BIN_DIR done in pre_parse_command_line_for_dirs
            --armc6-bin-dir) shift; ;; # assignment to ARMC6_BIN_DIR done in pre_parse_command_line_for_dirs
            --clang-earliest) shift; CLANG_EARLIEST="$1";;
            --clang-latest) shift; CLANG_LATEST="$1";;
            --error-test) error_test=$((error_test + 1));;
            --except) all_except=1;;
            --force|-f) FORCE=1;;
            --gcc-earliest) shift; GCC_EARLIEST="$1";;
            --gcc-latest) shift; GCC_LATEST="$1";;
            --gnutls-cli) shift; GNUTLS_CLI="$1";;
            --gnutls-legacy-cli) shift; GNUTLS_LEGACY_CLI="$1";;
            --gnutls-legacy-serv) shift; GNUTLS_LEGACY_SERV="$1";;
            --gnutls-serv) shift; GNUTLS_SERV="$1";;
            --help|-h) usage; exit;;
            --keep-going|-k) KEEP_GOING=1;;
            --list-all-components) printf '%s\n' $ALL_COMPONENTS; exit;;
            --list-components) printf '%s\n' $SUPPORTED_COMPONENTS; exit;;
            --memory|-m) MEMORY=1;;
            --no-append-outcome) append_outcome=0;;
            --no-armcc) no_armcc=1;;
            --no-force) FORCE=0;;
            --no-keep-going) KEEP_GOING=0;;
            --no-memory) MEMORY=0;;
            --no-quiet) QUIET=0;;
            --openssl) shift; OPENSSL="$1";;
            --openssl-legacy) shift; OPENSSL_LEGACY="$1";;
            --openssl-next) shift; OPENSSL_NEXT="$1";;
            --outcome-file) shift; MBEDTLS_TEST_OUTCOME_FILE="$1";;
            --out-of-source-dir) shift; OUT_OF_SOURCE_DIR="$1";;
            --quiet|-q) QUIET=1;;
            --random-seed) unset SEED;;
            --release-test|-r) SEED=$RELEASE_SEED;;
            --restore) restore_first=1;;
            --seed|-s) shift; SEED="$1";;
            -*)
                echo >&2 "Unknown option: $1"
                echo >&2 "Run $0 --help for usage."
                exit 120
                ;;
            *) COMMAND_LINE_COMPONENTS="$COMMAND_LINE_COMPONENTS $1";;
        esac
        shift
    done

    # With no list of components, run everything.
    if [ -z "$COMMAND_LINE_COMPONENTS" ] && [ $restore_first -eq 0 ]; then
        all_except=1
    fi

    # --no-armcc is a legacy option. The modern way is --except '*_armcc*'.
    # Ignore it if components are listed explicitly on the command line.
    if [ -n "$no_armcc" ] && [ $all_except -eq 1 ]; then
        COMMAND_LINE_COMPONENTS="$COMMAND_LINE_COMPONENTS *_armcc*"
    fi

    # Error out if an explicitly requested component doesn't exist.
    if [ $all_except -eq 0 ]; then
        unsupported=0
        # Temporarily disable wildcard expansion so that $COMMAND_LINE_COMPONENTS
        # only does word splitting.
        set -f
        for component in $COMMAND_LINE_COMPONENTS; do
            set +f
            # If the requested name includes a wildcard character, don't
            # check it. Accept wildcard patterns that don't match anything.
            case $component in
                *[*?\[]*) continue;;
            esac
            case " $SUPPORTED_COMPONENTS " in
                *" $component "*) :;;
                *)
                    echo >&2 "Component $component was explicitly requested, but is not known or not supported."
                    unsupported=$((unsupported + 1));;
            esac
        done
        set +f
        if [ $unsupported -ne 0 ]; then
            exit 2
        fi
    fi

    # Build the list of components to run.
    RUN_COMPONENTS=
    for component in $SUPPORTED_COMPONENTS; do
        if is_component_included "$component"; [ $? -eq $all_except ]; then
            RUN_COMPONENTS="$RUN_COMPONENTS $component"
        fi
    done

    unset all_except
    unset no_armcc
}

pre_check_git () {
    if [ $FORCE -eq 1 ]; then
        rm -rf "$OUT_OF_SOURCE_DIR"
        git checkout-index -f -q $CONFIG_H
        cleanup
    else

        if [ -d "$OUT_OF_SOURCE_DIR" ]; then
            echo "Warning - there is an existing directory at '$OUT_OF_SOURCE_DIR'" >&2
            echo "You can either delete this directory manually, or force the test by rerunning"
            echo "the script as: $0 --force --out-of-source-dir $OUT_OF_SOURCE_DIR"
            exit 1
        fi

        if ! git diff --quiet "$CONFIG_H"; then
            err_msg "Warning - the configuration file '$CONFIG_H' has been edited. "
            echo "You can either delete or preserve your work, or force the test by rerunning the"
            echo "script as: $0 --force"
            exit 1
        fi
    fi
}

pre_restore_files () {
    # If the makefiles have been generated by a framework such as cmake,
    # restore them from git. If the makefiles look like modifications from
    # the ones checked into git, take care not to modify them. Whatever
    # this function leaves behind is what the script will restore before
    # each component.
    case "$(head -n1 Makefile)" in
        *[Gg]enerated*)
            git update-index --no-skip-worktree Makefile library/Makefile programs/Makefile tests/Makefile programs/fuzz/Makefile
            git checkout -- Makefile library/Makefile programs/Makefile tests/Makefile programs/fuzz/Makefile
            ;;
    esac
}

pre_back_up () {
    for x in $files_to_back_up; do
        cp -p "$x" "$x$backup_suffix"
    done
}

pre_setup_keep_going () {
    failure_count=0 # Number of failed components
    last_failure_status=0 # Last failure status in this component

    # See err_trap
    previous_failure_status=0
    previous_failed_command=
    previous_failure_funcall_depth=0
    unset report_failed_command

    start_red=
    end_color=
    if [ -t 1 ]; then
        case "${TERM:-}" in
            *color*|cygwin|linux|rxvt*|screen|[Eex]term*)
                start_red=$(printf '\033[31m')
                end_color=$(printf '\033[0m')
                ;;
        esac
    fi

    # Keep a summary of failures in a file. We'll print it out at the end.
    failure_summary_file=$PWD/all-sh-failures-$$.log
    : >"$failure_summary_file"

    # Whether it makes sense to keep a component going after the specified
    # command fails (test command) or not (configure or build).
    # This function normally receives the failing simple command
    # ($BASH_COMMAND) as an argument, but if $report_failed_command is set,
    # this is passed instead.
    # This doesn't have to be 100% accurate: all failures are recorded anyway.
    # False positives result in running things that can't be expected to
    # work. False negatives result in things not running after something else
    # failed even though they might have given useful feedback.
    can_keep_going_after_failure () {
        case "$1" in
            "msg "*) false;;
            "cd "*) false;;
            *make*[\ /]tests*) false;; # make tests, make CFLAGS=-I../tests, ...
            *test*) true;; # make test, tests/stuff, env V=v tests/stuff, ...
            *make*check*) true;;
            "grep "*) true;;
            "[ "*) true;;
            "! "*) true;;
            *) false;;
        esac
    }

    # This function runs if there is any error in a component.
    # It must either exit with a nonzero status, or set
    # last_failure_status to a nonzero value.
    err_trap () {
        # Save $? (status of the failing command). This must be the very
        # first thing, before $? is overridden.
        last_failure_status=$?
        failed_command=${report_failed_command-$BASH_COMMAND}

        if [[ $last_failure_status -eq $previous_failure_status &&
              "$failed_command" == "$previous_failed_command" &&
              ${#FUNCNAME[@]} == $((previous_failure_funcall_depth - 1)) ]]
        then
            # The same command failed twice in a row, but this time one level
            # less deep in the function call stack. This happens when the last
            # command of a function returns a nonzero status, and the function
            # returns that same status. Ignore the second failure.
            previous_failure_funcall_depth=${#FUNCNAME[@]}
            return
        fi
        previous_failure_status=$last_failure_status
        previous_failed_command=$failed_command
        previous_failure_funcall_depth=${#FUNCNAME[@]}

        text="$current_section: $failed_command -> $last_failure_status"
        echo "${start_red}^^^^$text^^^^${end_color}" >&2
        echo "$text" >>"$failure_summary_file"

        # If the command is fatal (configure or build command), stop this
        # component. Otherwise (test command) keep the component running
        # (run more tests from the same build).
        if ! can_keep_going_after_failure "$failed_command"; then
            exit $last_failure_status
        fi
    }

    final_report () {
        if [ $failure_count -gt 0 ]; then
            echo
            echo "!!!!!!!!!!!!!!!!!!!!!!!!!!!!!!!!!!!!!!!!!!!!!!!!!!!!!!!!!!!!!!!!!!"
            echo "${start_red}FAILED: $failure_count components${end_color}"
            cat "$failure_summary_file"
            echo "!!!!!!!!!!!!!!!!!!!!!!!!!!!!!!!!!!!!!!!!!!!!!!!!!!!!!!!!!!!!!!!!!!"
        elif [ -z "${1-}" ]; then
            echo "SUCCESS :)"
        fi
        if [ -n "${1-}" ]; then
            echo "Killed by SIG$1."
        fi
        rm -f "$failure_summary_file"
        if [ $failure_count -gt 0 ]; then
            exit 1
        fi
    }
}

# record_status() and if_build_succeeded() are kept temporarily for backward
# compatibility. Don't use them in new components.
record_status () {
    "$@"
}
if_build_succeeded () {
    "$@"
}

# '! true' does not trigger the ERR trap. Arrange to trigger it, with
# a reasonably informative error message (not just "$@").
not () {
    if "$@"; then
        report_failed_command="! $*"
        false
        unset report_failed_command
    fi
}

pre_prepare_outcome_file () {
    case "$MBEDTLS_TEST_OUTCOME_FILE" in
      [!/]*) MBEDTLS_TEST_OUTCOME_FILE="$PWD/$MBEDTLS_TEST_OUTCOME_FILE";;
    esac
    if [ -n "$MBEDTLS_TEST_OUTCOME_FILE" ] && [ "$append_outcome" -eq 0 ]; then
        rm -f "$MBEDTLS_TEST_OUTCOME_FILE"
    fi
}

pre_print_configuration () {
    if [ $QUIET -eq 1 ]; then
        return
    fi

    msg "info: $0 configuration"
    echo "MEMORY: $MEMORY"
    echo "FORCE: $FORCE"
    echo "MBEDTLS_TEST_OUTCOME_FILE: ${MBEDTLS_TEST_OUTCOME_FILE:-(none)}"
    echo "SEED: ${SEED-"UNSET"}"
    echo
    echo "OPENSSL: $OPENSSL"
    echo "OPENSSL_LEGACY: $OPENSSL_LEGACY"
    echo "OPENSSL_NEXT: $OPENSSL_NEXT"
    echo "GNUTLS_CLI: $GNUTLS_CLI"
    echo "GNUTLS_SERV: $GNUTLS_SERV"
    echo "GNUTLS_LEGACY_CLI: $GNUTLS_LEGACY_CLI"
    echo "GNUTLS_LEGACY_SERV: $GNUTLS_LEGACY_SERV"
    echo "ARMC5_BIN_DIR: $ARMC5_BIN_DIR"
    echo "ARMC6_BIN_DIR: $ARMC6_BIN_DIR"
}

# Make sure the tools we need are available.
pre_check_tools () {
    # Build the list of variables to pass to output_env.sh.
    set env

    case " $RUN_COMPONENTS " in
        # Require OpenSSL and GnuTLS if running any tests (as opposed to
        # only doing builds). Not all tests run OpenSSL and GnuTLS, but this
        # is a good enough approximation in practice.
        *" test_"*)
            # To avoid setting OpenSSL and GnuTLS for each call to compat.sh
            # and ssl-opt.sh, we just export the variables they require.
            export OPENSSL="$OPENSSL"
            export GNUTLS_CLI="$GNUTLS_CLI"
            export GNUTLS_SERV="$GNUTLS_SERV"
            # Avoid passing --seed flag in every call to ssl-opt.sh
            if [ -n "${SEED-}" ]; then
                export SEED
            fi
            set "$@" OPENSSL="$OPENSSL" OPENSSL_LEGACY="$OPENSSL_LEGACY"
            set "$@" GNUTLS_CLI="$GNUTLS_CLI" GNUTLS_SERV="$GNUTLS_SERV"
            set "$@" GNUTLS_LEGACY_CLI="$GNUTLS_LEGACY_CLI"
            set "$@" GNUTLS_LEGACY_SERV="$GNUTLS_LEGACY_SERV"
            check_tools "$OPENSSL" "$OPENSSL_LEGACY" "$OPENSSL_NEXT" \
                        "$GNUTLS_CLI" "$GNUTLS_SERV" \
                        "$GNUTLS_LEGACY_CLI" "$GNUTLS_LEGACY_SERV"
            ;;
    esac

    case " $RUN_COMPONENTS " in
        *_doxygen[_\ ]*) check_tools "doxygen" "dot";;
    esac

    case " $RUN_COMPONENTS " in
        *_arm_none_eabi_gcc[_\ ]*) check_tools "${ARM_NONE_EABI_GCC_PREFIX}gcc";;
    esac

    case " $RUN_COMPONENTS " in
        *_mingw[_\ ]*) check_tools "i686-w64-mingw32-gcc";;
    esac

    case " $RUN_COMPONENTS " in
        *" test_zeroize "*) check_tools "gdb";;
    esac

    case " $RUN_COMPONENTS " in
        *_armcc*)
            ARMC5_CC="$ARMC5_BIN_DIR/armcc"
            ARMC5_AR="$ARMC5_BIN_DIR/armar"
            ARMC5_FROMELF="$ARMC5_BIN_DIR/fromelf"
            ARMC6_CC="$ARMC6_BIN_DIR/armclang"
            ARMC6_AR="$ARMC6_BIN_DIR/armar"
            ARMC6_FROMELF="$ARMC6_BIN_DIR/fromelf"
            check_tools "$ARMC5_CC" "$ARMC5_AR" "$ARMC5_FROMELF" \
                        "$ARMC6_CC" "$ARMC6_AR" "$ARMC6_FROMELF";;
    esac

    # past this point, no call to check_tool, only printing output
    if [ $QUIET -eq 1 ]; then
        return
    fi

    msg "info: output_env.sh"
    case $RUN_COMPONENTS in
        *_armcc*)
            set "$@" ARMC5_CC="$ARMC5_CC" ARMC6_CC="$ARMC6_CC" RUN_ARMCC=1;;
        *) set "$@" RUN_ARMCC=0;;
    esac
    "$@" scripts/output_env.sh
}

pre_generate_files() {
    # since make doesn't have proper dependencies, remove any possibly outdate
    # file that might be around before generating fresh ones
    make neat
    if [ $QUIET -eq 1 ]; then
        make generated_files >/dev/null
    else
        make generated_files
    fi
}

################################################################
#### Helpers for components using libtestdriver1
################################################################

# How to use libtestdriver1
# -------------------------
#
# 1. Define the list algorithms and key types to accelerate,
#    designated the same way as PSA_WANT_ macros but without PSA_WANT_.
#    Examples:
#      - loc_accel_list="ALG_JPAKE"
#      - loc_accel_list="ALG_FFDH KEY_TYPE_DH_KEY_PAIR KEY_TYPE_DH_PUBLIC_KEY"
# 2. Make configurations changes for the driver and/or main libraries.
#    2a. Call helper_libtestdriver1_adjust_config <base>, where the argument
#        can be either "default" to start with the default config, or a name
#        supported by scripts/config.py (for example, "full"). This selects
#        the base to use, and makes common adjustments.
#    2b. If desired, adjust the PSA_WANT symbols in psa/crypto_config.h.
#        These changes affect both the driver and the main libraries.
#        (Note: they need to have the same set of PSA_WANT symbols, as that
#        determines the ABI between them.)
#    2c. Adjust MBEDTLS_ symbols in mbedtls_config.h. This only affects the
#        main libraries. Typically, you want to disable the module(s) that are
#        being accelerated. You may need to also disable modules that depend
#        on them or options that are not supported with drivers.
#    2d. On top of psa/crypto_config.h, the driver library uses its own config
#        file: tests/include/test/drivers/config_test_driver.h. You usually
#        don't need to edit it: using loc_extra_list (see below) is preferred.
#        However, when there's no PSA symbol for what you want to enable,
#        calling scripts/config.py on this file remains the only option.
# 3. Build the driver library, then the main libraries, test, and programs.
#    3a. Call helper_libtestdriver1_make_drivers "$loc_accel_list". You may
#        need to enable more algorithms here, typically hash algorithms when
#        accelerating some signature algorithms (ECDSA, RSAv2). This is done
#        by passing a 2nd argument listing the extra algorithms.
#        Example:
#          loc_extra_list="ALG_SHA_224 ALG_SHA_256 ALG_SHA_384 ALG_SHA_512"
#          helper_libtestdriver1_make_drivers "$loc_accel_list" "$loc_extra_list"
#    4b. Call helper_libtestdriver1_make_main "$loc_accel_list". Any
#        additional arguments will be passed to make: this can be useful if
#        you don't want to build everything when iterating during development.
#        Example:
#          helper_libtestdriver1_make_main "$loc_accel_list" -C tests test_suite_foo
# 4. Run the tests you want.

# Adjust the configuration - for both libtestdriver1 and main library,
# as they should have the same PSA_WANT macros.
helper_libtestdriver1_adjust_config() {
    base_config=$1
    # Select the base configuration
    if [ "$base_config" != "default" ]; then
        scripts/config.py "$base_config"
    fi

    # Enable PSA-based config (necessary to use drivers)
    scripts/config.py set MBEDTLS_PSA_CRYPTO_CONFIG

    # Disable ALG_STREAM_CIPHER and ALG_ECB_NO_PADDING to avoid having
    # partial support for cipher operations in the driver test library.
    scripts/config.py -f "$CRYPTO_CONFIG_H" unset PSA_WANT_ALG_STREAM_CIPHER
    scripts/config.py -f "$CRYPTO_CONFIG_H" unset PSA_WANT_ALG_ECB_NO_PADDING

    # Dynamic secure element support is a deprecated feature and needs to be disabled here.
    # This is done to have the same form of psa_key_attributes_s for libdriver and library.
    scripts/config.py unset MBEDTLS_PSA_CRYPTO_SE_C
}

# When called with no parameter this function disables all builtin curves.
# The function optionally accepts 1 parameter: a space-separated list of the
# curves that should be kept enabled.
helper_disable_builtin_curves() {
    allowed_list="${1:-}"
    scripts/config.py unset-all "MBEDTLS_ECP_DP_[0-9A-Z_a-z]*_ENABLED"

    for curve in $allowed_list; do
        scripts/config.py set $curve
    done
}

# Helper returning the list of supported elliptic curves from CRYPTO_CONFIG_H,
# without the "PSA_WANT_" prefix. This becomes handy for accelerating curves
# in the following helpers.
helper_get_psa_curve_list () {
    loc_list=""
    for item in $(sed -n 's/^#define PSA_WANT_\(ECC_[0-9A-Z_a-z]*\).*/\1/p' <"$CRYPTO_CONFIG_H"); do
        loc_list="$loc_list $item"
    done

    echo "$loc_list"
}

# Get the list of uncommented PSA_WANT_KEY_TYPE_xxx_ from CRYPTO_CONFIG_H. This
# is useful to easily get a list of key type symbols to accelerate.
# The function accepts a single argument which is the key type: ECC, DH, RSA.
helper_get_psa_key_type_list() {
    key_type="$1"
    loc_list=""
    for item in $(sed -n "s/^#define PSA_WANT_\(KEY_TYPE_${key_type}_[0-9A-Z_a-z]*\).*/\1/p" <"$CRYPTO_CONFIG_H"); do
        # Skip DERIVE for elliptic keys since there is no driver dispatch for
        # it so it cannot be accelerated.
        if [ "$item" != "KEY_TYPE_ECC_KEY_PAIR_DERIVE" ]; then
            loc_list="$loc_list $item"
        fi
    done

    echo "$loc_list"
}

# Build the drivers library libtestdriver1.a (with ASan).
#
# Parameters:
# 1. a space-separated list of things to accelerate;
# 2. optional: a space-separate list of things to also support.
# Here "things" are PSA_WANT_ symbols but with PSA_WANT_ removed.
helper_libtestdriver1_make_drivers() {
    loc_accel_flags=$( echo "$1 ${2-}" | sed 's/[^ ]* */-DLIBTESTDRIVER1_MBEDTLS_PSA_ACCEL_&/g' )
    make -C tests libtestdriver1.a CFLAGS=" $ASAN_CFLAGS $loc_accel_flags" LDFLAGS="$ASAN_CFLAGS"
}

# Build the main libraries, programs and tests,
# linking to the drivers library (with ASan).
#
# Parameters:
# 1. a space-separated list of things to accelerate;
# *. remaining arguments if any are passed directly to make
#    (examples: lib, -C tests test_suite_xxx, etc.)
# Here "things" are PSA_WANT_ symbols but with PSA_WANT_ removed.
helper_libtestdriver1_make_main() {
    loc_accel_list=$1
    shift

    # we need flags both with and without the LIBTESTDRIVER1_ prefix
    loc_accel_flags=$( echo "$loc_accel_list" | sed 's/[^ ]* */-DLIBTESTDRIVER1_MBEDTLS_PSA_ACCEL_&/g' )
    loc_accel_flags="$loc_accel_flags $( echo "$loc_accel_list" | sed 's/[^ ]* */-DMBEDTLS_PSA_ACCEL_&/g' )"
    make CFLAGS="$ASAN_CFLAGS -I../tests/include -I../tests -I../../tests -DPSA_CRYPTO_DRIVER_TEST -DMBEDTLS_TEST_LIBTESTDRIVER1 $loc_accel_flags" LDFLAGS="-ltestdriver1 $ASAN_CFLAGS" "$@"
}

################################################################
#### Basic checks
################################################################

#
# Test Suites to be executed
#
# The test ordering tries to optimize for the following criteria:
# 1. Catch possible problems early, by running first tests that run quickly
#    and/or are more likely to fail than others (eg I use Clang most of the
#    time, so start with a GCC build).
# 2. Minimize total running time, by avoiding useless rebuilds
#
# Indicative running times are given for reference.

component_check_recursion () {
    msg "Check: recursion.pl" # < 1s
    tests/scripts/recursion.pl library/*.c
}

component_check_generated_files () {
    msg "Check: check-generated-files, files generated with make" # 2s
    make generated_files
    tests/scripts/check-generated-files.sh

    msg "Check: check-generated-files -u, files present" # 2s
    tests/scripts/check-generated-files.sh -u
    # Check that the generated files are considered up to date.
    tests/scripts/check-generated-files.sh

    msg "Check: check-generated-files -u, files absent" # 2s
    command make neat
    tests/scripts/check-generated-files.sh -u
    # Check that the generated files are considered up to date.
    tests/scripts/check-generated-files.sh

    # This component ends with the generated files present in the source tree.
    # This is necessary for subsequent components!
}

component_check_doxy_blocks () {
    msg "Check: doxygen markup outside doxygen blocks" # < 1s
    tests/scripts/check-doxy-blocks.pl
}

component_check_files () {
    msg "Check: file sanity checks (permissions, encodings)" # < 1s
    tests/scripts/check_files.py
}

component_check_changelog () {
    msg "Check: changelog entries" # < 1s
    rm -f ChangeLog.new
    scripts/assemble_changelog.py -o ChangeLog.new
    if [ -e ChangeLog.new ]; then
        # Show the diff for information. It isn't an error if the diff is
        # non-empty.
        diff -u ChangeLog ChangeLog.new || true
        rm ChangeLog.new
    fi
}

component_check_names () {
    msg "Check: declared and exported names (builds the library)" # < 3s
    tests/scripts/check_names.py -v
}

component_check_test_cases () {
    msg "Check: test case descriptions" # < 1s
    if [ $QUIET -eq 1 ]; then
        opt='--quiet'
    else
        opt=''
    fi
    tests/scripts/check_test_cases.py -q $opt
    unset opt
}

component_check_doxygen_warnings () {
    msg "Check: doxygen warnings (builds the documentation)" # ~ 3s
    tests/scripts/doxygen.sh
}



################################################################
#### Build and test many configurations and targets
################################################################

component_test_default_out_of_box () {
    msg "build: make, default config (out-of-box)" # ~1min
    make
    # Disable fancy stuff
    unset MBEDTLS_TEST_OUTCOME_FILE

    msg "test: main suites make, default config (out-of-box)" # ~10s
    make test

    msg "selftest: make, default config (out-of-box)" # ~10s
    programs/test/selftest
}

component_test_default_cmake_gcc_asan () {
    msg "build: cmake, gcc, ASan" # ~ 1 min 50s
    CC=gcc cmake -D CMAKE_BUILD_TYPE:String=Asan .
    make

    msg "test: main suites (inc. selftests) (ASan build)" # ~ 50s
    make test

    msg "test: selftest (ASan build)" # ~ 10s
    programs/test/selftest

    msg "test: ssl-opt.sh (ASan build)" # ~ 1 min
    tests/ssl-opt.sh

    msg "test: compat.sh (ASan build)" # ~ 6 min
    tests/compat.sh

    msg "test: context-info.sh (ASan build)" # ~ 15 sec
    tests/context-info.sh
}

component_test_default_cmake_gcc_asan_new_bignum () {
    msg "build: cmake, gcc, ASan" # ~ 1 min 50s
    scripts/config.py set MBEDTLS_ECP_WITH_MPI_UINT
    CC=gcc cmake -D CMAKE_BUILD_TYPE:String=Asan .
    make

    msg "test: main suites (inc. selftests) (ASan build)" # ~ 50s
    make test

    msg "test: selftest (ASan build)" # ~ 10s
    programs/test/selftest

    msg "test: ssl-opt.sh (ASan build)" # ~ 1 min
    tests/ssl-opt.sh

    msg "test: compat.sh (ASan build)" # ~ 6 min
    tests/compat.sh

    msg "test: context-info.sh (ASan build)" # ~ 15 sec
    tests/context-info.sh
}

component_test_full_cmake_gcc_asan () {
    msg "build: full config, cmake, gcc, ASan"
    scripts/config.py full
    CC=gcc cmake -D CMAKE_BUILD_TYPE:String=Asan .
    make

    msg "test: main suites (inc. selftests) (full config, ASan build)"
    make test

    msg "test: selftest (ASan build)" # ~ 10s
    programs/test/selftest

    msg "test: ssl-opt.sh (full config, ASan build)"
    tests/ssl-opt.sh

    msg "test: compat.sh (full config, ASan build)"
    tests/compat.sh

    msg "test: context-info.sh (full config, ASan build)" # ~ 15 sec
    tests/context-info.sh
}


component_test_full_cmake_gcc_asan_new_bignum () {
    msg "build: full config, cmake, gcc, ASan"
    scripts/config.py full
    scripts/config.py set MBEDTLS_ECP_WITH_MPI_UINT
    CC=gcc cmake -D CMAKE_BUILD_TYPE:String=Asan .
    make

    msg "test: main suites (inc. selftests) (full config, ASan build)"
    make test

    msg "test: selftest (ASan build)" # ~ 10s
    programs/test/selftest

    msg "test: ssl-opt.sh (full config, ASan build)"
    tests/ssl-opt.sh

    msg "test: compat.sh (full config, ASan build)"
    tests/compat.sh

    msg "test: context-info.sh (full config, ASan build)" # ~ 15 sec
    tests/context-info.sh
}

component_test_psa_crypto_key_id_encodes_owner () {
    msg "build: full config + PSA_CRYPTO_KEY_ID_ENCODES_OWNER, cmake, gcc, ASan"
    scripts/config.py full
    scripts/config.py set MBEDTLS_PSA_CRYPTO_KEY_ID_ENCODES_OWNER
    CC=gcc cmake -D CMAKE_BUILD_TYPE:String=Asan .
    make

    msg "test: full config - USE_PSA_CRYPTO + PSA_CRYPTO_KEY_ID_ENCODES_OWNER, cmake, gcc, ASan"
    make test
}

# check_renamed_symbols HEADER LIB
# Check that if HEADER contains '#define MACRO ...' then MACRO is not a symbol
# name is LIB.
check_renamed_symbols () {
    ! nm "$2" | sed 's/.* //' |
      grep -x -F "$(sed -n 's/^ *# *define  *\([A-Z_a-z][0-9A-Z_a-z]*\)..*/\1/p' "$1")"
}

component_build_psa_crypto_spm () {
    msg "build: full config + PSA_CRYPTO_KEY_ID_ENCODES_OWNER + PSA_CRYPTO_SPM, make, gcc"
    scripts/config.py full
    scripts/config.py unset MBEDTLS_PSA_CRYPTO_BUILTIN_KEYS
    scripts/config.py set MBEDTLS_PSA_CRYPTO_KEY_ID_ENCODES_OWNER
    scripts/config.py set MBEDTLS_PSA_CRYPTO_SPM
    # We can only compile, not link, since our test and sample programs
    # aren't equipped for the modified names used when MBEDTLS_PSA_CRYPTO_SPM
    # is active.
    make CC=gcc CFLAGS='-Werror -Wall -Wextra -I../tests/include/spe' lib

    # Check that if a symbol is renamed by crypto_spe.h, the non-renamed
    # version is not present.
    echo "Checking for renamed symbols in the library"
    check_renamed_symbols tests/include/spe/crypto_spe.h library/libmbedcrypto.a
}

component_test_psa_crypto_client () {
    msg "build: default config - PSA_CRYPTO_C + PSA_CRYPTO_CLIENT, make"
    scripts/config.py unset MBEDTLS_PSA_CRYPTO_C
    scripts/config.py unset MBEDTLS_PSA_CRYPTO_STORAGE_C
    scripts/config.py set MBEDTLS_PSA_CRYPTO_CLIENT
    scripts/config.py unset MBEDTLS_LMS_C
    scripts/config.py unset MBEDTLS_LMS_PRIVATE
    make

    msg "test: default config - PSA_CRYPTO_C + PSA_CRYPTO_CLIENT, make"
    make test
}

component_test_psa_crypto_rsa_no_genprime() {
    msg "build: default config minus MBEDTLS_GENPRIME"
    scripts/config.py unset MBEDTLS_GENPRIME
    make

    msg "test: default config minus MBEDTLS_GENPRIME"
    make test
}

component_test_ref_configs () {
    msg "test/build: ref-configs (ASan build)" # ~ 6 min 20s
    # test-ref-configs works by overwriting mbedtls_config.h; this makes cmake
    # want to re-generate generated files that depend on it, quite correctly.
    # However this doesn't work as the generation script expects a specific
    # format for mbedtls_config.h, which the other files don't follow. Also,
    # cmake can't know this, but re-generation is actually not necessary as
    # the generated files only depend on the list of available options, not
    # whether they're on or off. So, disable cmake's (over-sensitive here)
    # dependency resolution for generated files and just rely on them being
    # present (thanks to pre_generate_files) by turning GEN_FILES off.
    CC=gcc cmake -D GEN_FILES=Off -D CMAKE_BUILD_TYPE:String=Asan .
    tests/scripts/test-ref-configs.pl
}

component_test_no_renegotiation () {
    msg "build: Default + !MBEDTLS_SSL_RENEGOTIATION (ASan build)" # ~ 6 min
    scripts/config.py unset MBEDTLS_SSL_RENEGOTIATION
    CC=gcc cmake -D CMAKE_BUILD_TYPE:String=Asan .
    make

    msg "test: !MBEDTLS_SSL_RENEGOTIATION - main suites (inc. selftests) (ASan build)" # ~ 50s
    make test

    msg "test: !MBEDTLS_SSL_RENEGOTIATION - ssl-opt.sh (ASan build)" # ~ 6 min
    tests/ssl-opt.sh
}

component_test_no_pem_no_fs () {
    msg "build: Default + !MBEDTLS_PEM_PARSE_C + !MBEDTLS_FS_IO (ASan build)"
    scripts/config.py unset MBEDTLS_PEM_PARSE_C
    scripts/config.py unset MBEDTLS_FS_IO
    scripts/config.py unset MBEDTLS_PSA_ITS_FILE_C # requires a filesystem
    scripts/config.py unset MBEDTLS_PSA_CRYPTO_STORAGE_C # requires PSA ITS
    CC=gcc cmake -D CMAKE_BUILD_TYPE:String=Asan .
    make

    msg "test: !MBEDTLS_PEM_PARSE_C !MBEDTLS_FS_IO - main suites (inc. selftests) (ASan build)" # ~ 50s
    make test

    msg "test: !MBEDTLS_PEM_PARSE_C !MBEDTLS_FS_IO - ssl-opt.sh (ASan build)" # ~ 6 min
    tests/ssl-opt.sh
}

component_test_rsa_no_crt () {
    msg "build: Default + RSA_NO_CRT (ASan build)" # ~ 6 min
    scripts/config.py set MBEDTLS_RSA_NO_CRT
    CC=gcc cmake -D CMAKE_BUILD_TYPE:String=Asan .
    make

    msg "test: RSA_NO_CRT - main suites (inc. selftests) (ASan build)" # ~ 50s
    make test

    msg "test: RSA_NO_CRT - RSA-related part of ssl-opt.sh (ASan build)" # ~ 5s
    tests/ssl-opt.sh -f RSA

    msg "test: RSA_NO_CRT - RSA-related part of compat.sh (ASan build)" # ~ 3 min
    tests/compat.sh -t RSA

    msg "test: RSA_NO_CRT - RSA-related part of context-info.sh (ASan build)" # ~ 15 sec
    tests/context-info.sh
}

component_test_no_ctr_drbg_classic () {
    msg "build: Full minus CTR_DRBG, classic crypto in TLS"
    scripts/config.py full
    scripts/config.py unset MBEDTLS_CTR_DRBG_C
    scripts/config.py unset MBEDTLS_USE_PSA_CRYPTO
    scripts/config.py unset MBEDTLS_SSL_PROTO_TLS1_3

    CC=gcc cmake -D CMAKE_BUILD_TYPE:String=Asan .
    make

    msg "test: Full minus CTR_DRBG, classic crypto - main suites"
    make test

    # In this configuration, the TLS test programs use HMAC_DRBG.
    # The SSL tests are slow, so run a small subset, just enough to get
    # confidence that the SSL code copes with HMAC_DRBG.
    msg "test: Full minus CTR_DRBG, classic crypto - ssl-opt.sh (subset)"
    tests/ssl-opt.sh -f 'Default\|SSL async private.*delay=\|tickets enabled on server'

    msg "test: Full minus CTR_DRBG, classic crypto - compat.sh (subset)"
    tests/compat.sh -m tls12 -t 'ECDSA PSK' -V NO -p OpenSSL
}

component_test_no_ctr_drbg_use_psa () {
    msg "build: Full minus CTR_DRBG, PSA crypto in TLS"
    scripts/config.py full
    scripts/config.py unset MBEDTLS_CTR_DRBG_C
    scripts/config.py set MBEDTLS_USE_PSA_CRYPTO

    CC=gcc cmake -D CMAKE_BUILD_TYPE:String=Asan .
    make

    msg "test: Full minus CTR_DRBG, USE_PSA_CRYPTO - main suites"
    make test

    # In this configuration, the TLS test programs use HMAC_DRBG.
    # The SSL tests are slow, so run a small subset, just enough to get
    # confidence that the SSL code copes with HMAC_DRBG.
    msg "test: Full minus CTR_DRBG, USE_PSA_CRYPTO - ssl-opt.sh (subset)"
    tests/ssl-opt.sh -f 'Default\|SSL async private.*delay=\|tickets enabled on server'

    msg "test: Full minus CTR_DRBG, USE_PSA_CRYPTO - compat.sh (subset)"
    tests/compat.sh -m tls12 -t 'ECDSA PSK' -V NO -p OpenSSL
}

component_test_no_hmac_drbg_classic () {
    msg "build: Full minus HMAC_DRBG, classic crypto in TLS"
    scripts/config.py full
    scripts/config.py unset MBEDTLS_HMAC_DRBG_C
    scripts/config.py unset MBEDTLS_ECDSA_DETERMINISTIC # requires HMAC_DRBG
    scripts/config.py unset MBEDTLS_USE_PSA_CRYPTO
    scripts/config.py unset MBEDTLS_SSL_PROTO_TLS1_3

    CC=gcc cmake -D CMAKE_BUILD_TYPE:String=Asan .
    make

    msg "test: Full minus HMAC_DRBG, classic crypto - main suites"
    make test

    # Normally our ECDSA implementation uses deterministic ECDSA. But since
    # HMAC_DRBG is disabled in this configuration, randomized ECDSA is used
    # instead.
    # Test SSL with non-deterministic ECDSA. Only test features that
    # might be affected by how ECDSA signature is performed.
    msg "test: Full minus HMAC_DRBG, classic crypto - ssl-opt.sh (subset)"
    tests/ssl-opt.sh -f 'Default\|SSL async private: sign'

    # To save time, only test one protocol version, since this part of
    # the protocol is identical in (D)TLS up to 1.2.
    msg "test: Full minus HMAC_DRBG, classic crypto - compat.sh (ECDSA)"
    tests/compat.sh -m tls12 -t 'ECDSA'
}

component_test_no_hmac_drbg_use_psa () {
    msg "build: Full minus HMAC_DRBG, PSA crypto in TLS"
    scripts/config.py full
    scripts/config.py unset MBEDTLS_HMAC_DRBG_C
    scripts/config.py unset MBEDTLS_ECDSA_DETERMINISTIC # requires HMAC_DRBG
    scripts/config.py set MBEDTLS_USE_PSA_CRYPTO

    CC=gcc cmake -D CMAKE_BUILD_TYPE:String=Asan .
    make

    msg "test: Full minus HMAC_DRBG, USE_PSA_CRYPTO - main suites"
    make test

    # Normally our ECDSA implementation uses deterministic ECDSA. But since
    # HMAC_DRBG is disabled in this configuration, randomized ECDSA is used
    # instead.
    # Test SSL with non-deterministic ECDSA. Only test features that
    # might be affected by how ECDSA signature is performed.
    msg "test: Full minus HMAC_DRBG, USE_PSA_CRYPTO - ssl-opt.sh (subset)"
    tests/ssl-opt.sh -f 'Default\|SSL async private: sign'

    # To save time, only test one protocol version, since this part of
    # the protocol is identical in (D)TLS up to 1.2.
    msg "test: Full minus HMAC_DRBG, USE_PSA_CRYPTO - compat.sh (ECDSA)"
    tests/compat.sh -m tls12 -t 'ECDSA'
}

component_test_psa_external_rng_no_drbg_classic () {
    msg "build: PSA_CRYPTO_EXTERNAL_RNG minus *_DRBG, classic crypto in TLS"
    scripts/config.py full
    scripts/config.py unset MBEDTLS_USE_PSA_CRYPTO
    scripts/config.py unset MBEDTLS_SSL_PROTO_TLS1_3
    scripts/config.py set MBEDTLS_PSA_CRYPTO_EXTERNAL_RNG
    scripts/config.py unset MBEDTLS_ENTROPY_C
    scripts/config.py unset MBEDTLS_ENTROPY_NV_SEED
    scripts/config.py unset MBEDTLS_PLATFORM_NV_SEED_ALT
    scripts/config.py unset MBEDTLS_CTR_DRBG_C
    scripts/config.py unset MBEDTLS_HMAC_DRBG_C
    scripts/config.py unset MBEDTLS_ECDSA_DETERMINISTIC # requires HMAC_DRBG
    # When MBEDTLS_USE_PSA_CRYPTO is disabled and there is no DRBG,
    # the SSL test programs don't have an RNG and can't work. Explicitly
    # make them use the PSA RNG with -DMBEDTLS_TEST_USE_PSA_CRYPTO_RNG.
    make CFLAGS="$ASAN_CFLAGS -O2 -DMBEDTLS_TEST_USE_PSA_CRYPTO_RNG" LDFLAGS="$ASAN_CFLAGS"

    msg "test: PSA_CRYPTO_EXTERNAL_RNG minus *_DRBG, classic crypto - main suites"
    make test

    msg "test: PSA_CRYPTO_EXTERNAL_RNG minus *_DRBG, classic crypto - ssl-opt.sh (subset)"
    tests/ssl-opt.sh -f 'Default'
}

component_test_psa_external_rng_no_drbg_use_psa () {
    msg "build: PSA_CRYPTO_EXTERNAL_RNG minus *_DRBG, PSA crypto in TLS"
    scripts/config.py full
    scripts/config.py set MBEDTLS_PSA_CRYPTO_EXTERNAL_RNG
    scripts/config.py unset MBEDTLS_ENTROPY_C
    scripts/config.py unset MBEDTLS_ENTROPY_NV_SEED
    scripts/config.py unset MBEDTLS_PLATFORM_NV_SEED_ALT
    scripts/config.py unset MBEDTLS_CTR_DRBG_C
    scripts/config.py unset MBEDTLS_HMAC_DRBG_C
    scripts/config.py unset MBEDTLS_ECDSA_DETERMINISTIC # requires HMAC_DRBG
    make CFLAGS="$ASAN_CFLAGS -O2" LDFLAGS="$ASAN_CFLAGS"

    msg "test: PSA_CRYPTO_EXTERNAL_RNG minus *_DRBG, PSA crypto - main suites"
    make test

    msg "test: PSA_CRYPTO_EXTERNAL_RNG minus *_DRBG, PSA crypto - ssl-opt.sh (subset)"
    tests/ssl-opt.sh -f 'Default\|opaque'
}

component_test_psa_external_rng_use_psa_crypto () {
    msg "build: full + PSA_CRYPTO_EXTERNAL_RNG + USE_PSA_CRYPTO minus CTR_DRBG"
    scripts/config.py full
    scripts/config.py set MBEDTLS_PSA_CRYPTO_EXTERNAL_RNG
    scripts/config.py set MBEDTLS_USE_PSA_CRYPTO
    scripts/config.py unset MBEDTLS_CTR_DRBG_C
    make CFLAGS="$ASAN_CFLAGS -O2" LDFLAGS="$ASAN_CFLAGS"

    msg "test: full + PSA_CRYPTO_EXTERNAL_RNG + USE_PSA_CRYPTO minus CTR_DRBG"
    make test

    msg "test: full + PSA_CRYPTO_EXTERNAL_RNG + USE_PSA_CRYPTO minus CTR_DRBG"
    tests/ssl-opt.sh -f 'Default\|opaque'
}

component_test_psa_inject_entropy () {
    msg "build: full + MBEDTLS_PSA_INJECT_ENTROPY"
    scripts/config.py full
    scripts/config.py set MBEDTLS_PSA_INJECT_ENTROPY
    scripts/config.py set MBEDTLS_ENTROPY_NV_SEED
    scripts/config.py set MBEDTLS_NO_DEFAULT_ENTROPY_SOURCES
    scripts/config.py unset MBEDTLS_PLATFORM_NV_SEED_ALT
    scripts/config.py unset MBEDTLS_PLATFORM_STD_NV_SEED_READ
    scripts/config.py unset MBEDTLS_PLATFORM_STD_NV_SEED_WRITE
    make CFLAGS="$ASAN_CFLAGS '-DMBEDTLS_USER_CONFIG_FILE=\"../tests/configs/user-config-for-test.h\"'" LDFLAGS="$ASAN_CFLAGS"

    msg "test: full + MBEDTLS_PSA_INJECT_ENTROPY"
    make test
}

component_test_sw_inet_pton () {
    msg "build: default plus MBEDTLS_TEST_SW_INET_PTON"

    # MBEDTLS_TEST_HOOKS required for x509_crt_parse_cn_inet_pton
    scripts/config.py set MBEDTLS_TEST_HOOKS
    make CFLAGS="-DMBEDTLS_TEST_SW_INET_PTON"

    msg "test: default plus MBEDTLS_TEST_SW_INET_PTON"
    make test
}

component_test_crypto_full_md_light_only () {
    msg "build: crypto_full with only the light subset of MD"
    scripts/config.py crypto_full
    scripts/config.py unset MBEDTLS_PSA_CRYPTO_CONFIG
    # Disable MD
    scripts/config.py unset MBEDTLS_MD_C
    # Disable direct dependencies of MD_C
    scripts/config.py unset MBEDTLS_HKDF_C
    scripts/config.py unset MBEDTLS_HMAC_DRBG_C
    scripts/config.py unset MBEDTLS_PKCS7_C
    # Disable indirect dependencies of MD_C
    scripts/config.py unset MBEDTLS_ECDSA_DETERMINISTIC # needs HMAC_DRBG
    # Disable things that would auto-enable MD_C
    scripts/config.py unset MBEDTLS_PKCS5_C

    # Note: MD-light is auto-enabled in build_info.h by modules that need it,
    # which we haven't disabled, so no need to explicitly enable it.
    make CFLAGS="$ASAN_CFLAGS" LDFLAGS="$ASAN_CFLAGS"

    # Make sure we don't have the HMAC functions, but the hashing functions
    not grep mbedtls_md_hmac library/md.o
    grep mbedtls_md library/md.o

    msg "test: crypto_full with only the light subset of MD"
    make test
}

component_test_full_no_cipher () {
    msg "build: full minus CIPHER"
    scripts/config.py full
    scripts/config.py unset MBEDTLS_CIPHER_C
    # Don't pull in cipher via PSA mechanisms
    # (currently ignored anyway because we completely disable PSA)
    scripts/config.py unset MBEDTLS_PSA_CRYPTO_CONFIG
    # Direct dependencies
    scripts/config.py unset MBEDTLS_CCM_C
    scripts/config.py unset MBEDTLS_CMAC_C
    scripts/config.py unset MBEDTLS_GCM_C
    scripts/config.py unset MBEDTLS_NIST_KW_C
    scripts/config.py unset MBEDTLS_PKCS12_C
    scripts/config.py unset MBEDTLS_PKCS5_C
    scripts/config.py unset MBEDTLS_PSA_CRYPTO_C
    scripts/config.py unset MBEDTLS_SSL_TLS_C
    scripts/config.py unset MBEDTLS_SSL_TICKET_C
    # Indirect dependencies
    scripts/config.py unset MBEDTLS_SSL_CLI_C
    scripts/config.py unset MBEDTLS_PSA_CRYPTO_SE_C
    scripts/config.py unset MBEDTLS_PSA_CRYPTO_STORAGE_C
    scripts/config.py unset MBEDTLS_SSL_DTLS_ANTI_REPLAY
    scripts/config.py unset MBEDTLS_SSL_DTLS_CONNECTION_ID
    scripts/config.py unset MBEDTLS_SSL_DTLS_CONNECTION_ID_COMPAT
    scripts/config.py unset MBEDTLS_SSL_PROTO_TLS1_3
    scripts/config.py unset MBEDTLS_SSL_SRV_C
    scripts/config.py unset MBEDTLS_USE_PSA_CRYPTO
    scripts/config.py unset MBEDTLS_LMS_C
    scripts/config.py unset MBEDTLS_LMS_PRIVATE
    make

    msg "test: full minus CIPHER"
    make test
}

component_test_full_no_bignum () {
    msg "build: full minus bignum"
    scripts/config.py full
    scripts/config.py unset MBEDTLS_BIGNUM_C
    # Direct dependencies of bignum
    scripts/config.py unset MBEDTLS_ECP_C
    scripts/config.py unset MBEDTLS_RSA_C
    scripts/config.py unset MBEDTLS_DHM_C
    # Direct dependencies of ECP
    scripts/config.py unset MBEDTLS_ECDH_C
    scripts/config.py unset MBEDTLS_ECDSA_C
    scripts/config.py unset MBEDTLS_ECJPAKE_C
    scripts/config.py unset MBEDTLS_ECP_RESTARTABLE
    # Disable what auto-enables ECP_LIGHT
    scripts/config.py unset MBEDTLS_PK_PARSE_EC_EXTENDED
    scripts/config.py unset MBEDTLS_PK_PARSE_EC_COMPRESSED
    # Indirect dependencies of ECP
    scripts/config.py unset MBEDTLS_KEY_EXCHANGE_ECDH_ECDSA_ENABLED
    scripts/config.py unset MBEDTLS_KEY_EXCHANGE_ECDH_RSA_ENABLED
    scripts/config.py unset MBEDTLS_KEY_EXCHANGE_ECDHE_PSK_ENABLED
    scripts/config.py unset MBEDTLS_KEY_EXCHANGE_ECDHE_RSA_ENABLED
    scripts/config.py unset MBEDTLS_KEY_EXCHANGE_ECDHE_ECDSA_ENABLED
    scripts/config.py unset MBEDTLS_KEY_EXCHANGE_ECJPAKE_ENABLED
    scripts/config.py unset MBEDTLS_SSL_TLS1_3_KEY_EXCHANGE_MODE_EPHEMERAL_ENABLED
    scripts/config.py unset MBEDTLS_SSL_TLS1_3_KEY_EXCHANGE_MODE_PSK_EPHEMERAL_ENABLED
    # Direct dependencies of DHM
    scripts/config.py unset MBEDTLS_KEY_EXCHANGE_DHE_PSK_ENABLED
    # Direct dependencies of RSA
    scripts/config.py unset MBEDTLS_KEY_EXCHANGE_DHE_RSA_ENABLED
    scripts/config.py unset MBEDTLS_KEY_EXCHANGE_RSA_PSK_ENABLED
    scripts/config.py unset MBEDTLS_KEY_EXCHANGE_RSA_ENABLED
    scripts/config.py unset MBEDTLS_X509_RSASSA_PSS_SUPPORT
    # PK and its dependencies
    scripts/config.py unset MBEDTLS_PK_C
    scripts/config.py unset MBEDTLS_PK_PARSE_C
    scripts/config.py unset MBEDTLS_PK_WRITE_C
    scripts/config.py unset MBEDTLS_X509_USE_C
    scripts/config.py unset MBEDTLS_X509_CRT_PARSE_C
    scripts/config.py unset MBEDTLS_X509_CRL_PARSE_C
    scripts/config.py unset MBEDTLS_X509_CSR_PARSE_C
    scripts/config.py unset MBEDTLS_X509_CREATE_C
    scripts/config.py unset MBEDTLS_X509_CRT_WRITE_C
    scripts/config.py unset MBEDTLS_X509_CSR_WRITE_C
    scripts/config.py unset MBEDTLS_PKCS7_C
    scripts/config.py unset MBEDTLS_SSL_SERVER_NAME_INDICATION
    scripts/config.py unset MBEDTLS_SSL_ASYNC_PRIVATE
    scripts/config.py unset MBEDTLS_X509_TRUSTED_CERTIFICATE_CALLBACK

    make

    msg "test: full minus bignum"
    make test
}

component_test_tls1_2_default_stream_cipher_only () {
    msg "build: default with only stream cipher"

    # Disable AEAD (controlled by the presence of one of GCM_C, CCM_C, CHACHAPOLY_C
    scripts/config.py unset MBEDTLS_GCM_C
    scripts/config.py unset MBEDTLS_CCM_C
    scripts/config.py unset MBEDTLS_CHACHAPOLY_C
    # Disable CBC-legacy (controlled by MBEDTLS_CIPHER_MODE_CBC plus at least one block cipher (AES, ARIA, Camellia, DES))
    scripts/config.py unset MBEDTLS_CIPHER_MODE_CBC
    # Disable CBC-EtM (controlled by the same as CBC-legacy plus MBEDTLS_SSL_ENCRYPT_THEN_MAC)
    scripts/config.py unset MBEDTLS_SSL_ENCRYPT_THEN_MAC
    # Enable stream (currently that's just the NULL pseudo-cipher (controlled by MBEDTLS_CIPHER_NULL_CIPHER))
    scripts/config.py set MBEDTLS_CIPHER_NULL_CIPHER
    # Modules that depend on AEAD
    scripts/config.py unset MBEDTLS_SSL_CONTEXT_SERIALIZATION
    scripts/config.py unset MBEDTLS_SSL_TICKET_C

    make

    msg "test: default with only stream cipher"
    make test

    # Not running ssl-opt.sh because most tests require a non-NULL ciphersuite.
}

component_test_tls1_2_default_stream_cipher_only_use_psa () {
    msg "build: default with only stream cipher use psa"

    scripts/config.py set MBEDTLS_USE_PSA_CRYPTO
    # Disable AEAD (controlled by the presence of one of GCM_C, CCM_C, CHACHAPOLY_C)
    scripts/config.py unset MBEDTLS_GCM_C
    scripts/config.py unset MBEDTLS_CCM_C
    scripts/config.py unset MBEDTLS_CHACHAPOLY_C
    # Disable CBC-legacy (controlled by MBEDTLS_CIPHER_MODE_CBC plus at least one block cipher (AES, ARIA, Camellia, DES))
    scripts/config.py unset MBEDTLS_CIPHER_MODE_CBC
    # Disable CBC-EtM (controlled by the same as CBC-legacy plus MBEDTLS_SSL_ENCRYPT_THEN_MAC)
    scripts/config.py unset MBEDTLS_SSL_ENCRYPT_THEN_MAC
    # Enable stream (currently that's just the NULL pseudo-cipher (controlled by MBEDTLS_CIPHER_NULL_CIPHER))
    scripts/config.py set MBEDTLS_CIPHER_NULL_CIPHER
    # Modules that depend on AEAD
    scripts/config.py unset MBEDTLS_SSL_CONTEXT_SERIALIZATION
    scripts/config.py unset MBEDTLS_SSL_TICKET_C

    make

    msg "test: default with only stream cipher use psa"
    make test

    # Not running ssl-opt.sh because most tests require a non-NULL ciphersuite.
}

component_test_tls1_2_default_cbc_legacy_cipher_only () {
    msg "build: default with only CBC-legacy cipher"

    # Disable AEAD (controlled by the presence of one of GCM_C, CCM_C, CHACHAPOLY_C)
    scripts/config.py unset MBEDTLS_GCM_C
    scripts/config.py unset MBEDTLS_CCM_C
    scripts/config.py unset MBEDTLS_CHACHAPOLY_C
    # Enable CBC-legacy (controlled by MBEDTLS_CIPHER_MODE_CBC plus at least one block cipher (AES, ARIA, Camellia, DES))
    scripts/config.py set MBEDTLS_CIPHER_MODE_CBC
    # Disable CBC-EtM (controlled by the same as CBC-legacy plus MBEDTLS_SSL_ENCRYPT_THEN_MAC)
    scripts/config.py unset MBEDTLS_SSL_ENCRYPT_THEN_MAC
    # Disable stream (currently that's just the NULL pseudo-cipher (controlled by MBEDTLS_CIPHER_NULL_CIPHER))
    scripts/config.py unset MBEDTLS_CIPHER_NULL_CIPHER
    # Modules that depend on AEAD
    scripts/config.py unset MBEDTLS_SSL_CONTEXT_SERIALIZATION
    scripts/config.py unset MBEDTLS_SSL_TICKET_C

    make

    msg "test: default with only CBC-legacy cipher"
    make test

    msg "test: default with only CBC-legacy cipher - ssl-opt.sh (subset)"
    tests/ssl-opt.sh -f "TLS 1.2"
}

component_test_tls1_2_deafult_cbc_legacy_cipher_only_use_psa () {
    msg "build: default with only CBC-legacy cipher use psa"

    scripts/config.py set MBEDTLS_USE_PSA_CRYPTO
    # Disable AEAD (controlled by the presence of one of GCM_C, CCM_C, CHACHAPOLY_C)
    scripts/config.py unset MBEDTLS_GCM_C
    scripts/config.py unset MBEDTLS_CCM_C
    scripts/config.py unset MBEDTLS_CHACHAPOLY_C
    # Enable CBC-legacy (controlled by MBEDTLS_CIPHER_MODE_CBC plus at least one block cipher (AES, ARIA, Camellia, DES))
    scripts/config.py set MBEDTLS_CIPHER_MODE_CBC
    # Disable CBC-EtM (controlled by the same as CBC-legacy plus MBEDTLS_SSL_ENCRYPT_THEN_MAC)
    scripts/config.py unset MBEDTLS_SSL_ENCRYPT_THEN_MAC
    # Disable stream (currently that's just the NULL pseudo-cipher (controlled by MBEDTLS_CIPHER_NULL_CIPHER))
    scripts/config.py unset MBEDTLS_CIPHER_NULL_CIPHER
    # Modules that depend on AEAD
    scripts/config.py unset MBEDTLS_SSL_CONTEXT_SERIALIZATION
    scripts/config.py unset MBEDTLS_SSL_TICKET_C

    make

    msg "test: default with only CBC-legacy cipher use psa"
    make test

    msg "test: default with only CBC-legacy cipher use psa - ssl-opt.sh (subset)"
    tests/ssl-opt.sh -f "TLS 1.2"
}

component_test_tls1_2_default_cbc_legacy_cbc_etm_cipher_only () {
    msg "build: default with only CBC-legacy and CBC-EtM ciphers"

    # Disable AEAD (controlled by the presence of one of GCM_C, CCM_C, CHACHAPOLY_C)
    scripts/config.py unset MBEDTLS_GCM_C
    scripts/config.py unset MBEDTLS_CCM_C
    scripts/config.py unset MBEDTLS_CHACHAPOLY_C
    # Enable CBC-legacy (controlled by MBEDTLS_CIPHER_MODE_CBC plus at least one block cipher (AES, ARIA, Camellia, DES))
    scripts/config.py set MBEDTLS_CIPHER_MODE_CBC
    # Enable CBC-EtM (controlled by the same as CBC-legacy plus MBEDTLS_SSL_ENCRYPT_THEN_MAC)
    scripts/config.py set MBEDTLS_SSL_ENCRYPT_THEN_MAC
    # Disable stream (currently that's just the NULL pseudo-cipher (controlled by MBEDTLS_CIPHER_NULL_CIPHER))
    scripts/config.py unset MBEDTLS_CIPHER_NULL_CIPHER
    # Modules that depend on AEAD
    scripts/config.py unset MBEDTLS_SSL_CONTEXT_SERIALIZATION
    scripts/config.py unset MBEDTLS_SSL_TICKET_C

    make

    msg "test: default with only CBC-legacy and CBC-EtM ciphers"
    make test

    msg "test: default with only CBC-legacy and CBC-EtM ciphers - ssl-opt.sh (subset)"
    tests/ssl-opt.sh -f "TLS 1.2"
}

component_test_tls1_2_default_cbc_legacy_cbc_etm_cipher_only_use_psa () {
    msg "build: default with only CBC-legacy and CBC-EtM ciphers use psa"

    scripts/config.py set MBEDTLS_USE_PSA_CRYPTO
    # Disable AEAD (controlled by the presence of one of GCM_C, CCM_C, CHACHAPOLY_C)
    scripts/config.py unset MBEDTLS_GCM_C
    scripts/config.py unset MBEDTLS_CCM_C
    scripts/config.py unset MBEDTLS_CHACHAPOLY_C
    # Enable CBC-legacy (controlled by MBEDTLS_CIPHER_MODE_CBC plus at least one block cipher (AES, ARIA, Camellia, DES))
    scripts/config.py set MBEDTLS_CIPHER_MODE_CBC
    # Enable CBC-EtM (controlled by the same as CBC-legacy plus MBEDTLS_SSL_ENCRYPT_THEN_MAC)
    scripts/config.py set MBEDTLS_SSL_ENCRYPT_THEN_MAC
    # Disable stream (currently that's just the NULL pseudo-cipher (controlled by MBEDTLS_CIPHER_NULL_CIPHER))
    scripts/config.py unset MBEDTLS_CIPHER_NULL_CIPHER
    # Modules that depend on AEAD
    scripts/config.py unset MBEDTLS_SSL_CONTEXT_SERIALIZATION
    scripts/config.py unset MBEDTLS_SSL_TICKET_C

    make

    msg "test: default with only CBC-legacy and CBC-EtM ciphers use psa"
    make test

    msg "test: default with only CBC-legacy and CBC-EtM ciphers use psa - ssl-opt.sh (subset)"
    tests/ssl-opt.sh -f "TLS 1.2"
}

# We're not aware of any other (open source) implementation of EC J-PAKE in TLS
# that we could use for interop testing. However, we now have sort of two
# implementations ourselves: one using PSA, the other not. At least test that
# these two interoperate with each other.
component_test_tls1_2_ecjpake_compatibility() {
    msg "build: TLS1.2 server+client w/ EC-JPAKE w/o USE_PSA"
    scripts/config.py set MBEDTLS_KEY_EXCHANGE_ECJPAKE_ENABLED
    # Explicitly make lib first to avoid a race condition:
    # https://github.com/Mbed-TLS/mbedtls/issues/8229
    make lib
    make -C programs ssl/ssl_server2 ssl/ssl_client2
    cp programs/ssl/ssl_server2 s2_no_use_psa
    cp programs/ssl/ssl_client2 c2_no_use_psa

    msg "build: TLS1.2 server+client w/ EC-JPAKE w/ USE_PSA"
    scripts/config.py set MBEDTLS_USE_PSA_CRYPTO
    make clean
    make lib
    make -C programs ssl/ssl_server2 ssl/ssl_client2
    make -C programs test/udp_proxy test/query_compile_time_config

    msg "test: server w/o USE_PSA - client w/ USE_PSA, text password"
    P_SRV=../s2_no_use_psa tests/ssl-opt.sh -f "ECJPAKE: working, TLS"
    msg "test: server w/o USE_PSA - client w/ USE_PSA, opaque password"
    P_SRV=../s2_no_use_psa tests/ssl-opt.sh -f "ECJPAKE: opaque password client only, working, TLS"
    msg "test: client w/o USE_PSA - server w/ USE_PSA, text password"
    P_CLI=../c2_no_use_psa tests/ssl-opt.sh -f "ECJPAKE: working, TLS"
    msg "test: client w/o USE_PSA - server w/ USE_PSA, opaque password"
    P_CLI=../c2_no_use_psa tests/ssl-opt.sh -f "ECJPAKE: opaque password server only, working, TLS"

    rm s2_no_use_psa c2_no_use_psa
}

component_test_everest () {
    msg "build: Everest ECDH context (ASan build)" # ~ 6 min
    scripts/config.py set MBEDTLS_ECDH_VARIANT_EVEREST_ENABLED
    CC=clang cmake -D CMAKE_BUILD_TYPE:String=Asan .
    make

    msg "test: Everest ECDH context - main suites (inc. selftests) (ASan build)" # ~ 50s
    make test

    msg "test: Everest ECDH context - ECDH-related part of ssl-opt.sh (ASan build)" # ~ 5s
    tests/ssl-opt.sh -f ECDH

    msg "test: Everest ECDH context - compat.sh with some ECDH ciphersuites (ASan build)" # ~ 3 min
    # Exclude some symmetric ciphers that are redundant here to gain time.
    tests/compat.sh -f ECDH -V NO -e 'ARIA\|CAMELLIA\|CHACHA'
}

component_test_everest_curve25519_only () {
    msg "build: Everest ECDH context, only Curve25519" # ~ 6 min
    scripts/config.py set MBEDTLS_ECDH_VARIANT_EVEREST_ENABLED
    scripts/config.py unset MBEDTLS_ECDSA_C
    scripts/config.py unset MBEDTLS_KEY_EXCHANGE_ECDH_ECDSA_ENABLED
    scripts/config.py unset MBEDTLS_KEY_EXCHANGE_ECDHE_ECDSA_ENABLED
    scripts/config.py unset MBEDTLS_ECJPAKE_C
    # Disable all curves
    scripts/config.py unset-all "MBEDTLS_ECP_DP_[0-9A-Z_a-z]*_ENABLED"
    scripts/config.py set MBEDTLS_ECP_DP_CURVE25519_ENABLED

    make CFLAGS="$ASAN_CFLAGS -O2" LDFLAGS="$ASAN_CFLAGS"

    msg "test: Everest ECDH context, only Curve25519" # ~ 50s
    make test
}

component_test_small_ssl_out_content_len () {
    msg "build: small SSL_OUT_CONTENT_LEN (ASan build)"
    scripts/config.py set MBEDTLS_SSL_IN_CONTENT_LEN 16384
    scripts/config.py set MBEDTLS_SSL_OUT_CONTENT_LEN 4096
    CC=gcc cmake -D CMAKE_BUILD_TYPE:String=Asan .
    make

    msg "test: small SSL_OUT_CONTENT_LEN - ssl-opt.sh MFL and large packet tests"
    tests/ssl-opt.sh -f "Max fragment\|Large packet"
}

component_test_small_ssl_in_content_len () {
    msg "build: small SSL_IN_CONTENT_LEN (ASan build)"
    scripts/config.py set MBEDTLS_SSL_IN_CONTENT_LEN 4096
    scripts/config.py set MBEDTLS_SSL_OUT_CONTENT_LEN 16384
    CC=gcc cmake -D CMAKE_BUILD_TYPE:String=Asan .
    make

    msg "test: small SSL_IN_CONTENT_LEN - ssl-opt.sh MFL tests"
    tests/ssl-opt.sh -f "Max fragment"
}

component_test_small_ssl_dtls_max_buffering () {
    msg "build: small MBEDTLS_SSL_DTLS_MAX_BUFFERING #0"
    scripts/config.py set MBEDTLS_SSL_DTLS_MAX_BUFFERING 1000
    CC=gcc cmake -D CMAKE_BUILD_TYPE:String=Asan .
    make

    msg "test: small MBEDTLS_SSL_DTLS_MAX_BUFFERING #0 - ssl-opt.sh specific reordering test"
    tests/ssl-opt.sh -f "DTLS reordering: Buffer out-of-order hs msg before reassembling next, free buffered msg"
}

component_test_small_mbedtls_ssl_dtls_max_buffering () {
    msg "build: small MBEDTLS_SSL_DTLS_MAX_BUFFERING #1"
    scripts/config.py set MBEDTLS_SSL_DTLS_MAX_BUFFERING 190
    CC=gcc cmake -D CMAKE_BUILD_TYPE:String=Asan .
    make

    msg "test: small MBEDTLS_SSL_DTLS_MAX_BUFFERING #1 - ssl-opt.sh specific reordering test"
    tests/ssl-opt.sh -f "DTLS reordering: Buffer encrypted Finished message, drop for fragmented NewSessionTicket"
}

component_test_psa_collect_statuses () {
  msg "build+test: psa_collect_statuses" # ~30s
  scripts/config.py full
  tests/scripts/psa_collect_statuses.py
  # Check that psa_crypto_init() succeeded at least once
  grep -q '^0:psa_crypto_init:' tests/statuses.log
  rm -f tests/statuses.log
}

component_test_full_cmake_clang () {
    msg "build: cmake, full config, clang" # ~ 50s
    scripts/config.py full
    CC=clang CXX=clang cmake -D CMAKE_BUILD_TYPE:String=Release -D ENABLE_TESTING=On -D TEST_CPP=1 .
    make

    msg "test: main suites (full config, clang)" # ~ 5s
    make test

    msg "test: cpp_dummy_build (full config, clang)" # ~ 1s
    programs/test/cpp_dummy_build

    msg "test: psa_constant_names (full config, clang)" # ~ 1s
    tests/scripts/test_psa_constant_names.py

    msg "test: ssl-opt.sh default, ECJPAKE, SSL async (full config)" # ~ 1s
    tests/ssl-opt.sh -f 'Default\|ECJPAKE\|SSL async private'

    msg "test: compat.sh NULL (full config)" # ~ 2 min
    env OPENSSL="$OPENSSL_LEGACY" GNUTLS_CLI="$GNUTLS_LEGACY_CLI" GNUTLS_SERV="$GNUTLS_LEGACY_SERV" tests/compat.sh -e '^$' -f 'NULL'

    msg "test: compat.sh ARIA + ChachaPoly"
    env OPENSSL="$OPENSSL_NEXT" tests/compat.sh -e '^$' -f 'ARIA\|CHACHA'
}

skip_suites_without_constant_flow () {
    # Skip the test suites that don't have any constant-flow annotations.
    # This will need to be adjusted if we ever start declaring things as
    # secret from macros or functions inside tests/include or tests/src.
    SKIP_TEST_SUITES=$(
        git -C tests/suites grep -L TEST_CF_ 'test_suite_*.function' |
            sed 's/test_suite_//; s/\.function$//' |
            tr '\n' ,)
    export SKIP_TEST_SUITES
}

skip_all_except_given_suite () {
    # Skip all but the given test suite
    SKIP_TEST_SUITES=$(
        ls -1 tests/suites/test_suite_*.function |
        grep -v $1.function |
         sed 's/tests.suites.test_suite_//; s/\.function$//' |
        tr '\n' ,)
    export SKIP_TEST_SUITES
}

component_test_memsan_constant_flow () {
    # This tests both (1) accesses to undefined memory, and (2) branches or
    # memory access depending on secret values. To distinguish between those:
    # - unset MBEDTLS_TEST_CONSTANT_FLOW_MEMSAN - does the failure persist?
    # - or alternatively, change the build type to MemSanDbg, which enables
    # origin tracking and nicer stack traces (which are useful for debugging
    # anyway), and check if the origin was TEST_CF_SECRET() or something else.
    msg "build: cmake MSan (clang), full config minus MBEDTLS_USE_PSA_CRYPTO with constant flow testing"
    scripts/config.py full
    scripts/config.py set MBEDTLS_TEST_CONSTANT_FLOW_MEMSAN
    scripts/config.py unset MBEDTLS_USE_PSA_CRYPTO
    scripts/config.py unset MBEDTLS_AESNI_C # memsan doesn't grok asm
    CC=clang cmake -D CMAKE_BUILD_TYPE:String=MemSan .
    make

    msg "test: main suites (full minus MBEDTLS_USE_PSA_CRYPTO, Msan + constant flow)"
    make test
}

component_test_memsan_constant_flow_psa () {
    # This tests both (1) accesses to undefined memory, and (2) branches or
    # memory access depending on secret values. To distinguish between those:
    # - unset MBEDTLS_TEST_CONSTANT_FLOW_MEMSAN - does the failure persist?
    # - or alternatively, change the build type to MemSanDbg, which enables
    # origin tracking and nicer stack traces (which are useful for debugging
    # anyway), and check if the origin was TEST_CF_SECRET() or something else.
    msg "build: cmake MSan (clang), full config with constant flow testing"
    scripts/config.py full
    scripts/config.py set MBEDTLS_TEST_CONSTANT_FLOW_MEMSAN
    scripts/config.py unset MBEDTLS_AESNI_C # memsan doesn't grok asm
    CC=clang cmake -D CMAKE_BUILD_TYPE:String=MemSan .
    make

    msg "test: main suites (Msan + constant flow)"
    make test
}

component_test_valgrind_constant_flow () {
    # This tests both (1) everything that valgrind's memcheck usually checks
    # (heap buffer overflows, use of uninitialized memory, use-after-free,
    # etc.) and (2) branches or memory access depending on secret values,
    # which will be reported as uninitialized memory. To distinguish between
    # secret and actually uninitialized:
    # - unset MBEDTLS_TEST_CONSTANT_FLOW_VALGRIND - does the failure persist?
    # - or alternatively, build with debug info and manually run the offending
    # test suite with valgrind --track-origins=yes, then check if the origin
    # was TEST_CF_SECRET() or something else.
    msg "build: cmake release GCC, full config minus MBEDTLS_USE_PSA_CRYPTO with constant flow testing"
    scripts/config.py full
    scripts/config.py set MBEDTLS_TEST_CONSTANT_FLOW_VALGRIND
    scripts/config.py unset MBEDTLS_USE_PSA_CRYPTO
    skip_suites_without_constant_flow
    cmake -D CMAKE_BUILD_TYPE:String=Release .
    make

    # this only shows a summary of the results (how many of each type)
    # details are left in Testing/<date>/DynamicAnalysis.xml
    msg "test: some suites (full minus MBEDTLS_USE_PSA_CRYPTO, valgrind + constant flow)"
    make memcheck

    # Test asm path in constant time module - by default, it will test the plain C
    # path under Valgrind or Memsan. Running only the constant_time tests is fast (<1s)
    msg "test: valgrind asm constant_time"
    scripts/config.py --force set MBEDTLS_TEST_CONSTANT_FLOW_ASM
    skip_all_except_given_suite test_suite_constant_time
    cmake -D CMAKE_BUILD_TYPE:String=Release .
    make clean
    make
    make memcheck
}

component_test_valgrind_constant_flow_psa () {
    # This tests both (1) everything that valgrind's memcheck usually checks
    # (heap buffer overflows, use of uninitialized memory, use-after-free,
    # etc.) and (2) branches or memory access depending on secret values,
    # which will be reported as uninitialized memory. To distinguish between
    # secret and actually uninitialized:
    # - unset MBEDTLS_TEST_CONSTANT_FLOW_VALGRIND - does the failure persist?
    # - or alternatively, build with debug info and manually run the offending
    # test suite with valgrind --track-origins=yes, then check if the origin
    # was TEST_CF_SECRET() or something else.
    msg "build: cmake release GCC, full config with constant flow testing"
    scripts/config.py full
    scripts/config.py set MBEDTLS_TEST_CONSTANT_FLOW_VALGRIND
    skip_suites_without_constant_flow
    cmake -D CMAKE_BUILD_TYPE:String=Release .
    make

    # this only shows a summary of the results (how many of each type)
    # details are left in Testing/<date>/DynamicAnalysis.xml
    msg "test: some suites (valgrind + constant flow)"
    make memcheck
}

component_test_default_no_deprecated () {
    # Test that removing the deprecated features from the default
    # configuration leaves something consistent.
    msg "build: make, default + MBEDTLS_DEPRECATED_REMOVED" # ~ 30s
    scripts/config.py set MBEDTLS_DEPRECATED_REMOVED
    make CC=gcc CFLAGS='-O -Werror -Wall -Wextra'

    msg "test: make, default + MBEDTLS_DEPRECATED_REMOVED" # ~ 5s
    make test
}

component_test_full_no_deprecated () {
    msg "build: make, full_no_deprecated config" # ~ 30s
    scripts/config.py full_no_deprecated
    make CC=gcc CFLAGS='-O -Werror -Wall -Wextra'

    msg "test: make, full_no_deprecated config" # ~ 5s
    make test

    msg "test: ensure that X509 has no direct dependency on BIGNUM_C"
    not grep mbedtls_mpi library/libmbedx509.a
}

component_test_full_no_deprecated_deprecated_warning () {
    # Test that there is nothing deprecated in "full_no_deprecated".
    # A deprecated feature would trigger a warning (made fatal) from
    # MBEDTLS_DEPRECATED_WARNING.
    msg "build: make, full_no_deprecated config, MBEDTLS_DEPRECATED_WARNING" # ~ 30s
    scripts/config.py full_no_deprecated
    scripts/config.py unset MBEDTLS_DEPRECATED_REMOVED
    scripts/config.py set MBEDTLS_DEPRECATED_WARNING
    make CC=gcc CFLAGS='-O -Werror -Wall -Wextra'

    msg "test: make, full_no_deprecated config, MBEDTLS_DEPRECATED_WARNING" # ~ 5s
    make test
}

component_test_full_deprecated_warning () {
    # Test that when MBEDTLS_DEPRECATED_WARNING is enabled, the build passes
    # with only certain whitelisted types of warnings.
    msg "build: make, full config + MBEDTLS_DEPRECATED_WARNING, expect warnings" # ~ 30s
    scripts/config.py full
    scripts/config.py set MBEDTLS_DEPRECATED_WARNING
    # Expect warnings from '#warning' directives in check_config.h.
    make CC=gcc CFLAGS='-O -Werror -Wall -Wextra -Wno-error=cpp' lib programs

    msg "build: make tests, full config + MBEDTLS_DEPRECATED_WARNING, expect warnings" # ~ 30s
    # Set MBEDTLS_TEST_DEPRECATED to enable tests for deprecated features.
    # By default those are disabled when MBEDTLS_DEPRECATED_WARNING is set.
    # Expect warnings from '#warning' directives in check_config.h and
    # from the use of deprecated functions in test suites.
    make CC=gcc CFLAGS='-O -Werror -Wall -Wextra -Wno-error=deprecated-declarations -Wno-error=cpp -DMBEDTLS_TEST_DEPRECATED' tests

    msg "test: full config + MBEDTLS_TEST_DEPRECATED" # ~ 30s
    make test
}

# Check that the specified libraries exist and are empty.
are_empty_libraries () {
  nm "$@" >/dev/null 2>/dev/null
  ! nm "$@" 2>/dev/null | grep -v ':$' | grep .
}

component_build_crypto_default () {
  msg "build: make, crypto only"
  scripts/config.py crypto
  make CFLAGS='-O1 -Werror'
  are_empty_libraries library/libmbedx509.* library/libmbedtls.*
}

component_build_crypto_full () {
  msg "build: make, crypto only, full config"
  scripts/config.py crypto_full
  make CFLAGS='-O1 -Werror'
  are_empty_libraries library/libmbedx509.* library/libmbedtls.*
}

component_test_crypto_for_psa_service () {
  msg "build: make, config for PSA crypto service"
  scripts/config.py crypto
  scripts/config.py set MBEDTLS_PSA_CRYPTO_KEY_ID_ENCODES_OWNER
  # Disable things that are not needed for just cryptography, to
  # reach a configuration that would be typical for a PSA cryptography
  # service providing all implemented PSA algorithms.
  # System stuff
  scripts/config.py unset MBEDTLS_ERROR_C
  scripts/config.py unset MBEDTLS_TIMING_C
  scripts/config.py unset MBEDTLS_VERSION_FEATURES
  # Crypto stuff with no PSA interface
  scripts/config.py unset MBEDTLS_BASE64_C
  # Keep MBEDTLS_CIPHER_C because psa_crypto_cipher, CCM and GCM need it.
  scripts/config.py unset MBEDTLS_HKDF_C # PSA's HKDF is independent
  # Keep MBEDTLS_MD_C because deterministic ECDSA needs it for HMAC_DRBG.
  scripts/config.py unset MBEDTLS_NIST_KW_C
  scripts/config.py unset MBEDTLS_PEM_PARSE_C
  scripts/config.py unset MBEDTLS_PEM_WRITE_C
  scripts/config.py unset MBEDTLS_PKCS12_C
  scripts/config.py unset MBEDTLS_PKCS5_C
  # MBEDTLS_PK_PARSE_C and MBEDTLS_PK_WRITE_C are actually currently needed
  # in PSA code to work with RSA keys. We don't require users to set those:
  # they will be reenabled in build_info.h.
  scripts/config.py unset MBEDTLS_PK_C
  scripts/config.py unset MBEDTLS_PK_PARSE_C
  scripts/config.py unset MBEDTLS_PK_WRITE_C
  make CFLAGS='-O1 -Werror' all test
  are_empty_libraries library/libmbedx509.* library/libmbedtls.*
}

component_build_crypto_baremetal () {
  msg "build: make, crypto only, baremetal config"
  scripts/config.py crypto_baremetal
  make CFLAGS="-O1 -Werror -I$PWD/tests/include/baremetal-override/"
  are_empty_libraries library/libmbedx509.* library/libmbedtls.*
}
support_build_crypto_baremetal () {
    support_build_baremetal "$@"
}

component_build_baremetal () {
  msg "build: make, baremetal config"
  scripts/config.py baremetal
  make CFLAGS="-O1 -Werror -I$PWD/tests/include/baremetal-override/"
}
support_build_baremetal () {
    # Older Glibc versions include time.h from other headers such as stdlib.h,
    # which makes the no-time.h-in-baremetal check fail. Ubuntu 16.04 has this
    # problem, Ubuntu 18.04 is ok.
    ! grep -q -F time.h /usr/include/x86_64-linux-gnu/sys/types.h
}

# depends.py family of tests
component_test_depends_py_cipher_id () {
    msg "test/build: depends.py cipher_id (gcc)"
    tests/scripts/depends.py cipher_id --unset-use-psa
}

component_test_depends_py_cipher_chaining () {
    msg "test/build: depends.py cipher_chaining (gcc)"
    tests/scripts/depends.py cipher_chaining --unset-use-psa
}

component_test_depends_py_cipher_padding () {
    msg "test/build: depends.py cipher_padding (gcc)"
    tests/scripts/depends.py cipher_padding --unset-use-psa
}

component_test_depends_py_curves () {
    msg "test/build: depends.py curves (gcc)"
    tests/scripts/depends.py curves --unset-use-psa
}

component_test_depends_py_hashes () {
    msg "test/build: depends.py hashes (gcc)"
    tests/scripts/depends.py hashes --unset-use-psa
}

component_test_depends_py_kex () {
    msg "test/build: depends.py kex (gcc)"
    tests/scripts/depends.py kex --unset-use-psa
}

component_test_depends_py_pkalgs () {
    msg "test/build: depends.py pkalgs (gcc)"
    tests/scripts/depends.py pkalgs --unset-use-psa
}

# PSA equivalents of the depends.py tests
component_test_depends_py_cipher_id_psa () {
    msg "test/build: depends.py cipher_id (gcc) with MBEDTLS_USE_PSA_CRYPTO defined"
    tests/scripts/depends.py cipher_id
}

component_test_depends_py_cipher_chaining_psa () {
    msg "test/build: depends.py cipher_chaining (gcc) with MBEDTLS_USE_PSA_CRYPTO defined"
    tests/scripts/depends.py cipher_chaining
}

component_test_depends_py_cipher_padding_psa () {
    msg "test/build: depends.py cipher_padding (gcc) with MBEDTLS_USE_PSA_CRYPTO defined"
    tests/scripts/depends.py cipher_padding
}

component_test_depends_py_curves_psa () {
    msg "test/build: depends.py curves (gcc) with MBEDTLS_USE_PSA_CRYPTO defined"
    tests/scripts/depends.py curves
}

component_test_depends_py_hashes_psa () {
    msg "test/build: depends.py hashes (gcc) with MBEDTLS_USE_PSA_CRYPTO defined"
    tests/scripts/depends.py hashes
}

component_test_depends_py_kex_psa () {
    msg "test/build: depends.py kex (gcc) with MBEDTLS_USE_PSA_CRYPTO defined"
    tests/scripts/depends.py kex
}

component_test_depends_py_pkalgs_psa () {
    msg "test/build: depends.py pkalgs (gcc) with MBEDTLS_USE_PSA_CRYPTO defined"
    tests/scripts/depends.py pkalgs
}

component_build_no_pk_rsa_alt_support () {
    msg "build: !MBEDTLS_PK_RSA_ALT_SUPPORT" # ~30s

    scripts/config.py full
    scripts/config.py unset MBEDTLS_PK_RSA_ALT_SUPPORT
    scripts/config.py set MBEDTLS_RSA_C
    scripts/config.py set MBEDTLS_X509_CRT_WRITE_C

    # Only compile - this is primarily to test for compile issues
    make CC=gcc CFLAGS='-Werror -Wall -Wextra -I../tests/include/alt-dummy'
}

component_build_module_alt () {
    msg "build: MBEDTLS_XXX_ALT" # ~30s
    scripts/config.py full

    # Disable options that are incompatible with some ALT implementations:
    # aesni.c and padlock.c reference mbedtls_aes_context fields directly.
    scripts/config.py unset MBEDTLS_AESNI_C
    scripts/config.py unset MBEDTLS_PADLOCK_C
    scripts/config.py unset MBEDTLS_AESCE_C
    # MBEDTLS_ECP_RESTARTABLE is documented as incompatible.
    scripts/config.py unset MBEDTLS_ECP_RESTARTABLE
    # You can only have one threading implementation: alt or pthread, not both.
    scripts/config.py unset MBEDTLS_THREADING_PTHREAD
    # The SpecifiedECDomain parsing code accesses mbedtls_ecp_group fields
    # directly and assumes the implementation works with partial groups.
    scripts/config.py unset MBEDTLS_PK_PARSE_EC_EXTENDED
    # MBEDTLS_SHA256_*ALT can't be used with MBEDTLS_SHA256_USE_A64_CRYPTO_*
    scripts/config.py unset MBEDTLS_SHA256_USE_A64_CRYPTO_IF_PRESENT
    scripts/config.py unset MBEDTLS_SHA256_USE_A64_CRYPTO_ONLY
    # MBEDTLS_SHA512_*ALT can't be used with MBEDTLS_SHA512_USE_A64_CRYPTO_*
    scripts/config.py unset MBEDTLS_SHA512_USE_A64_CRYPTO_IF_PRESENT
    scripts/config.py unset MBEDTLS_SHA512_USE_A64_CRYPTO_ONLY

    # Enable all MBEDTLS_XXX_ALT for whole modules. Do not enable
    # MBEDTLS_XXX_YYY_ALT which are for single functions.
    scripts/config.py set-all 'MBEDTLS_([A-Z0-9]*|NIST_KW)_ALT'
    scripts/config.py unset MBEDTLS_DHM_ALT #incompatible with MBEDTLS_DEBUG_C

    # We can only compile, not link, since we don't have any implementations
    # suitable for testing with the dummy alt headers.
    make CC=gcc CFLAGS='-Werror -Wall -Wextra -I../tests/include/alt-dummy' lib
}

component_build_dhm_alt () {
    msg "build: MBEDTLS_DHM_ALT" # ~30s
    scripts/config.py full
    scripts/config.py set MBEDTLS_DHM_ALT
    # debug.c currently references mbedtls_dhm_context fields directly.
    scripts/config.py unset MBEDTLS_DEBUG_C
    # We can only compile, not link, since we don't have any implementations
    # suitable for testing with the dummy alt headers.
    make CC=gcc CFLAGS='-Werror -Wall -Wextra -I../tests/include/alt-dummy' lib
}

component_test_no_use_psa_crypto_full_cmake_asan() {
    # full minus MBEDTLS_USE_PSA_CRYPTO: run the same set of tests as basic-build-test.sh
    msg "build: cmake, full config minus MBEDTLS_USE_PSA_CRYPTO, ASan"
    scripts/config.py full
    scripts/config.py unset MBEDTLS_PSA_CRYPTO_C
    scripts/config.py unset MBEDTLS_USE_PSA_CRYPTO
    scripts/config.py unset MBEDTLS_SSL_PROTO_TLS1_3
    scripts/config.py unset MBEDTLS_PSA_ITS_FILE_C
    scripts/config.py unset MBEDTLS_PSA_CRYPTO_SE_C
    scripts/config.py unset MBEDTLS_PSA_CRYPTO_STORAGE_C
    scripts/config.py unset MBEDTLS_LMS_C
    scripts/config.py unset MBEDTLS_LMS_PRIVATE
    CC=gcc cmake -D CMAKE_BUILD_TYPE:String=Asan .
    make

    msg "test: main suites (full minus MBEDTLS_USE_PSA_CRYPTO)"
    make test

    # Note: ssl-opt.sh has some test cases that depend on
    # MBEDTLS_ECP_RESTARTABLE && !MBEDTLS_USE_PSA_CRYPTO
    # This is the only component where those tests are not skipped.
    msg "test: ssl-opt.sh (full minus MBEDTLS_USE_PSA_CRYPTO)"
    tests/ssl-opt.sh

    msg "test: compat.sh default (full minus MBEDTLS_USE_PSA_CRYPTO)"
    tests/compat.sh

    msg "test: compat.sh NULL (full minus MBEDTLS_USE_PSA_CRYPTO)"
    env OPENSSL="$OPENSSL_LEGACY" GNUTLS_CLI="$GNUTLS_LEGACY_CLI" GNUTLS_SERV="$GNUTLS_LEGACY_SERV" tests/compat.sh -f 'NULL'

    msg "test: compat.sh ARIA + ChachaPoly (full minus MBEDTLS_USE_PSA_CRYPTO)"
    env OPENSSL="$OPENSSL_NEXT" tests/compat.sh -e '^$' -f 'ARIA\|CHACHA'
}

component_test_psa_crypto_config_accel_ecdsa () {
    msg "build: MBEDTLS_PSA_CRYPTO_CONFIG with accelerated ECDSA"

    # Algorithms and key types to accelerate
    loc_accel_list="ALG_ECDSA ALG_DETERMINISTIC_ECDSA \
                    $(helper_get_psa_key_type_list "ECC")"

    # Note: Those are handled in a special way by the libtestdriver machinery,
    # so we only want to include them in the accel list when building the main
    # libraries, hence the use of a separate variable.
    loc_curve_list="$(helper_get_psa_curve_list)"

    # Configure
    # ---------

    # Start from default config (no USE_PSA) + TLS 1.3
    helper_libtestdriver1_adjust_config "default"
    scripts/config.py set MBEDTLS_SSL_PROTO_TLS1_3

    # Disable the module that's accelerated
    scripts/config.py unset MBEDTLS_ECDSA_C

    # Disable things that depend on it
    scripts/config.py unset MBEDTLS_KEY_EXCHANGE_ECDHE_ECDSA_ENABLED
    scripts/config.py unset MBEDTLS_KEY_EXCHANGE_ECDH_ECDSA_ENABLED

    # Build
    # -----

    # These hashes are needed for some ECDSA signature tests.
    loc_extra_list="ALG_SHA_224 ALG_SHA_256 ALG_SHA_384 ALG_SHA_512 \
                    ALG_SHA3_224 ALG_SHA3_256 ALG_SHA3_384 ALG_SHA3_512"

    helper_libtestdriver1_make_drivers "$loc_accel_list" "$loc_extra_list"

    helper_libtestdriver1_make_main "$loc_accel_list $loc_curve_list"

    # Make sure this was not re-enabled by accident (additive config)
    not grep mbedtls_ecdsa_ library/ecdsa.o

    # Run the tests
    # -------------

    msg "test: MBEDTLS_PSA_CRYPTO_CONFIG with accelerated ECDSA"
    make test
}

component_test_psa_crypto_config_accel_ecdh () {
    msg "build: MBEDTLS_PSA_CRYPTO_CONFIG with accelerated ECDH"

    # Algorithms and key types to accelerate
    loc_accel_list="ALG_ECDH \
                    $(helper_get_psa_key_type_list "ECC")"

    # Note: Those are handled in a special way by the libtestdriver machinery,
    # so we only want to include them in the accel list when building the main
    # libraries, hence the use of a separate variable.
    loc_curve_list="$(helper_get_psa_curve_list)"

    # Configure
    # ---------

    # Start from default config (no TLS 1.3, no USE_PSA)
    helper_libtestdriver1_adjust_config "default"

    # Disable the module that's accelerated
    scripts/config.py unset MBEDTLS_ECDH_C

    # Disable things that depend on it
    scripts/config.py unset MBEDTLS_KEY_EXCHANGE_ECDH_RSA_ENABLED
    scripts/config.py unset MBEDTLS_KEY_EXCHANGE_ECDH_ECDSA_ENABLED
    scripts/config.py unset MBEDTLS_KEY_EXCHANGE_ECDHE_ECDSA_ENABLED
    scripts/config.py unset MBEDTLS_KEY_EXCHANGE_ECDHE_RSA_ENABLED
    scripts/config.py unset MBEDTLS_KEY_EXCHANGE_ECDHE_PSK_ENABLED

    # Build
    # -----

    helper_libtestdriver1_make_drivers "$loc_accel_list"

    helper_libtestdriver1_make_main "$loc_accel_list $loc_curve_list"

    # Make sure this was not re-enabled by accident (additive config)
    not grep mbedtls_ecdh_ library/ecdh.o

    # Run the tests
    # -------------

    msg "test: MBEDTLS_PSA_CRYPTO_CONFIG with accelerated ECDH"
    make test
}

component_test_psa_crypto_config_accel_ffdh () {
    msg "build: full with accelerated FFDH"

    # Algorithms and key types to accelerate
    loc_accel_list="ALG_FFDH \
                    $(helper_get_psa_key_type_list "DH")"

    # Configure
    # ---------

    # start with full (USE_PSA and TLS 1.3)
    helper_libtestdriver1_adjust_config "full"

    # Disable the module that's accelerated
    scripts/config.py unset MBEDTLS_DHM_C

    # Disable things that depend on it
    scripts/config.py unset MBEDTLS_KEY_EXCHANGE_DHE_PSK_ENABLED
    scripts/config.py unset MBEDTLS_KEY_EXCHANGE_DHE_RSA_ENABLED

    # Build
    # -----

    helper_libtestdriver1_make_drivers "$loc_accel_list"

    helper_libtestdriver1_make_main "$loc_accel_list"

    # Make sure this was not re-enabled by accident (additive config)
    not grep mbedtls_dhm_ library/dhm.o

    # Run the tests
    # -------------

    msg "test: full with accelerated FFDH"
    make test

    msg "ssl-opt: full with accelerated FFDH alg"
    tests/ssl-opt.sh -f "ffdh"
}

component_test_psa_crypto_config_reference_ffdh () {
    msg "build: full with non-accelerated FFDH"

    # Start with full (USE_PSA and TLS 1.3)
    helper_libtestdriver1_adjust_config "full"

    # Disable things that are not supported
    scripts/config.py unset MBEDTLS_KEY_EXCHANGE_DHE_PSK_ENABLED
    scripts/config.py unset MBEDTLS_KEY_EXCHANGE_DHE_RSA_ENABLED
    make

    msg "test suites: full with non-accelerated FFDH alg"
    make test

    msg "ssl-opt: full with non-accelerated FFDH alg"
    tests/ssl-opt.sh -f "ffdh"
}

component_test_psa_crypto_config_accel_pake() {
    msg "build: full with accelerated PAKE"

    loc_accel_list="ALG_JPAKE \
                    $(helper_get_psa_key_type_list "ECC")"

    # Note: Those are handled in a special way by the libtestdriver machinery,
    # so we only want to include them in the accel list when building the main
    # libraries, hence the use of a separate variable.
    loc_curve_list="$(helper_get_psa_curve_list)"

    # Configure
    # ---------

    helper_libtestdriver1_adjust_config "full"

    # Make built-in fallback not available
    scripts/config.py unset MBEDTLS_ECJPAKE_C
    scripts/config.py unset MBEDTLS_KEY_EXCHANGE_ECJPAKE_ENABLED

    # Build
    # -----

    helper_libtestdriver1_make_drivers "$loc_accel_list"

    helper_libtestdriver1_make_main "$loc_accel_list $loc_curve_list"

    # Make sure this was not re-enabled by accident (additive config)
    not grep mbedtls_ecjpake_init library/ecjpake.o

    # Run the tests
    # -------------

    msg "test: full with accelerated PAKE"
    make test
}

component_test_psa_crypto_config_accel_ecc_some_key_types () {
    msg "build: full with accelerated EC algs and some key types"

    # Algorithms and key types to accelerate
    # For key types, use an explicitly list to omit GENERATE (and DERIVE)
    loc_accel_list="ALG_ECDSA ALG_DETERMINISTIC_ECDSA \
                    ALG_ECDH \
                    ALG_JPAKE \
                    KEY_TYPE_ECC_PUBLIC_KEY \
                    KEY_TYPE_ECC_KEY_PAIR_BASIC \
                    KEY_TYPE_ECC_KEY_PAIR_IMPORT \
                    KEY_TYPE_ECC_KEY_PAIR_EXPORT"

    # Note: Curves are handled in a special way by the libtestdriver machinery,
    # so we only want to include them in the accel list when building the main
    # libraries, hence the use of a separate variable.
    loc_curve_list="$(helper_get_psa_curve_list)"

    # Configure
    # ---------

    # start with config full for maximum coverage (also enables USE_PSA)
    helper_libtestdriver1_adjust_config "full"

    # Disable modules that are accelerated - some will be re-enabled
    scripts/config.py unset MBEDTLS_ECDSA_C
    scripts/config.py unset MBEDTLS_ECDH_C
    scripts/config.py unset MBEDTLS_ECJPAKE_C
    scripts/config.py unset MBEDTLS_ECP_C

    # Disable all curves - those that aren't accelerated should be re-enabled
    helper_disable_builtin_curves

    # Restartable feature is not yet supported by PSA. Once it will in
    # the future, the following line could be removed (see issues
    # 6061, 6332 and following ones)
    scripts/config.py unset MBEDTLS_ECP_RESTARTABLE

    # this is not supported by the driver API yet
    scripts/config.py -f "$CRYPTO_CONFIG_H" unset PSA_WANT_KEY_TYPE_ECC_KEY_PAIR_DERIVE

    # Build
    # -----

    # These hashes are needed for some ECDSA signature tests.
    loc_extra_list="ALG_SHA_1 ALG_SHA_224 ALG_SHA_256 ALG_SHA_384 ALG_SHA_512 \
                    ALG_SHA3_224 ALG_SHA3_256 ALG_SHA3_384 ALG_SHA3_512"
    helper_libtestdriver1_make_drivers "$loc_accel_list" "$loc_extra_list"

    helper_libtestdriver1_make_main "$loc_accel_list $loc_curve_list"

    # ECP should be re-enabled but not the others
    not grep mbedtls_ecdh_ library/ecdh.o
    not grep mbedtls_ecdsa library/ecdsa.o
    not grep mbedtls_ecjpake  library/ecjpake.o
    grep mbedtls_ecp library/ecp.o

    # Run the tests
    # -------------

    msg "test suites: full with accelerated EC algs and some key types"
    make test
}

# Run tests with only (non-)Weierstrass accelerated
# Common code used in:
# - component_test_psa_crypto_config_accel_ecc_weierstrass_curves
# - component_test_psa_crypto_config_accel_ecc_non_weierstrass_curves
common_test_psa_crypto_config_accel_ecc_some_curves () {
    weierstrass=$1
    if [ $weierstrass -eq 1 ]; then
        desc="Weierstrass"
    else
        desc="non-Weierstrass"
    fi

    msg "build: crypto_full minus PK with accelerated EC algs and $desc curves"

    # Algorithms and key types to accelerate
    loc_accel_list="ALG_ECDSA ALG_DETERMINISTIC_ECDSA \
                    ALG_ECDH \
                    ALG_JPAKE \
                    $(helper_get_psa_key_type_list "ECC")"

    # Note: Curves are handled in a special way by the libtestdriver machinery,
    # so we only want to include them in the accel list when building the main
    # libraries, hence the use of a separate variable.
    # Note: the following loop is a modified version of
    # helper_get_psa_curve_list that only keeps Weierstrass families.
    loc_weierstrass_list=""
    loc_non_weierstrass_list=""
    for item in $(sed -n 's/^#define PSA_WANT_\(ECC_[0-9A-Z_a-z]*\).*/\1/p' <"$CRYPTO_CONFIG_H"); do
        case $item in
            ECC_BRAINPOOL*|ECC_SECP*)
                loc_weierstrass_list="$loc_weierstrass_list $item"
                ;;
            *)
                loc_non_weierstrass_list="$loc_non_weierstrass_list $item"
                ;;
        esac
    done
    if [ $weierstrass -eq 1 ]; then
        loc_curve_list=$loc_weierstrass_list
    else
        loc_curve_list=$loc_non_weierstrass_list
    fi

    # Configure
    # ---------

    # Start with config crypto_full and remove PK_C:
    # that's what's supported now, see docs/driver-only-builds.md.
    helper_libtestdriver1_adjust_config "crypto_full"
    scripts/config.py unset MBEDTLS_PK_C
    scripts/config.py unset MBEDTLS_PK_PARSE_C
    scripts/config.py unset MBEDTLS_PK_WRITE_C
    # We need to disable RSA too or PK will be re-enabled.
    scripts/config.py -f "$CRYPTO_CONFIG_H" unset-all "PSA_WANT_KEY_TYPE_RSA_[0-9A-Z_a-z]*"
    scripts/config.py -f "$CRYPTO_CONFIG_H" unset-all "PSA_WANT_ALG_RSA_[0-9A-Z_a-z]*"
    scripts/config.py unset MBEDTLS_RSA_C
    scripts/config.py unset MBEDTLS_PKCS1_V15
    scripts/config.py unset MBEDTLS_PKCS1_V21

    # Disable modules that are accelerated - some will be re-enabled
    scripts/config.py unset MBEDTLS_ECDSA_C
    scripts/config.py unset MBEDTLS_ECDH_C
    scripts/config.py unset MBEDTLS_ECJPAKE_C
    scripts/config.py unset MBEDTLS_ECP_C

    # Disable all curves - those that aren't accelerated should be re-enabled
    helper_disable_builtin_curves

    # Restartable feature is not yet supported by PSA. Once it will in
    # the future, the following line could be removed (see issues
    # 6061, 6332 and following ones)
    scripts/config.py unset MBEDTLS_ECP_RESTARTABLE

    # this is not supported by the driver API yet
    scripts/config.py -f "$CRYPTO_CONFIG_H" unset PSA_WANT_KEY_TYPE_ECC_KEY_PAIR_DERIVE

    # Build
    # -----

    # These hashes are needed for some ECDSA signature tests.
    loc_extra_list="ALG_SHA_1 ALG_SHA_224 ALG_SHA_256 ALG_SHA_384 ALG_SHA_512 \
                    ALG_SHA3_224 ALG_SHA3_256 ALG_SHA3_384 ALG_SHA3_512"
    helper_libtestdriver1_make_drivers "$loc_accel_list" "$loc_extra_list"

    helper_libtestdriver1_make_main "$loc_accel_list $loc_curve_list"

    # We expect ECDH to be re-enabled for the missing curves
    grep mbedtls_ecdh_ library/ecdh.o
    # We expect ECP to be re-enabled, however the parts specific to the
    # families of curves that are accelerated should be ommited.
    # - functions with mxz in the name are specific to Montgomery curves
    # - ecp_muladd is specific to Weierstrass curves
    ##nm library/ecp.o | tee ecp.syms
    if [ $weierstrass -eq 1 ]; then
        not grep mbedtls_ecp_muladd library/ecp.o
        grep mxz library/ecp.o
    else
        grep mbedtls_ecp_muladd library/ecp.o
        not grep mxz library/ecp.o
    fi
    # We expect ECDSA and ECJPAKE to be re-enabled only when
    # Weierstrass curves are not accelerated
    if [ $weierstrass -eq 1 ]; then
        not grep mbedtls_ecdsa library/ecdsa.o
        not grep mbedtls_ecjpake  library/ecjpake.o
    else
        grep mbedtls_ecdsa library/ecdsa.o
        grep mbedtls_ecjpake  library/ecjpake.o
    fi

    # Run the tests
    # -------------

    msg "test suites: crypto_full minus PK with accelerated EC algs and $desc curves"
    make test
}

component_test_psa_crypto_config_accel_ecc_weierstrass_curves () {
    common_test_psa_crypto_config_accel_ecc_some_curves 1
}

component_test_psa_crypto_config_accel_ecc_non_weierstrass_curves () {
    common_test_psa_crypto_config_accel_ecc_some_curves 0
}

# Auxiliary function to build config for all EC based algorithms (EC-JPAKE,
# ECDH, ECDSA) with and without drivers.
# The input parameter is a boolean value which indicates:
# - 0 keep built-in EC algs,
# - 1 exclude built-in EC algs (driver only).
#
# This is used by the two following components to ensure they always use the
# same config, except for the use of driver or built-in EC algorithms:
# - component_test_psa_crypto_config_accel_ecc_ecp_light_only;
# - component_test_psa_crypto_config_reference_ecc_ecp_light_only.
# This supports comparing their test coverage with analyze_outcomes.py.
config_psa_crypto_config_ecp_light_only () {
    driver_only="$1"
    # start with config full for maximum coverage (also enables USE_PSA)
    helper_libtestdriver1_adjust_config "full"
    if [ "$driver_only" -eq 1 ]; then
        # Disable modules that are accelerated
        scripts/config.py unset MBEDTLS_ECDSA_C
        scripts/config.py unset MBEDTLS_ECDH_C
        scripts/config.py unset MBEDTLS_ECJPAKE_C
        scripts/config.py unset MBEDTLS_ECP_C
    fi

    # Restartable feature is not yet supported by PSA. Once it will in
    # the future, the following line could be removed (see issues
    # 6061, 6332 and following ones)
    scripts/config.py unset MBEDTLS_ECP_RESTARTABLE
}

# Keep in sync with component_test_psa_crypto_config_reference_ecc_ecp_light_only
component_test_psa_crypto_config_accel_ecc_ecp_light_only () {
    msg "build: full with accelerated EC algs"

    # Algorithms and key types to accelerate
    loc_accel_list="ALG_ECDSA ALG_DETERMINISTIC_ECDSA \
                    ALG_ECDH \
                    ALG_JPAKE \
                    $(helper_get_psa_key_type_list "ECC")"

    # Note: Those are handled in a special way by the libtestdriver machinery,
    # so we only want to include them in the accel list when building the main
    # libraries, hence the use of a separate variable.
    loc_curve_list="$(helper_get_psa_curve_list)"

    # Configure
    # ---------

    # Use the same config as reference, only without built-in EC algs
    config_psa_crypto_config_ecp_light_only 1

    # Do not disable builtin curves because that support is required for:
    # - MBEDTLS_PK_PARSE_EC_EXTENDED
    # - MBEDTLS_PK_PARSE_EC_COMPRESSED

    # Build
    # -----

    # These hashes are needed for some ECDSA signature tests.
    loc_extra_list="ALG_SHA_1 ALG_SHA_224 ALG_SHA_256 ALG_SHA_384 ALG_SHA_512 \
                    ALG_SHA3_224 ALG_SHA3_256 ALG_SHA3_384 ALG_SHA3_512"
    helper_libtestdriver1_make_drivers "$loc_accel_list" "$loc_extra_list"

    helper_libtestdriver1_make_main "$loc_accel_list $loc_curve_list"

    # Make sure any built-in EC alg was not re-enabled by accident (additive config)
    not grep mbedtls_ecdsa_ library/ecdsa.o
    not grep mbedtls_ecdh_ library/ecdh.o
    not grep mbedtls_ecjpake_ library/ecjpake.o
    not grep mbedtls_ecp_mul library/ecp.o

    # Run the tests
    # -------------

    msg "test suites: full with accelerated EC algs"
    make test

    msg "ssl-opt: full with accelerated EC algs"
    tests/ssl-opt.sh
}

# Keep in sync with component_test_psa_crypto_config_accel_ecc_ecp_light_only
component_test_psa_crypto_config_reference_ecc_ecp_light_only () {
    msg "build: MBEDTLS_PSA_CRYPTO_CONFIG with non-accelerated EC algs"

    config_psa_crypto_config_ecp_light_only 0

    make

    msg "test suites: full with non-accelerated EC algs"
    make test

    msg "ssl-opt: full with non-accelerated EC algs"
    tests/ssl-opt.sh
}

# This helper function is used by:
# - component_test_psa_crypto_config_accel_ecc_no_ecp_at_all()
# - component_test_psa_crypto_config_reference_ecc_no_ecp_at_all()
# to ensure that both tests use the same underlying configuration when testing
# driver's coverage with analyze_outcomes.py.
#
# This functions accepts 1 boolean parameter as follows:
# - 1: building with accelerated EC algorithms (ECDSA, ECDH, ECJPAKE), therefore
#      excluding their built-in implementation as well as ECP_C & ECP_LIGHT
# - 0: include built-in implementation of EC algorithms.
#
# PK_C and RSA_C are always disabled to ensure there is no remaining dependency
# on the ECP module.
config_psa_crypto_no_ecp_at_all () {
    driver_only="$1"
    # start with full config for maximum coverage (also enables USE_PSA)
    helper_libtestdriver1_adjust_config "full"

    if [ "$driver_only" -eq 1 ]; then
        # Disable modules that are accelerated
        scripts/config.py unset MBEDTLS_ECDSA_C
        scripts/config.py unset MBEDTLS_ECDH_C
        scripts/config.py unset MBEDTLS_ECJPAKE_C
        # Disable ECP module (entirely)
        scripts/config.py unset MBEDTLS_ECP_C
    fi

    # Disable all the features that auto-enable ECP_LIGHT (see build_info.h)
    scripts/config.py unset MBEDTLS_PK_PARSE_EC_EXTENDED
    scripts/config.py unset MBEDTLS_PK_PARSE_EC_COMPRESSED
    scripts/config.py -f "$CRYPTO_CONFIG_H" unset PSA_WANT_KEY_TYPE_ECC_KEY_PAIR_DERIVE

    # Restartable feature is not yet supported by PSA. Once it will in
    # the future, the following line could be removed (see issues
    # 6061, 6332 and following ones)
    scripts/config.py unset MBEDTLS_ECP_RESTARTABLE
}

# Build and test a configuration where driver accelerates all EC algs while
# all support and dependencies from ECP and ECP_LIGHT are removed on the library
# side.
#
# Keep in sync with component_test_psa_crypto_config_reference_ecc_no_ecp_at_all()
component_test_psa_crypto_config_accel_ecc_no_ecp_at_all () {
    msg "build: full + accelerated EC algs - ECP"

    # Algorithms and key types to accelerate
    loc_accel_list="ALG_ECDSA ALG_DETERMINISTIC_ECDSA \
                    ALG_ECDH \
                    ALG_JPAKE \
                    $(helper_get_psa_key_type_list "ECC")"

    # Note: Those are handled in a special way by the libtestdriver machinery,
    # so we only want to include them in the accel list when building the main
    # libraries, hence the use of a separate variable.
    loc_curve_list="$(helper_get_psa_curve_list)"

    # Configure
    # ---------

    # Set common configurations between library's and driver's builds
    config_psa_crypto_no_ecp_at_all 1
    # Disable all the builtin curves. All the required algs are accelerated.
    helper_disable_builtin_curves

    # Build
    # -----

    # Things we wanted supported in libtestdriver1, but not accelerated in the main library:
    # SHA-1 and all SHA-2/3 variants, as they are used by ECDSA deterministic.
    loc_extra_list="ALG_SHA_1 ALG_SHA_224 ALG_SHA_256 ALG_SHA_384 ALG_SHA_512 \
                    ALG_SHA3_224 ALG_SHA3_256 ALG_SHA3_384 ALG_SHA3_512"

    helper_libtestdriver1_make_drivers "$loc_accel_list" "$loc_extra_list"

    helper_libtestdriver1_make_main "$loc_accel_list $loc_curve_list"

    # Make sure any built-in EC alg was not re-enabled by accident (additive config)
    not grep mbedtls_ecdsa_ library/ecdsa.o
    not grep mbedtls_ecdh_ library/ecdh.o
    not grep mbedtls_ecjpake_ library/ecjpake.o
    # Also ensure that ECP module was not re-enabled
    not grep mbedtls_ecp_ library/ecp.o

    # Run the tests
    # -------------

    msg "test: full + accelerated EC algs - ECP"
    make test

    msg "ssl-opt: full + accelerated EC algs - ECP"
    tests/ssl-opt.sh
}

# Reference function used for driver's coverage analysis in analyze_outcomes.py
# in conjunction with component_test_psa_crypto_config_accel_ecc_no_ecp_at_all().
# Keep in sync with its accelerated counterpart.
component_test_psa_crypto_config_reference_ecc_no_ecp_at_all () {
    msg "build: full + non accelerated EC algs"

    config_psa_crypto_no_ecp_at_all 0

    make

    msg "test: full + non accelerated EC algs"
    make test

    msg "ssl-opt: full + non accelerated EC algs"
    tests/ssl-opt.sh
}

# This is a common configuration helper used directly from:
# - common_test_psa_crypto_config_accel_ecc_ffdh_no_bignum
# - common_test_psa_crypto_config_reference_ecc_ffdh_no_bignum
# and indirectly from:
# - component_test_psa_crypto_config_accel_ecc_no_bignum
#       - accelerate all EC algs, disable RSA and FFDH
# - component_test_psa_crypto_config_reference_ecc_no_bignum
#       - this is the reference component of the above
#       - it still disables RSA and FFDH, but it uses builtin EC algs
# - component_test_psa_crypto_config_accel_ecc_ffdh_no_bignum
#       - accelerate all EC and FFDH algs, disable only RSA
# - component_test_psa_crypto_config_reference_ecc_ffdh_no_bignum
#       - this is the reference component of the above
#       - it still disables RSA, but it uses builtin EC and FFDH algs
#
# This function accepts 2 parameters:
# $1: a boolean value which states if we are testing an accelerated scenario
#     or not.
# $2: a string value which states which components are tested. Allowed values
#     are "ECC" or "ECC_DH".
config_psa_crypto_config_accel_ecc_ffdh_no_bignum() {
    driver_only="$1"
    test_target="$2"
    # start with full config for maximum coverage (also enables USE_PSA)
    helper_libtestdriver1_adjust_config "full"

    if [ "$driver_only" -eq 1 ]; then
        # Disable modules that are accelerated
        scripts/config.py unset MBEDTLS_ECDSA_C
        scripts/config.py unset MBEDTLS_ECDH_C
        scripts/config.py unset MBEDTLS_ECJPAKE_C
        # Disable ECP module (entirely)
        scripts/config.py unset MBEDTLS_ECP_C
        # Also disable bignum
        scripts/config.py unset MBEDTLS_BIGNUM_C
    fi

    # Disable all the features that auto-enable ECP_LIGHT (see build_info.h)
    scripts/config.py unset MBEDTLS_PK_PARSE_EC_EXTENDED
    scripts/config.py unset MBEDTLS_PK_PARSE_EC_COMPRESSED
    scripts/config.py -f "$CRYPTO_CONFIG_H" unset PSA_WANT_KEY_TYPE_ECC_KEY_PAIR_DERIVE

    # RSA support is intentionally disabled on this test because RSA_C depends
    # on BIGNUM_C.
    scripts/config.py -f "$CRYPTO_CONFIG_H" unset-all "PSA_WANT_KEY_TYPE_RSA_[0-9A-Z_a-z]*"
    scripts/config.py -f "$CRYPTO_CONFIG_H" unset-all "PSA_WANT_ALG_RSA_[0-9A-Z_a-z]*"
    scripts/config.py unset MBEDTLS_RSA_C
    scripts/config.py unset MBEDTLS_PKCS1_V15
    scripts/config.py unset MBEDTLS_PKCS1_V21
    scripts/config.py unset MBEDTLS_X509_RSASSA_PSS_SUPPORT
    # Also disable key exchanges that depend on RSA
    scripts/config.py unset MBEDTLS_KEY_EXCHANGE_RSA_PSK_ENABLED
    scripts/config.py unset MBEDTLS_KEY_EXCHANGE_RSA_ENABLED
    scripts/config.py unset MBEDTLS_KEY_EXCHANGE_DHE_RSA_ENABLED
    scripts/config.py unset MBEDTLS_KEY_EXCHANGE_ECDHE_RSA_ENABLED
    scripts/config.py unset MBEDTLS_KEY_EXCHANGE_ECDH_RSA_ENABLED

    if [ "$test_target" = "ECC" ]; then
        # When testing ECC only, we disable FFDH support, both from builtin and
        # PSA sides, and also disable the key exchanges that depend on DHM.
        scripts/config.py -f include/psa/crypto_config.h unset PSA_WANT_ALG_FFDH
        scripts/config.py -f "$CRYPTO_CONFIG_H" unset-all "PSA_WANT_KEY_TYPE_DH_[0-9A-Z_a-z]*"
        scripts/config.py unset MBEDTLS_DHM_C
        scripts/config.py unset MBEDTLS_KEY_EXCHANGE_DHE_PSK_ENABLED
        scripts/config.py unset MBEDTLS_KEY_EXCHANGE_DHE_RSA_ENABLED
    else
        # When testing ECC and DH instead, we disable DHM and depending key
        # exchanges only in the accelerated build
        if [ "$driver_only" -eq 1 ]; then
            scripts/config.py unset MBEDTLS_DHM_C
            scripts/config.py unset MBEDTLS_KEY_EXCHANGE_DHE_PSK_ENABLED
            scripts/config.py unset MBEDTLS_KEY_EXCHANGE_DHE_RSA_ENABLED
        fi
    fi

    # Restartable feature is not yet supported by PSA. Once it will in
    # the future, the following line could be removed (see issues
    # 6061, 6332 and following ones)
    scripts/config.py unset MBEDTLS_ECP_RESTARTABLE
}

# Common helper used by:
# - component_test_psa_crypto_config_accel_ecc_no_bignum
# - component_test_psa_crypto_config_accel_ecc_ffdh_no_bignum
#
# The goal is to build and test accelerating either:
# - ECC only or
# - both ECC and FFDH
#
# It is meant to be used in conjunction with
# common_test_psa_crypto_config_reference_ecc_ffdh_no_bignum() for drivers
# coverage analysis in the "analyze_outcomes.py" script.
common_test_psa_crypto_config_accel_ecc_ffdh_no_bignum () {
    test_target="$1"

    # This is an internal helper to simplify text message handling
    if [ "$test_target" = "ECC_DH" ]; then
        accel_text="ECC/FFDH"
        removed_text="ECP - DH"
    else
        accel_text="ECC"
        removed_text="ECP"
    fi

    msg "build: full + accelerated $accel_text algs + USE_PSA - $removed_text - BIGNUM"

    # By default we accelerate all EC keys/algs
    loc_accel_list="ALG_ECDSA ALG_DETERMINISTIC_ECDSA \
                    ALG_ECDH \
                    ALG_JPAKE \
                    $(helper_get_psa_key_type_list "ECC")"
    # Optionally we can also add DH to the list of accelerated items
    if [ "$test_target" = "ECC_DH" ]; then
        loc_accel_list="$loc_accel_list \
                        ALG_FFDH \
                        $(helper_get_psa_key_type_list "DH")"
    fi

    # Note: Those are handled in a special way by the libtestdriver machinery,
    # so we only want to include them in the accel list when building the main
    # libraries, hence the use of a separate variable.
    loc_curve_list="$(helper_get_psa_curve_list)"

    # Configure
    # ---------

    # Set common configurations between library's and driver's builds
    config_psa_crypto_config_accel_ecc_ffdh_no_bignum 1 "$test_target"
    # Disable all the builtin curves. All the required algs are accelerated.
    helper_disable_builtin_curves

    # Build
    # -----

    # Things we wanted supported in libtestdriver1, but not accelerated in the main library:
    # SHA-1 and all SHA-2/3 variants, as they are used by ECDSA deterministic.
    loc_extra_list="ALG_SHA_1 ALG_SHA_224 ALG_SHA_256 ALG_SHA_384 ALG_SHA_512 \
                    ALG_SHA3_224 ALG_SHA3_256 ALG_SHA3_384 ALG_SHA3_512"

    helper_libtestdriver1_make_drivers "$loc_accel_list" "$loc_extra_list"

    helper_libtestdriver1_make_main "$loc_accel_list $loc_curve_list"

    # Make sure any built-in EC alg was not re-enabled by accident (additive config)
    not grep mbedtls_ecdsa_ library/ecdsa.o
    not grep mbedtls_ecdh_ library/ecdh.o
    not grep mbedtls_ecjpake_ library/ecjpake.o
    # Also ensure that ECP, RSA, [DHM] or BIGNUM modules were not re-enabled
    not grep mbedtls_ecp_ library/ecp.o
    not grep mbedtls_rsa_ library/rsa.o
    not grep mbedtls_mpi_ library/bignum.o
    not grep mbedtls_dhm_ library/dhm.o

    # Run the tests
    # -------------

    msg "test suites: full + accelerated $accel_text algs + USE_PSA - $removed_text - DHM - BIGNUM"

    make test

    msg "ssl-opt: full + accelerated $accel_text algs + USE_PSA - $removed_text - BIGNUM"
    tests/ssl-opt.sh
}

# Common helper used by:
# - component_test_psa_crypto_config_reference_ecc_no_bignum
# - component_test_psa_crypto_config_reference_ecc_ffdh_no_bignum
#
# The goal is to build and test a reference scenario (i.e. with builtin
# components) compared to the ones used in
# common_test_psa_crypto_config_accel_ecc_ffdh_no_bignum() above.
#
# It is meant to be used in conjunction with
# common_test_psa_crypto_config_accel_ecc_ffdh_no_bignum() for drivers'
# coverage analysis in "analyze_outcomes.py" script.
common_test_psa_crypto_config_reference_ecc_ffdh_no_bignum () {
    test_target="$1"

    # This is an internal helper to simplify text message handling
    if [ "$test_target" = "ECC_DH" ]; then
        accel_text="ECC/FFDH"
    else
        accel_text="ECC"
    fi

    msg "build: full + non accelerated $accel_text algs + USE_PSA"

    config_psa_crypto_config_accel_ecc_ffdh_no_bignum 0 "$test_target"

    make

    msg "test suites: full + non accelerated EC algs + USE_PSA"
    make test

    msg "ssl-opt: full + non accelerated $accel_text algs + USE_PSA"
    tests/ssl-opt.sh
}

component_test_psa_crypto_config_accel_ecc_no_bignum () {
    common_test_psa_crypto_config_accel_ecc_ffdh_no_bignum "ECC"
}

component_test_psa_crypto_config_reference_ecc_no_bignum () {
    common_test_psa_crypto_config_reference_ecc_ffdh_no_bignum "ECC"
}

component_test_psa_crypto_config_accel_ecc_ffdh_no_bignum () {
    common_test_psa_crypto_config_accel_ecc_ffdh_no_bignum "ECC_DH"
}

component_test_psa_crypto_config_reference_ecc_ffdh_no_bignum () {
    common_test_psa_crypto_config_reference_ecc_ffdh_no_bignum "ECC_DH"
}

# Helper for setting common configurations between:
# - component_test_tfm_config_p256m_driver_accel_ec()
# - component_test_tfm_config()
common_tfm_config () {
    # Enable TF-M config
    cp configs/tfm_mbedcrypto_config_profile_medium.h "$CONFIG_H"
    cp configs/crypto_config_profile_medium.h "$CRYPTO_CONFIG_H"

    # Adjust for the fact that we're building outside the TF-M environment.
    #
    # TF-M has separation, our build doesn't
    scripts/config.py unset MBEDTLS_PSA_CRYPTO_SPM
    scripts/config.py unset MBEDTLS_PSA_CRYPTO_KEY_ID_ENCODES_OWNER
    # TF-M provdes its own (dummy) implemenation, from their tree
    scripts/config.py unset MBEDTLS_AES_DECRYPT_ALT
    scripts/config.py unset MBEDTLS_AES_SETKEY_DEC_ALT
    # We have an OS that provides entropy, use it
    scripts/config.py unset MBEDTLS_NO_PLATFORM_ENTROPY

    # Other config adjustments to make the tests pass.
    # Those should probably be adopted upstream.
    #
    # - USE_PSA_CRYPTO for PK_HAVE_ECC_KEYS
    echo "#define MBEDTLS_USE_PSA_CRYPTO" >> "$CONFIG_H"
    # pkparse.c and pkwrite.c fail to link without this
    echo "#define MBEDTLS_OID_C" >> "$CONFIG_H"
    # - ASN1_[PARSE/WRITE]_C found by check_config.h for pkparse/pkwrite
    echo "#define MBEDTLS_ASN1_PARSE_C" >> "$CONFIG_H"
    echo "#define MBEDTLS_ASN1_WRITE_C" >> "$CONFIG_H"
    # - MD_C for HKDF_C
    echo "#define MBEDTLS_MD_C" >> "$CONFIG_H"

    # Config adjustments for better test coverage in our environment.
    # These are not needed just to build and pass tests.
    #
    # Enable filesystem I/O for the benefit of PK parse/write tests.
    echo "#define MBEDTLS_FS_IO" >> "$CONFIG_H"
    # Disable this for maximal ASan efficiency
    scripts/config.py unset MBEDTLS_MEMORY_BUFFER_ALLOC_C

    # Config adjustments for features that are not supported
    # when using only drivers / by p256-m
    #
    # Disable all the features that auto-enable ECP_LIGHT (see build_info.h)
    scripts/config.py -f "$CRYPTO_CONFIG_H" unset PSA_WANT_KEY_TYPE_ECC_KEY_PAIR_DERIVE
    # Disable deterministic ECDSA as p256-m only does randomized
    scripts/config.py -f "$CRYPTO_CONFIG_H" unset PSA_WANT_ALG_DETERMINISTIC_ECDSA

}

# Keep this in sync with component_test_tfm_config() as they are both meant
# to be used in analyze_outcomes.py for driver's coverage analysis.
component_test_tfm_config_p256m_driver_accel_ec () {
    msg "build: TF-M config + p256m driver + accel ECDH(E)/ECDSA"

    common_tfm_config

    # Build crypto library specifying we want to use P256M code for EC operations
    make CFLAGS="$ASAN_CFLAGS -DMBEDTLS_PSA_P256M_DRIVER_ENABLED -I../tests/include/spe" LDFLAGS="$ASAN_CFLAGS"

    # Make sure any built-in EC alg was not re-enabled by accident (additive config)
    not grep mbedtls_ecdsa_ library/ecdsa.o
    not grep mbedtls_ecdh_ library/ecdh.o
    not grep mbedtls_ecjpake_ library/ecjpake.o
    # Also ensure that ECP, RSA, DHM or BIGNUM modules were not re-enabled
    not grep mbedtls_ecp_ library/ecp.o
    not grep mbedtls_rsa_ library/rsa.o
    not grep mbedtls_dhm_ library/dhm.o
    not grep mbedtls_mpi_ library/bignum.o

    # Run the tests
    msg "test: TF-M config + p256m driver + accel ECDH(E)/ECDSA"
    make test
}

# Keep this in sync with component_test_tfm_config_p256m_driver_accel_ec() as
# they are both meant to be used in analyze_outcomes.py for driver's coverage
# analysis.
component_test_tfm_config() {
    common_tfm_config

    msg "build: TF-M config"
    make CFLAGS='-Werror -Wall -Wextra -I../tests/include/spe' tests

    msg "test: TF-M config"
    make test
}

# Common helper for component_full_without_ecdhe_ecdsa() and
# component_full_without_ecdhe_ecdsa_and_tls13() which:
# - starts from the "full" configuration minus the list of symbols passed in
#   as 1st parameter
# - build
# - test only TLS (i.e. test_suite_tls and ssl-opt)
build_full_minus_something_and_test_tls () {
    symbols_to_disable="$1"

    msg "build: full minus something, test TLS"

    scripts/config.py full
    for sym in $symbols_to_disable; do
        echo "Disabling $sym"
        scripts/config.py unset $sym
    done

    make

    msg "test: full minus something, test TLS"
    ( cd tests; ./test_suite_ssl )

    msg "ssl-opt: full minus something, test TLS"
    tests/ssl-opt.sh
}

component_full_without_ecdhe_ecdsa () {
    build_full_minus_something_and_test_tls "MBEDTLS_KEY_EXCHANGE_ECDHE_ECDSA_ENABLED"
}

component_full_without_ecdhe_ecdsa_and_tls13 () {
    build_full_minus_something_and_test_tls "MBEDTLS_KEY_EXCHANGE_ECDHE_ECDSA_ENABLED
                                             MBEDTLS_SSL_PROTO_TLS1_3"
}

# This is an helper used by:
# - component_test_psa_ecc_key_pair_no_derive
# - component_test_psa_ecc_key_pair_no_generate
# The goal is to test with all PSA_WANT_KEY_TYPE_xxx_KEY_PAIR_yyy symbols
# enabled, but one. Input arguments are as follows:
# - $1 is the key type under test, i.e. ECC/RSA/DH
# - $2 is the key option to be unset (i.e. generate, derive, etc)
build_and_test_psa_want_key_pair_partial() {
    key_type=$1
    unset_option=$2
    disabled_psa_want="PSA_WANT_KEY_TYPE_${key_type}_KEY_PAIR_${unset_option}"

    msg "build: full - MBEDTLS_USE_PSA_CRYPTO - ${disabled_psa_want}"
    scripts/config.py full
    scripts/config.py unset MBEDTLS_USE_PSA_CRYPTO
    scripts/config.py unset MBEDTLS_SSL_PROTO_TLS1_3

    # All the PSA_WANT_KEY_TYPE_xxx_KEY_PAIR_yyy are enabled by default in
    # crypto_config.h so we just disable the one we don't want.
    scripts/config.py -f "$CRYPTO_CONFIG_H" unset "$disabled_psa_want"

    make CC=gcc CFLAGS="$ASAN_CFLAGS" LDFLAGS="$ASAN_CFLAGS"

    msg "test: full - MBEDTLS_USE_PSA_CRYPTO - ${disabled_psa_want}"
    make test
}

component_test_psa_ecc_key_pair_no_derive() {
    build_and_test_psa_want_key_pair_partial "ECC" "DERIVE"
}

component_test_psa_ecc_key_pair_no_generate() {
    build_and_test_psa_want_key_pair_partial "ECC" "GENERATE"
}

component_test_psa_crypto_config_accel_rsa_signature () {
    msg "test: MBEDTLS_PSA_CRYPTO_CONFIG with accelerated RSA signature"

    loc_accel_list="ALG_RSA_PKCS1V15_SIGN ALG_RSA_PSS KEY_TYPE_RSA_KEY_PAIR KEY_TYPE_RSA_PUBLIC_KEY"

    # Configure
    # ---------

    # Start from default config (no TLS 1.3, no USE_PSA)
    helper_libtestdriver1_adjust_config "default"

    # It seems it is not possible to remove only the support for RSA signature
    # in the library. Thus we have to remove all RSA support (signature and
    # encryption/decryption). AS there is no driver support for asymmetric
    # encryption/decryption so far remove RSA encryption/decryption from the
    # application algorithm list.
    scripts/config.py -f "$CRYPTO_CONFIG_H" unset PSA_WANT_ALG_RSA_OAEP
    scripts/config.py -f "$CRYPTO_CONFIG_H" unset PSA_WANT_ALG_RSA_PKCS1V15_CRYPT

    # Remove RSA support and its dependencies
    scripts/config.py unset MBEDTLS_RSA_C
    scripts/config.py unset MBEDTLS_PKCS1_V15
    scripts/config.py unset MBEDTLS_PKCS1_V21
    scripts/config.py unset MBEDTLS_X509_RSASSA_PSS_SUPPORT
    scripts/config.py unset MBEDTLS_KEY_EXCHANGE_DHE_RSA_ENABLED
    scripts/config.py unset MBEDTLS_KEY_EXCHANGE_ECDH_RSA_ENABLED
    scripts/config.py unset MBEDTLS_KEY_EXCHANGE_ECDHE_RSA_ENABLED
    scripts/config.py unset MBEDTLS_KEY_EXCHANGE_RSA_PSK_ENABLED
    scripts/config.py unset MBEDTLS_KEY_EXCHANGE_RSA_ENABLED

    # Make sure both the library and the test library support the SHA hash
    # algorithms and only those ones (SHA256 is included by default). That way:
    # - the test library can compute the RSA signatures even in the case of a
    #   composite RSA signature algorithm based on a SHA hash (no other hash
    #   used in the unit tests).
    # - the dependency of RSA signature tests on PSA_WANT_ALG_SHA_xyz is
    #   fulfilled as the hash SHA algorithm is supported by the library, and
    #   thus the tests are run, not skipped.
    # - when testing a signature key with an algorithm wildcard built from
    #   PSA_ALG_ANY_HASH as algorithm to test with the key, the chosen hash
    #   algorithm based on the hashes supported by the library is also
    #   supported by the test library.
    # Disable unwanted hashes here, we'll enable hashes we want in loc_extra_list.
    scripts/config.py -f "$CRYPTO_CONFIG_H" unset PSA_WANT_ALG_MD5
    scripts/config.py -f "$CRYPTO_CONFIG_H" unset PSA_WANT_ALG_RIPEMD160_C
    scripts/config.py unset MBEDTLS_MD5_C
    scripts/config.py unset MBEDTLS_RIPEMD160_C

    # We need PEM parsing in the test library as well to support the import
    # of PEM encoded RSA keys.
    scripts/config.py -f "$CONFIG_TEST_DRIVER_H" set MBEDTLS_PEM_PARSE_C
    scripts/config.py -f "$CONFIG_TEST_DRIVER_H" set MBEDTLS_BASE64_C

    # Build
    # -----

    # These hashes are needed for some RSA-PSS signature tests.
    loc_extra_list="ALG_SHA_1 ALG_SHA_224 ALG_SHA_256 ALG_SHA_384 ALG_SHA_512 \
                    ALG_SHA3_224 ALG_SHA3_256 ALG_SHA3_384 ALG_SHA3_512"
    helper_libtestdriver1_make_drivers "$loc_accel_list" "$loc_extra_list"

    helper_libtestdriver1_make_main "$loc_accel_list"

    # Make sure this was not re-enabled by accident (additive config)
    not grep mbedtls_rsa_rsassa_pkcs1_v15_sign library/rsa.o
    not grep mbedtls_rsa_rsassa_pss_sign_ext library/rsa.o

    # Run the tests
    # -------------

    msg "test: MBEDTLS_PSA_CRYPTO_CONFIG with accelerated RSA signature"
    make test
}

# This is a temporary test to verify that full RSA support is present even when
# only one single new symbols (PSA_WANT_KEY_TYPE_RSA_KEY_PAIR_BASIC) is defined.
component_test_new_psa_want_key_pair_symbol() {
    msg "Build: crypto config - MBEDTLS_RSA_C + PSA_WANT_KEY_TYPE_RSA_KEY_PAIR_BASIC"

    # Create a temporary output file unless there is already one set
    if [ "$MBEDTLS_TEST_OUTCOME_FILE" ]; then
        REMOVE_OUTCOME_ON_EXIT="no"
    else
        REMOVE_OUTCOME_ON_EXIT="yes"
        MBEDTLS_TEST_OUTCOME_FILE="$PWD/out.csv"
        export MBEDTLS_TEST_OUTCOME_FILE
    fi

    # Start from crypto configuration
    scripts/config.py crypto

    # Remove RSA support and its dependencies
    scripts/config.py unset MBEDTLS_PKCS1_V15
    scripts/config.py unset MBEDTLS_PKCS1_V21
    scripts/config.py unset MBEDTLS_KEY_EXCHANGE_DHE_RSA_ENABLED
    scripts/config.py unset MBEDTLS_KEY_EXCHANGE_ECDH_RSA_ENABLED
    scripts/config.py unset MBEDTLS_KEY_EXCHANGE_ECDHE_RSA_ENABLED
    scripts/config.py unset MBEDTLS_KEY_EXCHANGE_RSA_PSK_ENABLED
    scripts/config.py unset MBEDTLS_KEY_EXCHANGE_RSA_ENABLED
    scripts/config.py unset MBEDTLS_RSA_C
    scripts/config.py unset MBEDTLS_X509_RSASSA_PSS_SUPPORT

    # Enable PSA support
    scripts/config.py set MBEDTLS_PSA_CRYPTO_CONFIG

    # Keep only PSA_WANT_KEY_TYPE_RSA_KEY_PAIR_BASIC enabled in order to ensure
    # that proper translations is done in crypto_legacy.h.
    scripts/config.py -f "$CRYPTO_CONFIG_H" unset PSA_WANT_KEY_TYPE_RSA_KEY_PAIR_IMPORT
    scripts/config.py -f "$CRYPTO_CONFIG_H" unset PSA_WANT_KEY_TYPE_RSA_KEY_PAIR_EXPORT
    scripts/config.py -f "$CRYPTO_CONFIG_H" unset PSA_WANT_KEY_TYPE_RSA_KEY_PAIR_GENERATE

    make

    msg "Test: crypto config - MBEDTLS_RSA_C + PSA_WANT_KEY_TYPE_RSA_KEY_PAIR_BASIC"
    make test

    # Parse only 1 relevant line from the outcome file, i.e. a test which is
    # performing RSA signature.
    msg "Verify that 'RSA PKCS1 Sign #1 (SHA512, 1536 bits RSA)' is PASS"
    cat $MBEDTLS_TEST_OUTCOME_FILE | grep 'RSA PKCS1 Sign #1 (SHA512, 1536 bits RSA)' | grep -q "PASS"

    if [ "$REMOVE_OUTCOME_ON_EXIT" == "yes" ]; then
        rm $MBEDTLS_TEST_OUTCOME_FILE
    fi
}

component_test_psa_crypto_config_accel_hash () {
    msg "test: MBEDTLS_PSA_CRYPTO_CONFIG with accelerated hash"

    loc_accel_list="ALG_MD5 ALG_RIPEMD160 ALG_SHA_1 \
                    ALG_SHA_224 ALG_SHA_256 ALG_SHA_384 ALG_SHA_512 \
                    ALG_SHA3_224 ALG_SHA3_256 ALG_SHA3_384 ALG_SHA3_512"

    # Configure
    # ---------

    # Start from default config (no TLS 1.3, no USE_PSA)
    helper_libtestdriver1_adjust_config "default"

    # Disable the things that are being accelerated
    scripts/config.py unset MBEDTLS_MD5_C
    scripts/config.py unset MBEDTLS_RIPEMD160_C
    scripts/config.py unset MBEDTLS_SHA1_C
    scripts/config.py unset MBEDTLS_SHA224_C
    scripts/config.py unset MBEDTLS_SHA256_C
    scripts/config.py unset MBEDTLS_SHA384_C
    scripts/config.py unset MBEDTLS_SHA512_C
    scripts/config.py unset MBEDTLS_SHA3_C

    # Build
    # -----

    helper_libtestdriver1_make_drivers "$loc_accel_list"

    helper_libtestdriver1_make_main "$loc_accel_list"

    # There's a risk of something getting re-enabled via config_psa.h;
    # make sure it did not happen. Note: it's OK for MD_C to be enabled.
    not grep mbedtls_md5 library/md5.o
    not grep mbedtls_sha1 library/sha1.o
    not grep mbedtls_sha256 library/sha256.o
    not grep mbedtls_sha512 library/sha512.o
    not grep mbedtls_ripemd160 library/ripemd160.o

    # Run the tests
    # -------------

    msg "test: MBEDTLS_PSA_CRYPTO_CONFIG with accelerated hash"
    make test
}

component_test_psa_crypto_config_accel_hash_keep_builtins () {
    msg "test: MBEDTLS_PSA_CRYPTO_CONFIG with accelerated+builtin hash"
    # This component ensures that all the test cases for
    # md_psa_dynamic_dispatch with legacy+driver in test_suite_md are run.

    loc_accel_list="ALG_MD5 ALG_RIPEMD160 ALG_SHA_1 \
                    ALG_SHA_224 ALG_SHA_256 ALG_SHA_384 ALG_SHA_512 \
                    ALG_SHA3_224 ALG_SHA3_256 ALG_SHA3_384 ALG_SHA3_512"

    # Start from default config (no TLS 1.3, no USE_PSA)
    helper_libtestdriver1_adjust_config "default"

    helper_libtestdriver1_make_drivers "$loc_accel_list"

    helper_libtestdriver1_make_main "$loc_accel_list"

    msg "test: MBEDTLS_PSA_CRYPTO_CONFIG with accelerated+builtin hash"
    make test
}

# Auxiliary function to build config for hashes with and without drivers
config_psa_crypto_hash_use_psa () {
    driver_only="$1"
    # start with config full for maximum coverage (also enables USE_PSA)
    helper_libtestdriver1_adjust_config "full"
    if [ "$driver_only" -eq 1 ]; then
        # disable the built-in implementation of hashes
        scripts/config.py unset MBEDTLS_MD5_C
        scripts/config.py unset MBEDTLS_RIPEMD160_C
        scripts/config.py unset MBEDTLS_SHA1_C
        scripts/config.py unset MBEDTLS_SHA224_C
        scripts/config.py unset MBEDTLS_SHA256_C # see external RNG below
        scripts/config.py unset MBEDTLS_SHA256_USE_A64_CRYPTO_IF_PRESENT
        scripts/config.py unset MBEDTLS_SHA384_C
        scripts/config.py unset MBEDTLS_SHA512_C
        scripts/config.py unset MBEDTLS_SHA512_USE_A64_CRYPTO_IF_PRESENT
        scripts/config.py unset MBEDTLS_SHA3_C
    fi
}

# Note that component_test_psa_crypto_config_reference_hash_use_psa
# is related to this component and both components need to be kept in sync.
# For details please see comments for component_test_psa_crypto_config_reference_hash_use_psa.
component_test_psa_crypto_config_accel_hash_use_psa () {
    msg "test: full with accelerated hashes"

    loc_accel_list="ALG_MD5 ALG_RIPEMD160 ALG_SHA_1 \
                    ALG_SHA_224 ALG_SHA_256 ALG_SHA_384 ALG_SHA_512 \
                    ALG_SHA3_224 ALG_SHA3_256 ALG_SHA3_384 ALG_SHA3_512"

    # Configure
    # ---------

    config_psa_crypto_hash_use_psa 1

    # Build
    # -----

    helper_libtestdriver1_make_drivers "$loc_accel_list"

    helper_libtestdriver1_make_main "$loc_accel_list"

    # There's a risk of something getting re-enabled via config_psa.h;
    # make sure it did not happen. Note: it's OK for MD_C to be enabled.
    not grep mbedtls_md5 library/md5.o
    not grep mbedtls_sha1 library/sha1.o
    not grep mbedtls_sha256 library/sha256.o
    not grep mbedtls_sha512 library/sha512.o
    not grep mbedtls_ripemd160 library/ripemd160.o

    # Run the tests
    # -------------

    msg "test: full with accelerated hashes"
    make test

    # This is mostly useful so that we can later compare outcome files with
    # the reference config in analyze_outcomes.py, to check that the
    # dependency declarations in ssl-opt.sh and in TLS code are correct.
    msg "test: ssl-opt.sh, full with accelerated hashes"
    tests/ssl-opt.sh

    # This is to make sure all ciphersuites are exercised, but we don't need
    # interop testing (besides, we already got some from ssl-opt.sh).
    msg "test: compat.sh, full with accelerated hashes"
    tests/compat.sh -p mbedTLS -V YES
}

# This component provides reference configuration for test_psa_crypto_config_accel_hash_use_psa
# without accelerated hash. The outcome from both components are used by the analyze_outcomes.py
# script to find regression in test coverage when accelerated hash is used (tests and ssl-opt).
# Both components need to be kept in sync.
component_test_psa_crypto_config_reference_hash_use_psa() {
    msg "test: full without accelerated hashes"

    config_psa_crypto_hash_use_psa 0

    make

    msg "test: full without accelerated hashes"
    make test

    msg "test: ssl-opt.sh, full without accelerated hashes"
    tests/ssl-opt.sh
}

component_test_psa_crypto_config_accel_cipher () {
    msg "test: MBEDTLS_PSA_CRYPTO_CONFIG with accelerated cipher"

    loc_accel_list="ALG_CBC_NO_PADDING ALG_CBC_PKCS7 ALG_CTR ALG_CFB ALG_OFB ALG_XTS KEY_TYPE_DES"

    # Configure
    # ---------

    # Start from the default config (no TLS 1.3, no USE_PSA)
    helper_libtestdriver1_adjust_config "default"

    # There is no intended accelerator support for ALG CMAC. Therefore, asking
    # for it in the build implies the inclusion of the Mbed TLS cipher
    # operations. As we want to test here with cipher operations solely
    # supported by accelerators, disabled this PSA configuration option.
    # (Note: the same applies to STREAM_CIPHER and ECB_NO_PADDING, which are
    # already disabled by helper_libtestdriver1_adjust_config above.)
    scripts/config.py -f "$CRYPTO_CONFIG_H" unset PSA_WANT_ALG_CMAC

    # Disable the things that are being accelerated
    scripts/config.py unset MBEDTLS_CIPHER_MODE_CBC
    scripts/config.py unset MBEDTLS_CIPHER_PADDING_PKCS7
    scripts/config.py unset MBEDTLS_CIPHER_MODE_CTR
    scripts/config.py unset MBEDTLS_CIPHER_MODE_CFB
    scripts/config.py unset MBEDTLS_CIPHER_MODE_OFB
    scripts/config.py unset MBEDTLS_CIPHER_MODE_XTS
    scripts/config.py unset MBEDTLS_DES_C

    # Build
    # -----

    helper_libtestdriver1_make_drivers "$loc_accel_list"

    helper_libtestdriver1_make_main "$loc_accel_list"

    # Make sure this was not re-enabled by accident (additive config)
    not grep mbedtls_des* library/des.o

    # Run the tests
    # -------------

    msg "test: MBEDTLS_PSA_CRYPTO_CONFIG with accelerated cipher"
    make test
}

component_test_psa_crypto_config_accel_aead () {
    msg "test: MBEDTLS_PSA_CRYPTO_CONFIG with accelerated AEAD"

    loc_accel_list="ALG_GCM ALG_CCM ALG_CHACHA20_POLY1305 KEY_TYPE_AES KEY_TYPE_CHACHA20 KEY_TYPE_ARIA KEY_TYPE_CAMELLIA"

    # Configure
    # ---------

    # Start from default config (no TLS 1.3, no USE_PSA)
    helper_libtestdriver1_adjust_config "default"

    # Disable things that are being accelerated
    scripts/config.py unset MBEDTLS_GCM_C
    scripts/config.py unset MBEDTLS_CCM_C
    scripts/config.py unset MBEDTLS_CHACHAPOLY_C
    # Features that depend on AEAD
    scripts/config.py unset MBEDTLS_SSL_CONTEXT_SERIALIZATION
    scripts/config.py unset MBEDTLS_SSL_TICKET_C

    # Build
    # -----

    helper_libtestdriver1_make_drivers "$loc_accel_list"

    helper_libtestdriver1_make_main "$loc_accel_list"

    # Make sure this was not re-enabled by accident (additive config)
    not grep mbedtls_ccm library/ccm.o
    not grep mbedtls_gcm library/gcm.o
    not grep mbedtls_chachapoly library/chachapoly.o

    # Run the tests
    # -------------

    msg "test: MBEDTLS_PSA_CRYPTO_CONFIG with accelerated AEAD"
    make test
}

component_test_aead_chachapoly_disabled() {
    msg "build: full minus CHACHAPOLY"
    scripts/config.py full
    scripts/config.py unset MBEDTLS_CHACHAPOLY_C
    scripts/config.py -f "$CRYPTO_CONFIG_H" unset PSA_WANT_ALG_CHACHA20_POLY1305
    make CC=gcc CFLAGS="$ASAN_CFLAGS -O2" LDFLAGS="$ASAN_CFLAGS"

    msg "test: full minus CHACHAPOLY"
    make test
}

component_test_aead_only_ccm() {
    msg "build: full minus CHACHAPOLY and GCM"
    scripts/config.py full
    scripts/config.py unset MBEDTLS_CHACHAPOLY_C
    scripts/config.py unset MBEDTLS_GCM_C
    scripts/config.py -f "$CRYPTO_CONFIG_H" unset PSA_WANT_ALG_CHACHA20_POLY1305
    scripts/config.py -f "$CRYPTO_CONFIG_H" unset PSA_WANT_ALG_GCM
    make CC=gcc CFLAGS="$ASAN_CFLAGS -O2" LDFLAGS="$ASAN_CFLAGS"

    msg "test: full minus CHACHAPOLY and GCM"
    make test
}

component_test_ccm_aes_sha256() {
    msg "build: CCM + AES + SHA256 configuration"

    cp "$CONFIG_TEST_DRIVER_H" "$CONFIG_H"
    cp configs/crypto-config-ccm-aes-sha256.h "$CRYPTO_CONFIG_H"

    make CC=gcc

    msg "test: CCM + AES + SHA256 configuration"
    make test
}

# This should be renamed to test and updated once the accelerator ECDH code is in place and ready to test.
component_build_psa_accel_alg_ecdh() {
    msg "build: full - MBEDTLS_USE_PSA_CRYPTO + PSA_WANT_ALG_ECDH without MBEDTLS_ECDH_C"
    scripts/config.py full
    scripts/config.py unset MBEDTLS_USE_PSA_CRYPTO
    scripts/config.py unset MBEDTLS_SSL_PROTO_TLS1_3
    scripts/config.py unset MBEDTLS_ECDH_C
    scripts/config.py unset MBEDTLS_KEY_EXCHANGE_ECDH_RSA_ENABLED
    scripts/config.py unset MBEDTLS_KEY_EXCHANGE_ECDH_ECDSA_ENABLED
    scripts/config.py unset MBEDTLS_KEY_EXCHANGE_ECDHE_ECDSA_ENABLED
    scripts/config.py unset MBEDTLS_KEY_EXCHANGE_ECDHE_RSA_ENABLED
    scripts/config.py unset MBEDTLS_KEY_EXCHANGE_ECDHE_PSK_ENABLED
    # Need to define the correct symbol and include the test driver header path in order to build with the test driver
    make CC=gcc CFLAGS="$ASAN_CFLAGS -DPSA_CRYPTO_DRIVER_TEST -DMBEDTLS_PSA_ACCEL_ALG_ECDH -I../tests/include -O2" LDFLAGS="$ASAN_CFLAGS"
}

# This should be renamed to test and updated once the accelerator HMAC code is in place and ready to test.
component_build_psa_accel_alg_hmac() {
    msg "build: full - MBEDTLS_USE_PSA_CRYPTO + PSA_WANT_ALG_HMAC"
    scripts/config.py full
    scripts/config.py unset MBEDTLS_USE_PSA_CRYPTO
    scripts/config.py unset MBEDTLS_SSL_PROTO_TLS1_3
    # Need to define the correct symbol and include the test driver header path in order to build with the test driver
    make CC=gcc CFLAGS="$ASAN_CFLAGS -DPSA_CRYPTO_DRIVER_TEST -DMBEDTLS_PSA_ACCEL_ALG_HMAC -I../tests/include -O2" LDFLAGS="$ASAN_CFLAGS"
}

# This should be renamed to test and updated once the accelerator HKDF code is in place and ready to test.
component_build_psa_accel_alg_hkdf() {
    msg "build: full - MBEDTLS_USE_PSA_CRYPTO + PSA_WANT_ALG_HKDF without MBEDTLS_HKDF_C"
    scripts/config.py full
    scripts/config.py unset MBEDTLS_USE_PSA_CRYPTO
    scripts/config.py unset MBEDTLS_SSL_PROTO_TLS1_3
    scripts/config.py unset MBEDTLS_HKDF_C
    # Make sure to unset TLS1_3 since it requires HKDF_C and will not build properly without it.
    scripts/config.py unset MBEDTLS_SSL_PROTO_TLS1_3
    # Need to define the correct symbol and include the test driver header path in order to build with the test driver
    make CC=gcc CFLAGS="$ASAN_CFLAGS -DPSA_CRYPTO_DRIVER_TEST -DMBEDTLS_PSA_ACCEL_ALG_HKDF -I../tests/include -O2" LDFLAGS="$ASAN_CFLAGS"
}

# This should be renamed to test and updated once the accelerator MD5 code is in place and ready to test.
component_build_psa_accel_alg_md5() {
    msg "build: full - MBEDTLS_USE_PSA_CRYPTO + PSA_WANT_ALG_MD5 - other hashes"
    scripts/config.py full
    scripts/config.py unset MBEDTLS_USE_PSA_CRYPTO
    scripts/config.py unset MBEDTLS_SSL_PROTO_TLS1_3
    scripts/config.py -f "$CRYPTO_CONFIG_H" unset PSA_WANT_ALG_RIPEMD160
    scripts/config.py -f "$CRYPTO_CONFIG_H" unset PSA_WANT_ALG_SHA_1
    scripts/config.py -f "$CRYPTO_CONFIG_H" unset PSA_WANT_ALG_SHA_224
    scripts/config.py -f "$CRYPTO_CONFIG_H" unset PSA_WANT_ALG_SHA_256
    scripts/config.py -f "$CRYPTO_CONFIG_H" unset PSA_WANT_ALG_SHA_384
    scripts/config.py -f "$CRYPTO_CONFIG_H" unset PSA_WANT_ALG_SHA_512
    scripts/config.py -f "$CRYPTO_CONFIG_H" unset PSA_WANT_ALG_TLS12_ECJPAKE_TO_PMS
    scripts/config.py unset MBEDTLS_LMS_C
    scripts/config.py unset MBEDTLS_LMS_PRIVATE
    # Need to define the correct symbol and include the test driver header path in order to build with the test driver
    make CC=gcc CFLAGS="$ASAN_CFLAGS -DPSA_CRYPTO_DRIVER_TEST -DMBEDTLS_PSA_ACCEL_ALG_MD5 -I../tests/include -O2" LDFLAGS="$ASAN_CFLAGS"
}

# This should be renamed to test and updated once the accelerator RIPEMD160 code is in place and ready to test.
component_build_psa_accel_alg_ripemd160() {
    msg "build: full - MBEDTLS_USE_PSA_CRYPTO + PSA_WANT_ALG_RIPEMD160 - other hashes"
    scripts/config.py full
    scripts/config.py unset MBEDTLS_USE_PSA_CRYPTO
    scripts/config.py unset MBEDTLS_SSL_PROTO_TLS1_3
    scripts/config.py -f "$CRYPTO_CONFIG_H" unset PSA_WANT_ALG_MD5
    scripts/config.py -f "$CRYPTO_CONFIG_H" unset PSA_WANT_ALG_SHA_1
    scripts/config.py -f "$CRYPTO_CONFIG_H" unset PSA_WANT_ALG_SHA_224
    scripts/config.py -f "$CRYPTO_CONFIG_H" unset PSA_WANT_ALG_SHA_256
    scripts/config.py -f "$CRYPTO_CONFIG_H" unset PSA_WANT_ALG_SHA_384
    scripts/config.py -f "$CRYPTO_CONFIG_H" unset PSA_WANT_ALG_SHA_512
    scripts/config.py -f "$CRYPTO_CONFIG_H" unset PSA_WANT_ALG_TLS12_ECJPAKE_TO_PMS
    scripts/config.py unset MBEDTLS_LMS_C
    scripts/config.py unset MBEDTLS_LMS_PRIVATE
    # Need to define the correct symbol and include the test driver header path in order to build with the test driver
    make CC=gcc CFLAGS="$ASAN_CFLAGS -DPSA_CRYPTO_DRIVER_TEST -DMBEDTLS_PSA_ACCEL_ALG_RIPEMD160 -I../tests/include -O2" LDFLAGS="$ASAN_CFLAGS"
}

# This should be renamed to test and updated once the accelerator SHA1 code is in place and ready to test.
component_build_psa_accel_alg_sha1() {
    msg "build: full - MBEDTLS_USE_PSA_CRYPTO + PSA_WANT_ALG_SHA_1 - other hashes"
    scripts/config.py full
    scripts/config.py unset MBEDTLS_USE_PSA_CRYPTO
    scripts/config.py unset MBEDTLS_SSL_PROTO_TLS1_3
    scripts/config.py -f "$CRYPTO_CONFIG_H" unset PSA_WANT_ALG_MD5
    scripts/config.py -f "$CRYPTO_CONFIG_H" unset PSA_WANT_ALG_RIPEMD160
    scripts/config.py -f "$CRYPTO_CONFIG_H" unset PSA_WANT_ALG_SHA_224
    scripts/config.py -f "$CRYPTO_CONFIG_H" unset PSA_WANT_ALG_SHA_256
    scripts/config.py -f "$CRYPTO_CONFIG_H" unset PSA_WANT_ALG_SHA_384
    scripts/config.py -f "$CRYPTO_CONFIG_H" unset PSA_WANT_ALG_SHA_512
    scripts/config.py -f "$CRYPTO_CONFIG_H" unset PSA_WANT_ALG_TLS12_ECJPAKE_TO_PMS
    scripts/config.py unset MBEDTLS_LMS_C
    scripts/config.py unset MBEDTLS_LMS_PRIVATE
    # Need to define the correct symbol and include the test driver header path in order to build with the test driver
    make CC=gcc CFLAGS="$ASAN_CFLAGS -DPSA_CRYPTO_DRIVER_TEST -DMBEDTLS_PSA_ACCEL_ALG_SHA_1 -I../tests/include -O2" LDFLAGS="$ASAN_CFLAGS"
}

# This should be renamed to test and updated once the accelerator SHA224 code is in place and ready to test.
component_build_psa_accel_alg_sha224() {
    msg "build: full - MBEDTLS_USE_PSA_CRYPTO + PSA_WANT_ALG_SHA_224 - other hashes"
    scripts/config.py full
    scripts/config.py unset MBEDTLS_USE_PSA_CRYPTO
    scripts/config.py unset MBEDTLS_SSL_PROTO_TLS1_3
    scripts/config.py -f "$CRYPTO_CONFIG_H" unset PSA_WANT_ALG_MD5
    scripts/config.py -f "$CRYPTO_CONFIG_H" unset PSA_WANT_ALG_RIPEMD160
    scripts/config.py -f "$CRYPTO_CONFIG_H" unset PSA_WANT_ALG_SHA_1
    scripts/config.py -f "$CRYPTO_CONFIG_H" unset PSA_WANT_ALG_SHA_384
    scripts/config.py -f "$CRYPTO_CONFIG_H" unset PSA_WANT_ALG_SHA_512
    scripts/config.py -f "$CRYPTO_CONFIG_H" unset PSA_WANT_ALG_TLS12_ECJPAKE_TO_PMS
    # Need to define the correct symbol and include the test driver header path in order to build with the test driver
    make CC=gcc CFLAGS="$ASAN_CFLAGS -DPSA_CRYPTO_DRIVER_TEST -DMBEDTLS_PSA_ACCEL_ALG_SHA_224 -I../tests/include -O2" LDFLAGS="$ASAN_CFLAGS"
}

# This should be renamed to test and updated once the accelerator SHA256 code is in place and ready to test.
component_build_psa_accel_alg_sha256() {
    msg "build: full - MBEDTLS_USE_PSA_CRYPTO + PSA_WANT_ALG_SHA_256 - other hashes"
    scripts/config.py full
    scripts/config.py unset MBEDTLS_USE_PSA_CRYPTO
    scripts/config.py unset MBEDTLS_SSL_PROTO_TLS1_3
    scripts/config.py -f "$CRYPTO_CONFIG_H" unset PSA_WANT_ALG_MD5
    scripts/config.py -f "$CRYPTO_CONFIG_H" unset PSA_WANT_ALG_RIPEMD160
    scripts/config.py -f "$CRYPTO_CONFIG_H" unset PSA_WANT_ALG_SHA_1
    scripts/config.py -f "$CRYPTO_CONFIG_H" unset PSA_WANT_ALG_SHA_224
    scripts/config.py -f "$CRYPTO_CONFIG_H" unset PSA_WANT_ALG_SHA_384
    scripts/config.py -f "$CRYPTO_CONFIG_H" unset PSA_WANT_ALG_SHA_512
    # Need to define the correct symbol and include the test driver header path in order to build with the test driver
    make CC=gcc CFLAGS="$ASAN_CFLAGS -DPSA_CRYPTO_DRIVER_TEST -DMBEDTLS_PSA_ACCEL_ALG_SHA_256 -I../tests/include -O2" LDFLAGS="$ASAN_CFLAGS"
}

# This should be renamed to test and updated once the accelerator SHA384 code is in place and ready to test.
component_build_psa_accel_alg_sha384() {
    msg "build: full - MBEDTLS_USE_PSA_CRYPTO + PSA_WANT_ALG_SHA_384 - other hashes"
    scripts/config.py full
    scripts/config.py unset MBEDTLS_USE_PSA_CRYPTO
    scripts/config.py unset MBEDTLS_SSL_PROTO_TLS1_3
    scripts/config.py -f "$CRYPTO_CONFIG_H" unset PSA_WANT_ALG_MD5
    scripts/config.py -f "$CRYPTO_CONFIG_H" unset PSA_WANT_ALG_RIPEMD160
    scripts/config.py -f "$CRYPTO_CONFIG_H" unset PSA_WANT_ALG_SHA_1
    scripts/config.py -f "$CRYPTO_CONFIG_H" unset PSA_WANT_ALG_SHA_224
    scripts/config.py -f "$CRYPTO_CONFIG_H" unset PSA_WANT_ALG_SHA_256
    scripts/config.py -f "$CRYPTO_CONFIG_H" unset PSA_WANT_ALG_TLS12_ECJPAKE_TO_PMS
    scripts/config.py unset MBEDTLS_LMS_C
    scripts/config.py unset MBEDTLS_LMS_PRIVATE
    # Need to define the correct symbol and include the test driver header path in order to build with the test driver
    make CC=gcc CFLAGS="$ASAN_CFLAGS -DPSA_CRYPTO_DRIVER_TEST -DMBEDTLS_PSA_ACCEL_ALG_SHA_384 -I../tests/include -O2" LDFLAGS="$ASAN_CFLAGS"
}

# This should be renamed to test and updated once the accelerator SHA512 code is in place and ready to test.
component_build_psa_accel_alg_sha512() {
    msg "build: full - MBEDTLS_USE_PSA_CRYPTO + PSA_WANT_ALG_SHA_512 - other hashes"
    scripts/config.py full
    scripts/config.py unset MBEDTLS_USE_PSA_CRYPTO
    scripts/config.py unset MBEDTLS_SSL_PROTO_TLS1_3
    scripts/config.py -f "$CRYPTO_CONFIG_H" unset PSA_WANT_ALG_MD5
    scripts/config.py -f "$CRYPTO_CONFIG_H" unset PSA_WANT_ALG_RIPEMD160
    scripts/config.py -f "$CRYPTO_CONFIG_H" unset PSA_WANT_ALG_SHA_1
    scripts/config.py -f "$CRYPTO_CONFIG_H" unset PSA_WANT_ALG_SHA_224
    scripts/config.py -f "$CRYPTO_CONFIG_H" unset PSA_WANT_ALG_SHA_256
    scripts/config.py -f "$CRYPTO_CONFIG_H" unset PSA_WANT_ALG_SHA_384
    scripts/config.py -f "$CRYPTO_CONFIG_H" unset PSA_WANT_ALG_TLS12_ECJPAKE_TO_PMS
    scripts/config.py unset MBEDTLS_LMS_C
    scripts/config.py unset MBEDTLS_LMS_PRIVATE
    # Need to define the correct symbol and include the test driver header path in order to build with the test driver
    make CC=gcc CFLAGS="$ASAN_CFLAGS -DPSA_CRYPTO_DRIVER_TEST -DMBEDTLS_PSA_ACCEL_ALG_SHA_512 -I../tests/include -O2" LDFLAGS="$ASAN_CFLAGS"
}

# This should be renamed to test and updated once the accelerator RSA code is in place and ready to test.
component_build_psa_accel_alg_rsa_pkcs1v15_crypt() {
    msg "build: full - MBEDTLS_USE_PSA_CRYPTO + PSA_WANT_ALG_RSA_PKCS1V15_CRYPT + PSA_WANT_KEY_TYPE_RSA_PUBLIC_KEY"
    scripts/config.py full
    scripts/config.py unset MBEDTLS_USE_PSA_CRYPTO
    scripts/config.py unset MBEDTLS_SSL_PROTO_TLS1_3
    scripts/config.py -f "$CRYPTO_CONFIG_H" set PSA_WANT_ALG_RSA_PKCS1V15_CRYPT 1
    scripts/config.py -f "$CRYPTO_CONFIG_H" unset PSA_WANT_ALG_RSA_PKCS1V15_SIGN
    scripts/config.py -f "$CRYPTO_CONFIG_H" unset PSA_WANT_ALG_RSA_OAEP
    scripts/config.py -f "$CRYPTO_CONFIG_H" unset PSA_WANT_ALG_RSA_PSS
    # Need to define the correct symbol and include the test driver header path in order to build with the test driver
    make CC=gcc CFLAGS="$ASAN_CFLAGS -DPSA_CRYPTO_DRIVER_TEST -DMBEDTLS_PSA_ACCEL_ALG_RSA_PKCS1V15_CRYPT -I../tests/include -O2" LDFLAGS="$ASAN_CFLAGS"
}

# This should be renamed to test and updated once the accelerator RSA code is in place and ready to test.
component_build_psa_accel_alg_rsa_pkcs1v15_sign() {
    msg "build: full - MBEDTLS_USE_PSA_CRYPTO + PSA_WANT_ALG_RSA_PKCS1V15_SIGN + PSA_WANT_KEY_TYPE_RSA_PUBLIC_KEY"
    scripts/config.py full
    scripts/config.py unset MBEDTLS_USE_PSA_CRYPTO
    scripts/config.py unset MBEDTLS_SSL_PROTO_TLS1_3
    scripts/config.py -f "$CRYPTO_CONFIG_H" set PSA_WANT_ALG_RSA_PKCS1V15_SIGN 1
    scripts/config.py -f "$CRYPTO_CONFIG_H" unset PSA_WANT_ALG_RSA_PKCS1V15_CRYPT
    scripts/config.py -f "$CRYPTO_CONFIG_H" unset PSA_WANT_ALG_RSA_OAEP
    scripts/config.py -f "$CRYPTO_CONFIG_H" unset PSA_WANT_ALG_RSA_PSS
    # Need to define the correct symbol and include the test driver header path in order to build with the test driver
    make CC=gcc CFLAGS="$ASAN_CFLAGS -DPSA_CRYPTO_DRIVER_TEST -DMBEDTLS_PSA_ACCEL_ALG_RSA_PKCS1V15_SIGN -I../tests/include -O2" LDFLAGS="$ASAN_CFLAGS"
}

# This should be renamed to test and updated once the accelerator RSA code is in place and ready to test.
component_build_psa_accel_alg_rsa_oaep() {
    msg "build: full - MBEDTLS_USE_PSA_CRYPTO + PSA_WANT_ALG_RSA_OAEP + PSA_WANT_KEY_TYPE_RSA_PUBLIC_KEY"
    scripts/config.py full
    scripts/config.py unset MBEDTLS_USE_PSA_CRYPTO
    scripts/config.py unset MBEDTLS_SSL_PROTO_TLS1_3
    scripts/config.py -f "$CRYPTO_CONFIG_H" set PSA_WANT_ALG_RSA_OAEP 1
    scripts/config.py -f "$CRYPTO_CONFIG_H" unset PSA_WANT_ALG_RSA_PKCS1V15_CRYPT
    scripts/config.py -f "$CRYPTO_CONFIG_H" unset PSA_WANT_ALG_RSA_PKCS1V15_SIGN
    scripts/config.py -f "$CRYPTO_CONFIG_H" unset PSA_WANT_ALG_RSA_PSS
    # Need to define the correct symbol and include the test driver header path in order to build with the test driver
    make CC=gcc CFLAGS="$ASAN_CFLAGS -DPSA_CRYPTO_DRIVER_TEST -DMBEDTLS_PSA_ACCEL_ALG_RSA_OAEP -I../tests/include -O2" LDFLAGS="$ASAN_CFLAGS"
}

# This should be renamed to test and updated once the accelerator RSA code is in place and ready to test.
component_build_psa_accel_alg_rsa_pss() {
    msg "build: full - MBEDTLS_USE_PSA_CRYPTO + PSA_WANT_ALG_RSA_PSS + PSA_WANT_KEY_TYPE_RSA_PUBLIC_KEY"
    scripts/config.py full
    scripts/config.py unset MBEDTLS_USE_PSA_CRYPTO
    scripts/config.py unset MBEDTLS_SSL_PROTO_TLS1_3
    scripts/config.py -f "$CRYPTO_CONFIG_H" set PSA_WANT_ALG_RSA_PSS 1
    scripts/config.py -f "$CRYPTO_CONFIG_H" unset PSA_WANT_ALG_RSA_PKCS1V15_CRYPT
    scripts/config.py -f "$CRYPTO_CONFIG_H" unset PSA_WANT_ALG_RSA_PKCS1V15_SIGN
    scripts/config.py -f "$CRYPTO_CONFIG_H" unset PSA_WANT_ALG_RSA_OAEP
    # Need to define the correct symbol and include the test driver header path in order to build with the test driver
    make CC=gcc CFLAGS="$ASAN_CFLAGS -DPSA_CRYPTO_DRIVER_TEST -DMBEDTLS_PSA_ACCEL_ALG_RSA_PSS -I../tests/include -O2" LDFLAGS="$ASAN_CFLAGS"
}

# This should be renamed to test and updated once the accelerator RSA code is in place and ready to test.
component_build_psa_accel_key_type_rsa_key_pair() {
    msg "build: full - MBEDTLS_USE_PSA_CRYPTO + PSA_WANT_KEY_TYPE_RSA_KEY_PAIR_xxx + PSA_WANT_ALG_RSA_PSS"
    scripts/config.py full
    scripts/config.py unset MBEDTLS_USE_PSA_CRYPTO
    scripts/config.py unset MBEDTLS_SSL_PROTO_TLS1_3
    scripts/config.py -f "$CRYPTO_CONFIG_H" set PSA_WANT_ALG_RSA_PSS 1
    scripts/config.py -f "$CRYPTO_CONFIG_H" set PSA_WANT_KEY_TYPE_RSA_KEY_PAIR_BASIC 1
    scripts/config.py -f "$CRYPTO_CONFIG_H" set PSA_WANT_KEY_TYPE_RSA_KEY_PAIR_IMPORT 1
    scripts/config.py -f "$CRYPTO_CONFIG_H" set PSA_WANT_KEY_TYPE_RSA_KEY_PAIR_EXPORT 1
    scripts/config.py -f "$CRYPTO_CONFIG_H" set PSA_WANT_KEY_TYPE_RSA_KEY_PAIR_GENERATE 1
    # Need to define the correct symbol and include the test driver header path in order to build with the test driver
    make CC=gcc CFLAGS="$ASAN_CFLAGS -DPSA_CRYPTO_DRIVER_TEST -DMBEDTLS_PSA_ACCEL_KEY_TYPE_RSA_KEY_PAIR -I../tests/include -O2" LDFLAGS="$ASAN_CFLAGS"
}

# This should be renamed to test and updated once the accelerator RSA code is in place and ready to test.
component_build_psa_accel_key_type_rsa_public_key() {
    msg "build: full - MBEDTLS_USE_PSA_CRYPTO + PSA_WANT_KEY_TYPE_RSA_PUBLIC_KEY + PSA_WANT_ALG_RSA_PSS"
    scripts/config.py full
    scripts/config.py unset MBEDTLS_USE_PSA_CRYPTO
    scripts/config.py unset MBEDTLS_SSL_PROTO_TLS1_3
    scripts/config.py -f "$CRYPTO_CONFIG_H" set PSA_WANT_ALG_RSA_PSS 1
    scripts/config.py -f "$CRYPTO_CONFIG_H" set PSA_WANT_KEY_TYPE_RSA_PUBLIC_KEY 1
    # Need to define the correct symbol and include the test driver header path in order to build with the test driver
    make CC=gcc CFLAGS="$ASAN_CFLAGS -DPSA_CRYPTO_DRIVER_TEST -DMBEDTLS_PSA_ACCEL_KEY_TYPE_RSA_PUBLIC_KEY -I../tests/include -O2" LDFLAGS="$ASAN_CFLAGS"
}


support_build_tfm_armcc () {
    armc6_cc="$ARMC6_BIN_DIR/armclang"
    (check_tools "$armc6_cc" > /dev/null 2>&1)
}

component_build_tfm_armcc() {
    # test the TF-M configuration can build cleanly with various warning flags enabled
    cp configs/tfm_mbedcrypto_config_profile_medium.h "$CONFIG_H"
    cp configs/crypto_config_profile_medium.h "$CRYPTO_CONFIG_H"

    msg "build: TF-M config, armclang armv7-m thumb2"
<<<<<<< HEAD
    armc6_build_test "--target=arm-arm-none-eabi -march=armv7-m -mthumb -Os -std=c99 -Werror -Wall -Wextra -Wwrite-strings -Wpointer-arith -Wimplicit-fallthrough -Wshadow -Wvla -Wformat=2 -Wno-format-nonliteral -Wshadow -Wasm-operand-widths -Wunused"
=======
    make clean
    armc6_build_test "--target=arm-arm-none-eabi -march=armv7-m -mthumb -Os -std=c99 -Werror -Wall -Wextra -Wwrite-strings -Wpointer-arith -Wimplicit-fallthrough -Wshadow -Wvla -Wformat=2 -Wno-format-nonliteral -Wshadow -Wasm-operand-widths -Wunused -I../tests/include/spe"
>>>>>>> 28b56335
}

component_build_tfm() {
    # test the TF-M configuration can build cleanly with various warning flags enabled
    cp configs/tfm_mbedcrypto_config_profile_medium.h "$CONFIG_H"
    cp configs/crypto_config_profile_medium.h "$CRYPTO_CONFIG_H"

    msg "build: TF-M config, clang, armv7-m thumb2"
    make lib CC="clang" CFLAGS="--target=arm-linux-gnueabihf -march=armv7-m -mthumb -Os -std=c99 -Werror -Wall -Wextra -Wwrite-strings -Wpointer-arith -Wimplicit-fallthrough -Wshadow -Wvla -Wformat=2 -Wno-format-nonliteral -Wshadow -Wasm-operand-widths -Wunused -I../tests/include/spe"

    msg "build: TF-M config, gcc native build"
    make clean
    make lib CC="gcc" CFLAGS="-Os -std=c99 -Werror -Wall -Wextra -Wwrite-strings -Wpointer-arith -Wshadow -Wvla -Wformat=2 -Wno-format-nonliteral -Wshadow -Wformat-signedness -Wlogical-op -I../tests/include/spe"
}

component_build_aes_variations() { # ~45s
    # aes.o has many #if defined(...) guards that intersect in complex ways.
    # Test that all the combinations build cleanly. The most common issue is
    # unused variables/functions, so ensure -Wunused is set.

    msg "build: aes.o for all combinations of relevant config options"

    for a in set unset; do
    for b in set unset; do
    for c in set unset; do
    for d in set unset; do
    for e in set unset; do
    for f in set unset; do
    for g in set unset; do
        echo ./scripts/config.py $a MBEDTLS_AES_SETKEY_ENC_ALT
        echo ./scripts/config.py $b MBEDTLS_AES_DECRYPT_ALT
        echo ./scripts/config.py $c MBEDTLS_AES_ROM_TABLES
        echo ./scripts/config.py $d MBEDTLS_AES_ENCRYPT_ALT
        echo ./scripts/config.py $e MBEDTLS_AES_SETKEY_DEC_ALT
        echo ./scripts/config.py $f MBEDTLS_AES_FEWER_TABLES
        echo ./scripts/config.py $g MBEDTLS_PADLOCK_C

        ./scripts/config.py $a MBEDTLS_AES_SETKEY_ENC_ALT
        ./scripts/config.py $b MBEDTLS_AES_DECRYPT_ALT
        ./scripts/config.py $c MBEDTLS_AES_ROM_TABLES
        ./scripts/config.py $d MBEDTLS_AES_ENCRYPT_ALT
        ./scripts/config.py $e MBEDTLS_AES_SETKEY_DEC_ALT
        ./scripts/config.py $f MBEDTLS_AES_FEWER_TABLES
        ./scripts/config.py $g MBEDTLS_PADLOCK_C

        rm -f library/aes.o
        make -C library aes.o CC="clang" CFLAGS="-O0 -std=c99 -Werror -Wall -Wextra -Wwrite-strings -Wpointer-arith -Wimplicit-fallthrough -Wshadow -Wvla -Wformat=2 -Wno-format-nonliteral -Wshadow -Wasm-operand-widths -Wunused"
    done
    done
    done
    done
    done
    done
    done
}

component_test_no_platform () {
    # Full configuration build, without platform support, file IO and net sockets.
    # This should catch missing mbedtls_printf definitions, and by disabling file
    # IO, it should catch missing '#include <stdio.h>'
    msg "build: full config except platform/fsio/net, make, gcc, C99" # ~ 30s
    scripts/config.py full
    scripts/config.py unset MBEDTLS_PLATFORM_C
    scripts/config.py unset MBEDTLS_NET_C
    scripts/config.py unset MBEDTLS_PLATFORM_MEMORY
    scripts/config.py unset MBEDTLS_PLATFORM_PRINTF_ALT
    scripts/config.py unset MBEDTLS_PLATFORM_FPRINTF_ALT
    scripts/config.py unset MBEDTLS_PLATFORM_SNPRINTF_ALT
    scripts/config.py unset MBEDTLS_PLATFORM_VSNPRINTF_ALT
    scripts/config.py unset MBEDTLS_PLATFORM_TIME_ALT
    scripts/config.py unset MBEDTLS_PLATFORM_EXIT_ALT
    scripts/config.py unset MBEDTLS_PLATFORM_SETBUF_ALT
    scripts/config.py unset MBEDTLS_PLATFORM_NV_SEED_ALT
    scripts/config.py unset MBEDTLS_ENTROPY_NV_SEED
    scripts/config.py unset MBEDTLS_FS_IO
    scripts/config.py unset MBEDTLS_PSA_CRYPTO_SE_C
    scripts/config.py unset MBEDTLS_PSA_CRYPTO_STORAGE_C
    scripts/config.py unset MBEDTLS_PSA_ITS_FILE_C
    # Note, _DEFAULT_SOURCE needs to be defined for platforms using glibc version >2.19,
    # to re-enable platform integration features otherwise disabled in C99 builds
    make CC=gcc CFLAGS='-Werror -Wall -Wextra -std=c99 -pedantic -Os -D_DEFAULT_SOURCE' lib programs
    make CC=gcc CFLAGS='-Werror -Wall -Wextra -Os' test
}

component_build_no_std_function () {
    # catch compile bugs in _uninit functions
    msg "build: full config with NO_STD_FUNCTION, make, gcc" # ~ 30s
    scripts/config.py full
    scripts/config.py set MBEDTLS_PLATFORM_NO_STD_FUNCTIONS
    scripts/config.py unset MBEDTLS_ENTROPY_NV_SEED
    scripts/config.py unset MBEDTLS_PLATFORM_NV_SEED_ALT
    CC=gcc cmake -D CMAKE_BUILD_TYPE:String=Check .
    make
}

component_build_no_ssl_srv () {
    msg "build: full config except SSL server, make, gcc" # ~ 30s
    scripts/config.py full
    scripts/config.py unset MBEDTLS_SSL_SRV_C
    make CC=gcc CFLAGS='-Werror -Wall -Wextra -O1'
}

component_build_no_ssl_cli () {
    msg "build: full config except SSL client, make, gcc" # ~ 30s
    scripts/config.py full
    scripts/config.py unset MBEDTLS_SSL_CLI_C
    make CC=gcc CFLAGS='-Werror -Wall -Wextra -O1'
}

component_build_no_sockets () {
    # Note, C99 compliance can also be tested with the sockets support disabled,
    # as that requires a POSIX platform (which isn't the same as C99).
    msg "build: full config except net_sockets.c, make, gcc -std=c99 -pedantic" # ~ 30s
    scripts/config.py full
    scripts/config.py unset MBEDTLS_NET_C # getaddrinfo() undeclared, etc.
    scripts/config.py set MBEDTLS_NO_PLATFORM_ENTROPY # uses syscall() on GNU/Linux
    make CC=gcc CFLAGS='-Werror -Wall -Wextra -O1 -std=c99 -pedantic' lib
}

component_test_memory_buffer_allocator_backtrace () {
    msg "build: default config with memory buffer allocator and backtrace enabled"
    scripts/config.py set MBEDTLS_MEMORY_BUFFER_ALLOC_C
    scripts/config.py set MBEDTLS_PLATFORM_MEMORY
    scripts/config.py set MBEDTLS_MEMORY_BACKTRACE
    scripts/config.py set MBEDTLS_MEMORY_DEBUG
    CC=gcc cmake -DCMAKE_BUILD_TYPE:String=Release .
    make

    msg "test: MBEDTLS_MEMORY_BUFFER_ALLOC_C and MBEDTLS_MEMORY_BACKTRACE"
    make test
}

component_test_memory_buffer_allocator () {
    msg "build: default config with memory buffer allocator"
    scripts/config.py set MBEDTLS_MEMORY_BUFFER_ALLOC_C
    scripts/config.py set MBEDTLS_PLATFORM_MEMORY
    CC=gcc cmake -DCMAKE_BUILD_TYPE:String=Release .
    make

    msg "test: MBEDTLS_MEMORY_BUFFER_ALLOC_C"
    make test

    msg "test: ssl-opt.sh, MBEDTLS_MEMORY_BUFFER_ALLOC_C"
    # MBEDTLS_MEMORY_BUFFER_ALLOC is slow. Skip tests that tend to time out.
    tests/ssl-opt.sh -e '^DTLS proxy'
}

component_test_no_max_fragment_length () {
    # Run max fragment length tests with MFL disabled
    msg "build: default config except MFL extension (ASan build)" # ~ 30s
    scripts/config.py unset MBEDTLS_SSL_MAX_FRAGMENT_LENGTH
    CC=gcc cmake -D CMAKE_BUILD_TYPE:String=Asan .
    make

    msg "test: ssl-opt.sh, MFL-related tests"
    tests/ssl-opt.sh -f "Max fragment length"
}

component_test_asan_remove_peer_certificate () {
    msg "build: default config with MBEDTLS_SSL_KEEP_PEER_CERTIFICATE disabled (ASan build)"
    scripts/config.py unset MBEDTLS_SSL_KEEP_PEER_CERTIFICATE
    CC=gcc cmake -D CMAKE_BUILD_TYPE:String=Asan .
    make

    msg "test: !MBEDTLS_SSL_KEEP_PEER_CERTIFICATE"
    make test

    msg "test: ssl-opt.sh, !MBEDTLS_SSL_KEEP_PEER_CERTIFICATE"
    tests/ssl-opt.sh

    msg "test: compat.sh, !MBEDTLS_SSL_KEEP_PEER_CERTIFICATE"
    tests/compat.sh

    msg "test: context-info.sh, !MBEDTLS_SSL_KEEP_PEER_CERTIFICATE"
    tests/context-info.sh
}

component_test_no_max_fragment_length_small_ssl_out_content_len () {
    msg "build: no MFL extension, small SSL_OUT_CONTENT_LEN (ASan build)"
    scripts/config.py unset MBEDTLS_SSL_MAX_FRAGMENT_LENGTH
    scripts/config.py set MBEDTLS_SSL_IN_CONTENT_LEN 16384
    scripts/config.py set MBEDTLS_SSL_OUT_CONTENT_LEN 4096
    CC=gcc cmake -D CMAKE_BUILD_TYPE:String=Asan .
    make

    msg "test: MFL tests (disabled MFL extension case) & large packet tests"
    tests/ssl-opt.sh -f "Max fragment length\|Large buffer"

    msg "test: context-info.sh (disabled MFL extension case)"
    tests/context-info.sh
}

component_test_variable_ssl_in_out_buffer_len () {
    msg "build: MBEDTLS_SSL_VARIABLE_BUFFER_LENGTH enabled (ASan build)"
    scripts/config.py set MBEDTLS_SSL_VARIABLE_BUFFER_LENGTH
    CC=gcc cmake -D CMAKE_BUILD_TYPE:String=Asan .
    make

    msg "test: MBEDTLS_SSL_VARIABLE_BUFFER_LENGTH enabled"
    make test

    msg "test: ssl-opt.sh, MBEDTLS_SSL_VARIABLE_BUFFER_LENGTH enabled"
    tests/ssl-opt.sh

    msg "test: compat.sh, MBEDTLS_SSL_VARIABLE_BUFFER_LENGTH enabled"
    tests/compat.sh
}

component_test_dtls_cid_legacy () {
    msg "build: MBEDTLS_SSL_DTLS_CONNECTION_ID (legacy) enabled (ASan build)"
    scripts/config.py set MBEDTLS_SSL_DTLS_CONNECTION_ID_COMPAT 1

    CC=gcc cmake -D CMAKE_BUILD_TYPE:String=Asan .
    make

    msg "test: MBEDTLS_SSL_DTLS_CONNECTION_ID (legacy)"
    make test

    msg "test: ssl-opt.sh, MBEDTLS_SSL_DTLS_CONNECTION_ID (legacy) enabled"
    tests/ssl-opt.sh

    msg "test: compat.sh, MBEDTLS_SSL_DTLS_CONNECTION_ID (legacy) enabled"
    tests/compat.sh
}

component_test_ssl_alloc_buffer_and_mfl () {
    msg "build: default config with memory buffer allocator and MFL extension"
    scripts/config.py set MBEDTLS_MEMORY_BUFFER_ALLOC_C
    scripts/config.py set MBEDTLS_PLATFORM_MEMORY
    scripts/config.py set MBEDTLS_MEMORY_DEBUG
    scripts/config.py set MBEDTLS_SSL_MAX_FRAGMENT_LENGTH
    scripts/config.py set MBEDTLS_SSL_VARIABLE_BUFFER_LENGTH
    CC=gcc cmake -DCMAKE_BUILD_TYPE:String=Release .
    make

    msg "test: MBEDTLS_SSL_VARIABLE_BUFFER_LENGTH, MBEDTLS_MEMORY_BUFFER_ALLOC_C, MBEDTLS_MEMORY_DEBUG and MBEDTLS_SSL_MAX_FRAGMENT_LENGTH"
    make test

    msg "test: MBEDTLS_SSL_VARIABLE_BUFFER_LENGTH, MBEDTLS_MEMORY_BUFFER_ALLOC_C, MBEDTLS_MEMORY_DEBUG and MBEDTLS_SSL_MAX_FRAGMENT_LENGTH"
    tests/ssl-opt.sh -f "Handshake memory usage"
}

component_test_when_no_ciphersuites_have_mac () {
    msg "build: when no ciphersuites have MAC"
    scripts/config.py unset MBEDTLS_CIPHER_NULL_CIPHER
    scripts/config.py unset MBEDTLS_CIPHER_MODE_CBC
    scripts/config.py unset MBEDTLS_CMAC_C
    make

    msg "test: !MBEDTLS_SSL_SOME_MODES_USE_MAC"
    make test

    msg "test ssl-opt.sh: !MBEDTLS_SSL_SOME_MODES_USE_MAC"
    tests/ssl-opt.sh -f 'Default\|EtM' -e 'without EtM'
}

component_test_no_date_time () {
    msg "build: default config without MBEDTLS_HAVE_TIME_DATE"
    scripts/config.py unset MBEDTLS_HAVE_TIME_DATE
    CC=gcc cmake -D CMAKE_BUILD_TYPE:String=Check .
    make

    msg "test: !MBEDTLS_HAVE_TIME_DATE - main suites"
    make test
}

component_test_platform_calloc_macro () {
    msg "build: MBEDTLS_PLATFORM_{CALLOC/FREE}_MACRO enabled (ASan build)"
    scripts/config.py set MBEDTLS_PLATFORM_MEMORY
    scripts/config.py set MBEDTLS_PLATFORM_CALLOC_MACRO calloc
    scripts/config.py set MBEDTLS_PLATFORM_FREE_MACRO   free
    CC=gcc cmake -D CMAKE_BUILD_TYPE:String=Asan .
    make

    msg "test: MBEDTLS_PLATFORM_{CALLOC/FREE}_MACRO enabled (ASan build)"
    make test
}

component_test_malloc_0_null () {
    msg "build: malloc(0) returns NULL (ASan+UBSan build)"
    scripts/config.py full
    make CC=gcc CFLAGS="'-DMBEDTLS_USER_CONFIG_FILE=\"$PWD/tests/configs/user-config-malloc-0-null.h\"' $ASAN_CFLAGS -O" LDFLAGS="$ASAN_CFLAGS"

    msg "test: malloc(0) returns NULL (ASan+UBSan build)"
    make test

    msg "selftest: malloc(0) returns NULL (ASan+UBSan build)"
    # Just the calloc selftest. "make test" ran the others as part of the
    # test suites.
    programs/test/selftest calloc

    msg "test ssl-opt.sh: malloc(0) returns NULL (ASan+UBSan build)"
    # Run a subset of the tests. The choice is a balance between coverage
    # and time (including time indirectly wasted due to flaky tests).
    # The current choice is to skip tests whose description includes
    # "proxy", which is an approximation of skipping tests that use the
    # UDP proxy, which tend to be slower and flakier.
    tests/ssl-opt.sh -e 'proxy'
}

support_test_aesni() {
    # Check that gcc targets x86_64 (we can build AESNI), and check for
    # AESNI support on the host (we can run AESNI).
    #
    # The name of this function is possibly slightly misleading, but needs to align
    # with the name of the corresponding test, component_test_aesni.
    #
    # In principle 32-bit x86 can support AESNI, but our implementation does not
    # support 32-bit x86, so we check for x86-64.
    # We can only grep /proc/cpuinfo on Linux, so this also checks for Linux
    (gcc -v 2>&1 | grep Target | grep -q x86_64) &&
        [[ "$HOSTTYPE" == "x86_64" && "$OSTYPE" == "linux-gnu" ]] &&
        (lscpu | grep -qw aes)
}

component_test_aesni () { # ~ 60s
    # This tests the two AESNI implementations (intrinsics and assembly), and also the plain C
    # fallback. It also tests the logic that is used to select which implementation(s) to build.
    #
    # This test does not require the host to have support for AESNI (if it doesn't, the run-time
    # AESNI detection will fallback to the plain C implementation, so the tests will instead
    # exercise the plain C impl).

    msg "build: default config with different AES implementations"
    scripts/config.py set MBEDTLS_AESNI_C
    scripts/config.py unset MBEDTLS_AES_USE_HARDWARE_ONLY
    scripts/config.py set MBEDTLS_HAVE_ASM

    # test the intrinsics implementation
    msg "AES tests, test intrinsics"
    make clean
    make CC=gcc CFLAGS='-Werror -Wall -Wextra -mpclmul -msse2 -maes'
    # check that we built intrinsics - this should be used by default when supported by the compiler
    ./programs/test/selftest aes | grep "AESNI code" | grep -q "intrinsics"

    # test the asm implementation
    msg "AES tests, test assembly"
    make clean
    make CC=gcc CFLAGS='-Werror -Wall -Wextra -mno-pclmul -mno-sse2 -mno-aes'
    # check that we built assembly - this should be built if the compiler does not support intrinsics
    ./programs/test/selftest aes | grep "AESNI code" | grep -q "assembly"

    # test the plain C implementation
    scripts/config.py unset MBEDTLS_AESNI_C
    scripts/config.py unset MBEDTLS_AES_USE_HARDWARE_ONLY
    msg "AES tests, plain C"
    make clean
    make CC=gcc CFLAGS='-O2 -Werror'
    # check that there is no AESNI code present
    ./programs/test/selftest aes | not grep -q "AESNI code"
    not grep -q "AES note: using AESNI" ./programs/test/selftest
    grep -q "AES note: built-in implementation." ./programs/test/selftest

    # test the intrinsics implementation
    scripts/config.py set MBEDTLS_AESNI_C
    scripts/config.py set MBEDTLS_AES_USE_HARDWARE_ONLY
    msg "AES tests, test AESNI only"
    make clean
    make CC=gcc CFLAGS='-Werror -Wall -Wextra -mpclmul -msse2 -maes'
    ./programs/test/selftest aes | grep -q "AES note: using AESNI"
    ./programs/test/selftest aes | not grep -q "AES note: built-in implementation."
    grep -q "AES note: using AESNI" ./programs/test/selftest
    not grep -q "AES note: built-in implementation." ./programs/test/selftest
}



support_test_aesni_m32() {
    support_test_m32_o0 && (lscpu | grep -qw aes)
}

component_test_aesni_m32 () { # ~ 60s
    # This tests are duplicated from component_test_aesni for i386 target
    #
    # AESNI intrinsic code supports i386 and assembly code does not support it.

    msg "build: default config with different AES implementations"
    scripts/config.py set MBEDTLS_AESNI_C
    scripts/config.py set MBEDTLS_PADLOCK_C
    scripts/config.py unset MBEDTLS_AES_USE_HARDWARE_ONLY
    scripts/config.py set MBEDTLS_HAVE_ASM

    # test the intrinsics implementation
    msg "AES tests, test intrinsics"
    make clean
    make CC=gcc CFLAGS='-m32 -Werror -Wall -Wextra -mpclmul -msse2 -maes' LDFLAGS='-m32'
    # check that we built intrinsics - this should be used by default when supported by the compiler
    ./programs/test/selftest aes | grep "AESNI code" | grep -q "intrinsics"
    grep -q "AES note: using AESNI" ./programs/test/selftest
    grep -q "AES note: built-in implementation." ./programs/test/selftest
    grep -q "AES note: using VIA Padlock" ./programs/test/selftest
    grep -q mbedtls_aesni_has_support ./programs/test/selftest

    scripts/config.py set MBEDTLS_AESNI_C
    scripts/config.py unset MBEDTLS_PADLOCK_C
    scripts/config.py set MBEDTLS_AES_USE_HARDWARE_ONLY
    msg "AES tests, test AESNI only"
    make clean
    make CC=gcc CFLAGS='-m32 -Werror -Wall -Wextra -mpclmul -msse2 -maes' LDFLAGS='-m32'
    ./programs/test/selftest aes | grep -q "AES note: using AESNI"
    ./programs/test/selftest aes | not grep -q "AES note: built-in implementation."
    grep -q "AES note: using AESNI" ./programs/test/selftest
    not grep -q "AES note: built-in implementation." ./programs/test/selftest
    not grep -q "AES note: using VIA Padlock" ./programs/test/selftest
    not grep -q mbedtls_aesni_has_support ./programs/test/selftest
}

# For timebeing, no aarch64 gcc available in CI and no arm64 CI node.
component_build_aes_aesce_armcc () {
    msg "Build: AESCE test on arm64 platform without plain C."
    scripts/config.py baremetal

    # armc[56] don't support SHA-512 intrinsics
    scripts/config.py unset MBEDTLS_SHA512_USE_A64_CRYPTO_IF_PRESENT

    # Stop armclang warning about feature detection for A64_CRYPTO.
    # With this enabled, the library does build correctly under armclang,
    # but in baremetal builds (as tested here), feature detection is
    # unavailable, and the user is notified via a #warning. So enabling
    # this feature would prevent us from building with -Werror on
    # armclang. Tracked in #7198.
    scripts/config.py unset MBEDTLS_SHA256_USE_A64_CRYPTO_IF_PRESENT
    scripts/config.py set MBEDTLS_HAVE_ASM

    msg "AESCE, build with default configuration."
    scripts/config.py set MBEDTLS_AESCE_C
    scripts/config.py unset MBEDTLS_AES_USE_HARDWARE_ONLY
    armc6_build_test "-O1 --target=aarch64-arm-none-eabi -march=armv8-a+crypto"

    msg "AESCE, build AESCE only"
    scripts/config.py set MBEDTLS_AESCE_C
    scripts/config.py set MBEDTLS_AES_USE_HARDWARE_ONLY
    armc6_build_test "-O1 --target=aarch64-arm-none-eabi -march=armv8-a+crypto"
}

# For timebeing, no VIA Padlock platform available.
component_build_aes_via_padlock () {

    msg "AES:VIA PadLock, build with default configuration."
    scripts/config.py unset MBEDTLS_AESNI_C
    scripts/config.py set MBEDTLS_PADLOCK_C
    scripts/config.py unset MBEDTLS_AES_USE_HARDWARE_ONLY
    make CC=gcc CFLAGS="$ASAN_CFLAGS -m32 -O2" LDFLAGS="-m32 $ASAN_CFLAGS"
    grep -q mbedtls_padlock_has_support ./programs/test/selftest

}

support_build_aes_via_padlock_only () {
    ( [ "$MBEDTLS_TEST_PLATFORM" == "Linux-x86_64" ] || \
        [ "$MBEDTLS_TEST_PLATFORM" == "Linux-amd64" ] ) && \
    [ "`dpkg --print-foreign-architectures`" == "i386" ]
}

support_build_aes_aesce_armcc () {
    support_build_armcc
}

component_test_aes_only_128_bit_keys () {
    msg "build: default config + AES_ONLY_128_BIT_KEY_LENGTH"
    scripts/config.py set MBEDTLS_AES_ONLY_128_BIT_KEY_LENGTH
    scripts/config.py unset MBEDTLS_PADLOCK_C

    make CC=gcc CFLAGS='-Werror -Wall -Wextra'

    msg "test: default config + AES_ONLY_128_BIT_KEY_LENGTH"
    make test
}

component_test_no_ctr_drbg_aes_only_128_bit_keys () {
    msg "build: default config + AES_ONLY_128_BIT_KEY_LENGTH - CTR_DRBG_C"
    scripts/config.py set MBEDTLS_AES_ONLY_128_BIT_KEY_LENGTH
    scripts/config.py unset MBEDTLS_CTR_DRBG_C
    scripts/config.py unset MBEDTLS_PADLOCK_C

    make CC=clang CFLAGS='-Werror -Wall -Wextra'

    msg "test: default config + AES_ONLY_128_BIT_KEY_LENGTH - CTR_DRBG_C"
    make test
}

component_test_aes_only_128_bit_keys_have_builtins () {
    msg "build: default config + AES_ONLY_128_BIT_KEY_LENGTH - AESNI_C - AESCE_C"
    scripts/config.py set MBEDTLS_AES_ONLY_128_BIT_KEY_LENGTH
    scripts/config.py unset MBEDTLS_PADLOCK_C
    scripts/config.py unset MBEDTLS_AESNI_C
    scripts/config.py unset MBEDTLS_AESCE_C

    make CC=gcc CFLAGS='-Werror -Wall -Wextra'

    msg "test: default config + AES_ONLY_128_BIT_KEY_LENGTH - AESNI_C - AESCE_C"
    make test

    msg "selftest: default config + AES_ONLY_128_BIT_KEY_LENGTH - AESNI_C - AESCE_C"
    programs/test/selftest
}

component_test_aes_fewer_tables () {
    msg "build: default config with AES_FEWER_TABLES enabled"
    scripts/config.py set MBEDTLS_AES_FEWER_TABLES
    make CC=gcc CFLAGS='-Werror -Wall -Wextra'

    msg "test: AES_FEWER_TABLES"
    make test
}

component_test_aes_rom_tables () {
    msg "build: default config with AES_ROM_TABLES enabled"
    scripts/config.py set MBEDTLS_AES_ROM_TABLES
    make CC=gcc CFLAGS='-Werror -Wall -Wextra'

    msg "test: AES_ROM_TABLES"
    make test
}

component_test_aes_fewer_tables_and_rom_tables () {
    msg "build: default config with AES_ROM_TABLES and AES_FEWER_TABLES enabled"
    scripts/config.py set MBEDTLS_AES_FEWER_TABLES
    scripts/config.py set MBEDTLS_AES_ROM_TABLES
    make CC=gcc CFLAGS='-Werror -Wall -Wextra'

    msg "test: AES_FEWER_TABLES + AES_ROM_TABLES"
    make test
}

component_test_cipher_encrypt_only_aesni () {
    # pre-setup to implicitly enable CIPHER_ENCRYPT_ONLY
    scripts/config.py set MBEDTLS_PSA_CRYPTO_CONFIG
    scripts/config.py unset MBEDTLS_CIPHER_MODE_CBC
    scripts/config.py unset MBEDTLS_CIPHER_MODE_XTS
    scripts/config.py unset MBEDTLS_DES_C
    scripts/config.py unset MBEDTLS_NIST_KW_C

    echo '#undef PSA_WANT_ALG_CBC_NO_PADDING' > psa_cipher_encrypt_only.h
    echo '#undef PSA_WANT_ALG_CBC_PKCS7' >> psa_cipher_encrypt_only.h
    echo '#undef PSA_WANT_ALG_ECB_NO_PADDING' >> psa_cipher_encrypt_only.h
    echo '#undef PSA_WANT_KEY_TYPE_DES' >> psa_cipher_encrypt_only.h

    # test AESNI intrinsics
    scripts/config.py set MBEDTLS_AESNI_C
    msg "build: implicitly enable CIPHER_ENCRYPT_ONLY with AESNI intrinsics"
    make clean
    make CC=gcc CFLAGS="-Werror -Wall -Wextra -mpclmul -msse2 -maes \
        -I '$PWD' -DMBEDTLS_PSA_CRYPTO_USER_CONFIG_FILE='\"psa_cipher_encrypt_only.h\"'"

    # Make sure we don't have mbedtls_xxx_setkey_dec in AES/ARIA/CAMELLIA
    not grep mbedtls_aes_setkey_dec library/aes.o
    not grep mbedtls_aria_setkey_dec library/aria.o
    not grep mbedtls_camellia_setkey_dec library/camellia.o
    # Make sure we don't have mbedtls_internal_aes_decrypt in AES
    not grep mbedtls_internal_aes_decrypt library/aes.o

    msg "test: implicitly enable CIPHER_ENCRYPT_ONLY with AESNI intrinsics"
    make test

    msg "selftest: implicitly enable CIPHER_ENCRYPT_ONLY with AESNI intrinsics"
    programs/test/selftest

    # test AESNI assembly
    scripts/config.py set MBEDTLS_AESNI_C
    msg "build: implicitly enable CIPHER_ENCRYPT_ONLY with AESNI assembly"
    make clean
    make CC=gcc CFLAGS="-Werror -Wall -Wextra -mno-pclmul -mno-sse2 -mno-aes \
        -I '$PWD' -DMBEDTLS_PSA_CRYPTO_USER_CONFIG_FILE='\"psa_cipher_encrypt_only.h\"'"

    # Make sure we don't have mbedtls_xxx_setkey_dec in AES/ARIA/CAMELLIA
    not grep mbedtls_aes_setkey_dec library/aes.o
    not grep mbedtls_aria_setkey_dec library/aria.o
    not grep mbedtls_camellia_setkey_dec library/camellia.o
    # Make sure we don't have mbedtls_internal_aes_decrypt in AES
    not grep mbedtls_internal_aes_decrypt library/aes.o

    msg "test: implicitly enable CIPHER_ENCRYPT_ONLY with AESNI assembly"
    make test

    msg "selftest: implicitly enable CIPHER_ENCRYPT_ONLY with AESNI assembly"
    programs/test/selftest

    # test AES C implementation
    msg "build: implicitly enable CIPHER_ENCRYPT_ONLY with AES C Implementation"
    scripts/config.py unset MBEDTLS_AESNI_C
    make clean
    make CC=gcc CFLAGS="-Werror -Wall -Wextra \
        -I '$PWD' -DMBEDTLS_PSA_CRYPTO_USER_CONFIG_FILE='\"psa_cipher_encrypt_only.h\"'"

    # Make sure we don't have mbedtls_xxx_setkey_dec in AES/ARIA/CAMELLIA
    not grep mbedtls_aes_setkey_dec library/aes.o
    not grep mbedtls_aria_setkey_dec library/aria.o
    not grep mbedtls_camellia_setkey_dec library/camellia.o
    # Make sure we don't have mbedtls_internal_aes_decrypt in AES
    not grep mbedtls_internal_aes_decrypt library/aes.o

    msg "test: implicitly enable CIPHER_ENCRYPT_ONLY with AES C Implementation"
    make test

    msg "selftest: implicitly enable CIPHER_ENCRYPT_ONLY with AES C Implementation"
    programs/test/selftest

    rm -f psa_cipher_encrypt_only.h
}

component_test_cipher_encrypt_only_aesni_m32 () {
    # pre-setup to implicitly enable CIPHER_ENCRYPT_ONLY
    scripts/config.py set MBEDTLS_PSA_CRYPTO_CONFIG
    scripts/config.py unset MBEDTLS_CIPHER_MODE_CBC
    scripts/config.py unset MBEDTLS_CIPHER_MODE_XTS
    scripts/config.py unset MBEDTLS_DES_C
    scripts/config.py unset MBEDTLS_NIST_KW_C

    echo '#undef PSA_WANT_ALG_CBC_NO_PADDING' > psa_cipher_encrypt_only.h
    echo '#undef PSA_WANT_ALG_CBC_PKCS7' >> psa_cipher_encrypt_only.h
    echo '#undef PSA_WANT_ALG_ECB_NO_PADDING' >> psa_cipher_encrypt_only.h
    echo '#undef PSA_WANT_KEY_TYPE_DES' >> psa_cipher_encrypt_only.h

    # test AESNI intrinsics for i386 with VIA PADLOCK
    scripts/config.py set MBEDTLS_AESNI_C
    scripts/config.py set MBEDTLS_PADLOCK_C
    msg "build: implicitly enable CIPHER_ENCRYPT_ONLY for i386 with VIA PADLOCK"
    make clean
    make CC=gcc LDFLAGS='-m32' CFLAGS="-m32 -Werror -Wall -Wextra -mpclmul -msse2 -maes\
        -I '$PWD' -DMBEDTLS_PSA_CRYPTO_USER_CONFIG_FILE='\"psa_cipher_encrypt_only.h\"'"

    # Make sure we don't have mbedtls_xxx_setkey_dec in AES/ARIA/CAMELLIA
    not grep mbedtls_aes_setkey_dec library/aes.o
    not grep mbedtls_aria_setkey_dec library/aria.o
    not grep mbedtls_camellia_setkey_dec library/camellia.o
    # Make sure we don't have mbedtls_internal_aes_decrypt in AES
    not grep mbedtls_internal_aes_decrypt library/aes.o

    msg "test: implicitly enable CIPHER_ENCRYPT_ONLY for i386 with VIA PADLOCK"
    make test

    msg "selftest: implicitly enable CIPHER_ENCRYPT_ONLY for i386 with VIA PADLOCK"
    programs/test/selftest

    # test AESNI intrinsics for i386 without VIA PADLOCK
    scripts/config.py set MBEDTLS_AESNI_C
    scripts/config.py unset MBEDTLS_PADLOCK_C
    msg "build: implicitly enable CIPHER_ENCRYPT_ONLY for i386 without VIA PADLOCK"
    make clean
    make CC=gcc LDFLAGS='-m32' CFLAGS="-m32 -Werror -Wall -Wextra -mpclmul -msse2 -maes\
        -I '$PWD' -DMBEDTLS_PSA_CRYPTO_USER_CONFIG_FILE='\"psa_cipher_encrypt_only.h\"'"

    # Make sure we don't have mbedtls_xxx_setkey_dec in AES/ARIA/CAMELLIA
    not grep mbedtls_aes_setkey_dec library/aes.o
    not grep mbedtls_aria_setkey_dec library/aria.o
    not grep mbedtls_camellia_setkey_dec library/camellia.o
    # Make sure we don't have mbedtls_internal_aes_decrypt in AES
    not grep mbedtls_internal_aes_decrypt library/aes.o

    msg "test: implicitly enable CIPHER_ENCRYPT_ONLY for i386 without VIA PADLOCK"
    make test

    msg "selftest: implicitly enable CIPHER_ENCRYPT_ONLY for i386 without VIA PADLOCK"
    programs/test/selftest

    rm -f psa_cipher_encrypt_only.h
}

support_test_cipher_encrypt_only_aesce_armcc () {
    armc6_cc="$ARMC6_BIN_DIR/armclang"
    (check_tools "$armc6_cc" > /dev/null 2>&1)
}

component_test_cipher_encrypt_only_aesce_armcc () {
    scripts/config.py baremetal

    # armc[56] don't support SHA-512 intrinsics
    scripts/config.py unset MBEDTLS_SHA512_USE_A64_CRYPTO_IF_PRESENT

    # Stop armclang warning about feature detection for A64_CRYPTO.
    # With this enabled, the library does build correctly under armclang,
    # but in baremetal builds (as tested here), feature detection is
    # unavailable, and the user is notified via a #warning. So enabling
    # this feature would prevent us from building with -Werror on
    # armclang. Tracked in #7198.
    scripts/config.py unset MBEDTLS_SHA256_USE_A64_CRYPTO_IF_PRESENT
    scripts/config.py set MBEDTLS_HAVE_ASM

    # pre-setup to implicitly enable CIPHER_ENCRYPT_ONLY
    scripts/config.py set MBEDTLS_PSA_CRYPTO_CONFIG
    scripts/config.py unset MBEDTLS_CIPHER_MODE_CBC
    scripts/config.py unset MBEDTLS_CIPHER_MODE_XTS
    scripts/config.py unset MBEDTLS_DES_C
    scripts/config.py unset MBEDTLS_NIST_KW_C

    echo '#undef PSA_WANT_ALG_CBC_NO_PADDING' > psa_cipher_encrypt_only.h
    echo '#undef PSA_WANT_ALG_CBC_PKCS7' >> psa_cipher_encrypt_only.h
    echo '#undef PSA_WANT_ALG_ECB_NO_PADDING' >> psa_cipher_encrypt_only.h
    echo '#undef PSA_WANT_KEY_TYPE_DES' >> psa_cipher_encrypt_only.h

    # test AESCE baremetal build
    scripts/config.py set MBEDTLS_AESCE_C
    msg "build: implicitly enable CIPHER_ENCRYPT_ONLY with AESCE"
    armc6_build_test "-O1 --target=aarch64-arm-none-eabi -march=armv8-a+crypto \
        -I '$PWD' -DMBEDTLS_PSA_CRYPTO_USER_CONFIG_FILE='\"psa_cipher_encrypt_only.h\"'"

    # Make sure we don't have mbedtls_xxx_setkey_dec in AES/ARIA/CAMELLIA
    not grep mbedtls_aes_setkey_dec library/aes.o
    not grep mbedtls_aria_setkey_dec library/aria.o
    not grep mbedtls_camellia_setkey_dec library/camellia.o
    # Make sure we don't have mbedtls_internal_aes_decrypt in AES
    not grep mbedtls_internal_aes_decrypt library/aes.o

    rm -f psa_cipher_encrypt_only.h
}

component_test_ctr_drbg_aes_256_sha_256 () {
    msg "build: full + MBEDTLS_ENTROPY_FORCE_SHA256 (ASan build)"
    scripts/config.py full
    scripts/config.py unset MBEDTLS_MEMORY_BUFFER_ALLOC_C
    scripts/config.py set MBEDTLS_ENTROPY_FORCE_SHA256
    CC=gcc cmake -D CMAKE_BUILD_TYPE:String=Asan .
    make

    msg "test: full + MBEDTLS_ENTROPY_FORCE_SHA256 (ASan build)"
    make test
}

component_test_ctr_drbg_aes_128_sha_512 () {
    msg "build: full + MBEDTLS_CTR_DRBG_USE_128_BIT_KEY (ASan build)"
    scripts/config.py full
    scripts/config.py unset MBEDTLS_MEMORY_BUFFER_ALLOC_C
    scripts/config.py set MBEDTLS_CTR_DRBG_USE_128_BIT_KEY
    CC=gcc cmake -D CMAKE_BUILD_TYPE:String=Asan .
    make

    msg "test: full + MBEDTLS_CTR_DRBG_USE_128_BIT_KEY (ASan build)"
    make test
}

component_test_ctr_drbg_aes_128_sha_256 () {
    msg "build: full + MBEDTLS_CTR_DRBG_USE_128_BIT_KEY + MBEDTLS_ENTROPY_FORCE_SHA256 (ASan build)"
    scripts/config.py full
    scripts/config.py unset MBEDTLS_MEMORY_BUFFER_ALLOC_C
    scripts/config.py set MBEDTLS_CTR_DRBG_USE_128_BIT_KEY
    scripts/config.py set MBEDTLS_ENTROPY_FORCE_SHA256
    CC=gcc cmake -D CMAKE_BUILD_TYPE:String=Asan .
    make

    msg "test: full + MBEDTLS_CTR_DRBG_USE_128_BIT_KEY + MBEDTLS_ENTROPY_FORCE_SHA256 (ASan build)"
    make test
}

component_test_se_default () {
    msg "build: default config + MBEDTLS_PSA_CRYPTO_SE_C"
    scripts/config.py set MBEDTLS_PSA_CRYPTO_SE_C
    make CC=clang CFLAGS="$ASAN_CFLAGS -Os" LDFLAGS="$ASAN_CFLAGS"

    msg "test: default config + MBEDTLS_PSA_CRYPTO_SE_C"
    make test
}

component_test_psa_crypto_drivers () {
    msg "build: full + test drivers dispatching to builtins"
    scripts/config.py full
    scripts/config.py unset MBEDTLS_PSA_CRYPTO_CONFIG
    loc_cflags="$ASAN_CFLAGS -DPSA_CRYPTO_DRIVER_TEST_ALL"
    loc_cflags="${loc_cflags} '-DMBEDTLS_USER_CONFIG_FILE=\"../tests/configs/user-config-for-test.h\"'"
    loc_cflags="${loc_cflags} -I../tests/include -O2"

    make CC=gcc CFLAGS="${loc_cflags}" LDFLAGS="$ASAN_CFLAGS"

    msg "test: full + test drivers dispatching to builtins"
    make test
}

component_test_make_shared () {
    msg "build/test: make shared" # ~ 40s
    make SHARED=1 all check
    ldd programs/util/strerror | grep libmbedcrypto
    programs/test/dlopen_demo.sh
}

component_test_cmake_shared () {
    msg "build/test: cmake shared" # ~ 2min
    cmake -DUSE_SHARED_MBEDTLS_LIBRARY=On .
    make
    ldd programs/util/strerror | grep libmbedcrypto
    make test
    programs/test/dlopen_demo.sh
}

test_build_opt () {
    info=$1 cc=$2; shift 2
    $cc --version
    for opt in "$@"; do
          msg "build/test: $cc $opt, $info" # ~ 30s
          make CC="$cc" CFLAGS="$opt -std=c99 -pedantic -Wall -Wextra -Werror"
          # We're confident enough in compilers to not run _all_ the tests,
          # but at least run the unit tests. In particular, runs with
          # optimizations use inline assembly whereas runs with -O0
          # skip inline assembly.
          make test # ~30s
          make clean
    done
}

# For FreeBSD we invoke the function by name so this condition is added
# to disable the existing test_clang_opt function for linux.
if [[ $(uname) != "Linux" ]]; then
    component_test_clang_opt () {
        scripts/config.py full
        test_build_opt 'full config' clang -O0 -Os -O2
    }
fi

component_test_clang_latest_opt () {
    scripts/config.py full
    test_build_opt 'full config' "$CLANG_LATEST" -O0 -Os -O2
}
support_test_clang_latest_opt () {
    type "$CLANG_LATEST" >/dev/null 2>/dev/null
}

component_test_clang_earliest_opt () {
    scripts/config.py full
    test_build_opt 'full config' "$CLANG_EARLIEST" -O0
}
support_test_clang_earliest_opt () {
    type "$CLANG_EARLIEST" >/dev/null 2>/dev/null
}

component_test_gcc_latest_opt () {
    scripts/config.py full
    test_build_opt 'full config' "$GCC_LATEST" -O0 -Os -O2
}
support_test_gcc_latest_opt () {
    type "$GCC_LATEST" >/dev/null 2>/dev/null
}

component_test_gcc_earliest_opt () {
    scripts/config.py full
    test_build_opt 'full config' "$GCC_EARLIEST" -O0
}
support_test_gcc_earliest_opt () {
    type "$GCC_EARLIEST" >/dev/null 2>/dev/null
}

component_build_mbedtls_config_file () {
    msg "build: make with MBEDTLS_CONFIG_FILE" # ~40s
    scripts/config.py -w full_config.h full
    echo '#error "MBEDTLS_CONFIG_FILE is not working"' >"$CONFIG_H"
    make CFLAGS="-I '$PWD' -DMBEDTLS_CONFIG_FILE='\"full_config.h\"'"
    # Make sure this feature is enabled. We'll disable it in the next phase.
    programs/test/query_compile_time_config MBEDTLS_NIST_KW_C
    make clean

    msg "build: make with MBEDTLS_CONFIG_FILE + MBEDTLS_USER_CONFIG_FILE"
    # In the user config, disable one feature (for simplicity, pick a feature
    # that nothing else depends on).
    echo '#undef MBEDTLS_NIST_KW_C' >user_config.h
    make CFLAGS="-I '$PWD' -DMBEDTLS_CONFIG_FILE='\"full_config.h\"' -DMBEDTLS_USER_CONFIG_FILE='\"user_config.h\"'"
    not programs/test/query_compile_time_config MBEDTLS_NIST_KW_C

    rm -f user_config.h full_config.h
}

component_build_psa_config_file () {
    msg "build: make with MBEDTLS_PSA_CRYPTO_CONFIG_FILE" # ~40s
    scripts/config.py set MBEDTLS_PSA_CRYPTO_CONFIG
    cp "$CRYPTO_CONFIG_H" psa_test_config.h
    echo '#error "MBEDTLS_PSA_CRYPTO_CONFIG_FILE is not working"' >"$CRYPTO_CONFIG_H"
    make CFLAGS="-I '$PWD' -DMBEDTLS_PSA_CRYPTO_CONFIG_FILE='\"psa_test_config.h\"'"
    # Make sure this feature is enabled. We'll disable it in the next phase.
    programs/test/query_compile_time_config MBEDTLS_CMAC_C
    make clean

    msg "build: make with MBEDTLS_PSA_CRYPTO_CONFIG_FILE + MBEDTLS_PSA_CRYPTO_USER_CONFIG_FILE" # ~40s
    # In the user config, disable one feature, which will reflect on the
    # mbedtls configuration so we can query it with query_compile_time_config.
    echo '#undef PSA_WANT_ALG_CMAC' >psa_user_config.h
    scripts/config.py unset MBEDTLS_CMAC_C
    make CFLAGS="-I '$PWD' -DMBEDTLS_PSA_CRYPTO_CONFIG_FILE='\"psa_test_config.h\"' -DMBEDTLS_PSA_CRYPTO_USER_CONFIG_FILE='\"psa_user_config.h\"'"
    not programs/test/query_compile_time_config MBEDTLS_CMAC_C

    rm -f psa_test_config.h psa_user_config.h
}

component_build_psa_alt_headers () {
    msg "build: make with PSA alt headers" # ~20s

    # Generate alternative versions of the substitutable headers with the
    # same content except different include guards.
    make -C tests include/alt-extra/psa/crypto_platform_alt.h include/alt-extra/psa/crypto_struct_alt.h

    # Build the library and some programs.
    # Don't build the fuzzers to avoid having to go through hoops to set
    # a correct include path for programs/fuzz/Makefile.
    make CFLAGS="-I ../tests/include/alt-extra -DMBEDTLS_PSA_CRYPTO_PLATFORM_FILE='\"psa/crypto_platform_alt.h\"' -DMBEDTLS_PSA_CRYPTO_STRUCT_FILE='\"psa/crypto_struct_alt.h\"'" lib
    make -C programs -o fuzz CFLAGS="-I ../tests/include/alt-extra -DMBEDTLS_PSA_CRYPTO_PLATFORM_FILE='\"psa/crypto_platform_alt.h\"' -DMBEDTLS_PSA_CRYPTO_STRUCT_FILE='\"psa/crypto_struct_alt.h\"'"

    # Check that we're getting the alternative include guards and not the
    # original include guards.
    programs/test/query_included_headers | grep -x PSA_CRYPTO_PLATFORM_ALT_H
    programs/test/query_included_headers | grep -x PSA_CRYPTO_STRUCT_ALT_H
    programs/test/query_included_headers | not grep -x PSA_CRYPTO_PLATFORM_H
    programs/test/query_included_headers | not grep -x PSA_CRYPTO_STRUCT_H
}

component_test_m32_o0 () {
    # Build without optimization, so as to use portable C code (in a 32-bit
    # build) and not the i386-specific inline assembly.
    msg "build: i386, make, gcc -O0 (ASan build)" # ~ 30s
    scripts/config.py full
    scripts/config.py unset MBEDTLS_AESNI_C # AESNI depends on cpu modifiers
    make CC=gcc CFLAGS="$ASAN_CFLAGS -m32 -O0" LDFLAGS="-m32 $ASAN_CFLAGS"

    msg "test: i386, make, gcc -O0 (ASan build)"
    make test
}
support_test_m32_o0 () {
    case $(uname -m) in
        amd64|x86_64) true;;
        *) false;;
    esac
}

component_test_m32_o2 () {
    # Build with optimization, to use the i386 specific inline assembly
    # and go faster for tests.
    msg "build: i386, make, gcc -O2 (ASan build)" # ~ 30s
    scripts/config.py full
    scripts/config.py unset MBEDTLS_AESNI_C # AESNI depends on cpu modifiers
    make CC=gcc CFLAGS="$ASAN_CFLAGS -m32 -O2" LDFLAGS="-m32 $ASAN_CFLAGS"

    msg "test: i386, make, gcc -O2 (ASan build)"
    make test

    msg "test ssl-opt.sh, i386, make, gcc-O2"
    tests/ssl-opt.sh
}
support_test_m32_o2 () {
    support_test_m32_o0 "$@"
}

component_test_m32_everest () {
    msg "build: i386, Everest ECDH context (ASan build)" # ~ 6 min
    scripts/config.py set MBEDTLS_ECDH_VARIANT_EVEREST_ENABLED
    scripts/config.py unset MBEDTLS_AESNI_C # AESNI depends on cpu modifiers
    make CC=gcc CFLAGS="$ASAN_CFLAGS -m32 -O2" LDFLAGS="-m32 $ASAN_CFLAGS"

    msg "test: i386, Everest ECDH context - main suites (inc. selftests) (ASan build)" # ~ 50s
    make test

    msg "test: i386, Everest ECDH context - ECDH-related part of ssl-opt.sh (ASan build)" # ~ 5s
    tests/ssl-opt.sh -f ECDH

    msg "test: i386, Everest ECDH context - compat.sh with some ECDH ciphersuites (ASan build)" # ~ 3 min
    # Exclude some symmetric ciphers that are redundant here to gain time.
    tests/compat.sh -f ECDH -V NO -e 'ARIA\|CAMELLIA\|CHACHA'
}
support_test_m32_everest () {
    support_test_m32_o0 "$@"
}

component_test_mx32 () {
    msg "build: 64-bit ILP32, make, gcc" # ~ 30s
    scripts/config.py full
    make CC=gcc CFLAGS='-Werror -Wall -Wextra -mx32' LDFLAGS='-mx32'

    msg "test: 64-bit ILP32, make, gcc"
    make test
}
support_test_mx32 () {
    case $(uname -m) in
        amd64|x86_64) true;;
        *) false;;
    esac
}

component_test_min_mpi_window_size () {
    msg "build: Default + MBEDTLS_MPI_WINDOW_SIZE=1 (ASan build)" # ~ 10s
    scripts/config.py set MBEDTLS_MPI_WINDOW_SIZE 1
    CC=gcc cmake -D CMAKE_BUILD_TYPE:String=Asan .
    make

    msg "test: MBEDTLS_MPI_WINDOW_SIZE=1 - main suites (inc. selftests) (ASan build)" # ~ 10s
    make test
}

component_test_have_int32 () {
    msg "build: gcc, force 32-bit bignum limbs"
    scripts/config.py unset MBEDTLS_HAVE_ASM
    scripts/config.py unset MBEDTLS_AESNI_C
    scripts/config.py unset MBEDTLS_PADLOCK_C
    scripts/config.py unset MBEDTLS_AESCE_C
    make CC=gcc CFLAGS='-Werror -Wall -Wextra -DMBEDTLS_HAVE_INT32'

    msg "test: gcc, force 32-bit bignum limbs"
    make test
}

component_test_have_int64 () {
    msg "build: gcc, force 64-bit bignum limbs"
    scripts/config.py unset MBEDTLS_HAVE_ASM
    scripts/config.py unset MBEDTLS_AESNI_C
    scripts/config.py unset MBEDTLS_PADLOCK_C
    scripts/config.py unset MBEDTLS_AESCE_C
    make CC=gcc CFLAGS='-Werror -Wall -Wextra -DMBEDTLS_HAVE_INT64'

    msg "test: gcc, force 64-bit bignum limbs"
    make test
}

component_test_have_int32_cmake_new_bignum () {
    msg "build: gcc, force 32-bit bignum limbs, new bignum interface, test hooks (ASan build)"
    scripts/config.py unset MBEDTLS_HAVE_ASM
    scripts/config.py unset MBEDTLS_AESNI_C
    scripts/config.py unset MBEDTLS_PADLOCK_C
    scripts/config.py unset MBEDTLS_AESCE_C
    scripts/config.py set MBEDTLS_TEST_HOOKS
    scripts/config.py set MBEDTLS_ECP_WITH_MPI_UINT
    make CC=gcc CFLAGS="$ASAN_CFLAGS -Werror -Wall -Wextra -DMBEDTLS_HAVE_INT32" LDFLAGS="$ASAN_CFLAGS"

    msg "test: gcc, force 32-bit bignum limbs, new bignum interface, test hooks (ASan build)"
    make test
}

component_test_no_udbl_division () {
    msg "build: MBEDTLS_NO_UDBL_DIVISION native" # ~ 10s
    scripts/config.py full
    scripts/config.py set MBEDTLS_NO_UDBL_DIVISION
    make CFLAGS='-Werror -O1'

    msg "test: MBEDTLS_NO_UDBL_DIVISION native" # ~ 10s
    make test
}

component_test_no_64bit_multiplication () {
    msg "build: MBEDTLS_NO_64BIT_MULTIPLICATION native" # ~ 10s
    scripts/config.py full
    scripts/config.py set MBEDTLS_NO_64BIT_MULTIPLICATION
    make CFLAGS='-Werror -O1'

    msg "test: MBEDTLS_NO_64BIT_MULTIPLICATION native" # ~ 10s
    make test
}

component_test_no_strings () {
    msg "build: no strings" # ~10s
    scripts/config.py full
    # Disable options that activate a large amount of string constants.
    scripts/config.py unset MBEDTLS_DEBUG_C
    scripts/config.py unset MBEDTLS_ERROR_C
    scripts/config.py set MBEDTLS_ERROR_STRERROR_DUMMY
    scripts/config.py unset MBEDTLS_VERSION_FEATURES
    make CFLAGS='-Werror -Os'

    msg "test: no strings" # ~ 10s
    make test
}

component_test_no_x509_info () {
    msg "build: full + MBEDTLS_X509_REMOVE_INFO" # ~ 10s
    scripts/config.pl full
    scripts/config.pl unset MBEDTLS_MEMORY_BACKTRACE # too slow for tests
    scripts/config.pl set MBEDTLS_X509_REMOVE_INFO
    make CFLAGS='-Werror -O2'

    msg "test: full + MBEDTLS_X509_REMOVE_INFO" # ~ 10s
    make test

    msg "test: ssl-opt.sh, full + MBEDTLS_X509_REMOVE_INFO" # ~ 1 min
    tests/ssl-opt.sh
}

component_build_arm_none_eabi_gcc () {
    msg "build: ${ARM_NONE_EABI_GCC_PREFIX}gcc -O1, baremetal+debug" # ~ 10s
    scripts/config.py baremetal
    make CC="${ARM_NONE_EABI_GCC_PREFIX}gcc" AR="${ARM_NONE_EABI_GCC_PREFIX}ar" LD="${ARM_NONE_EABI_GCC_PREFIX}ld" CFLAGS='-std=c99 -Werror -Wall -Wextra -O1' lib

    msg "size: ${ARM_NONE_EABI_GCC_PREFIX}gcc -O1, baremetal+debug"
    ${ARM_NONE_EABI_GCC_PREFIX}size -t library/*.o
}

component_build_arm_linux_gnueabi_gcc_arm5vte () {
    msg "build: ${ARM_LINUX_GNUEABI_GCC_PREFIX}gcc -march=arm5vte, baremetal+debug" # ~ 10s
    scripts/config.py baremetal
    # Build for a target platform that's close to what Debian uses
    # for its "armel" distribution (https://wiki.debian.org/ArmEabiPort).
    # See https://github.com/Mbed-TLS/mbedtls/pull/2169 and comments.
    # Build everything including programs, see for example
    # https://github.com/Mbed-TLS/mbedtls/pull/3449#issuecomment-675313720
    make CC="${ARM_LINUX_GNUEABI_GCC_PREFIX}gcc" AR="${ARM_LINUX_GNUEABI_GCC_PREFIX}ar" CFLAGS='-Werror -Wall -Wextra -march=armv5te -O1' LDFLAGS='-march=armv5te'

    msg "size: ${ARM_LINUX_GNUEABI_GCC_PREFIX}gcc -march=armv5te -O1, baremetal+debug"
    ${ARM_LINUX_GNUEABI_GCC_PREFIX}size -t library/*.o
}
support_build_arm_linux_gnueabi_gcc_arm5vte () {
    type ${ARM_LINUX_GNUEABI_GCC_PREFIX}gcc >/dev/null 2>&1
}

component_build_arm_none_eabi_gcc_arm5vte () {
    msg "build: ${ARM_NONE_EABI_GCC_PREFIX}gcc -march=arm5vte, baremetal+debug" # ~ 10s
    scripts/config.py baremetal
    # This is an imperfect substitute for
    # component_build_arm_linux_gnueabi_gcc_arm5vte
    # in case the gcc-arm-linux-gnueabi toolchain is not available
    make CC="${ARM_NONE_EABI_GCC_PREFIX}gcc" AR="${ARM_NONE_EABI_GCC_PREFIX}ar" CFLAGS='-std=c99 -Werror -Wall -Wextra -march=armv5te -O1' LDFLAGS='-march=armv5te' SHELL='sh -x' lib

    msg "size: ${ARM_NONE_EABI_GCC_PREFIX}gcc -march=armv5te -O1, baremetal+debug"
    ${ARM_NONE_EABI_GCC_PREFIX}size -t library/*.o
}

component_build_arm_none_eabi_gcc_m0plus () {
    msg "build: ${ARM_NONE_EABI_GCC_PREFIX}gcc -mthumb -mcpu=cortex-m0plus, baremetal_size" # ~ 10s
    scripts/config.py baremetal_size
    make CC="${ARM_NONE_EABI_GCC_PREFIX}gcc" AR="${ARM_NONE_EABI_GCC_PREFIX}ar" LD="${ARM_NONE_EABI_GCC_PREFIX}ld" CFLAGS='-std=c99 -Werror -Wall -Wextra -mthumb -mcpu=cortex-m0plus -Os' lib

    msg "size: ${ARM_NONE_EABI_GCC_PREFIX}gcc -mthumb -mcpu=cortex-m0plus -Os, baremetal_size"
    ${ARM_NONE_EABI_GCC_PREFIX}size -t library/*.o
    for lib in library/*.a; do
        echo "$lib:"
        ${ARM_NONE_EABI_GCC_PREFIX}size -t $lib | grep TOTALS
    done
}

component_build_arm_none_eabi_gcc_no_udbl_division () {
    msg "build: ${ARM_NONE_EABI_GCC_PREFIX}gcc -DMBEDTLS_NO_UDBL_DIVISION, make" # ~ 10s
    scripts/config.py baremetal
    scripts/config.py set MBEDTLS_NO_UDBL_DIVISION
    make CC="${ARM_NONE_EABI_GCC_PREFIX}gcc" AR="${ARM_NONE_EABI_GCC_PREFIX}ar" LD="${ARM_NONE_EABI_GCC_PREFIX}ld" CFLAGS='-std=c99 -Werror -Wall -Wextra' lib
    echo "Checking that software 64-bit division is not required"
    not grep __aeabi_uldiv library/*.o
}

component_build_arm_none_eabi_gcc_no_64bit_multiplication () {
    msg "build: ${ARM_NONE_EABI_GCC_PREFIX}gcc MBEDTLS_NO_64BIT_MULTIPLICATION, make" # ~ 10s
    scripts/config.py baremetal
    scripts/config.py set MBEDTLS_NO_64BIT_MULTIPLICATION
    make CC="${ARM_NONE_EABI_GCC_PREFIX}gcc" AR="${ARM_NONE_EABI_GCC_PREFIX}ar" LD="${ARM_NONE_EABI_GCC_PREFIX}ld" CFLAGS='-std=c99 -Werror -O1 -march=armv6-m -mthumb' lib
    echo "Checking that software 64-bit multiplication is not required"
    not grep __aeabi_lmul library/*.o
}

component_build_arm_clang_thumb () {
    # ~ 30s

    scripts/config.py baremetal

    msg "build: clang thumb 2, make"
    make clean
    make CC="clang" CFLAGS='-std=c99 -Werror -Os --target=arm-linux-gnueabihf -march=armv7-m -mthumb' lib

    # Some Thumb 1 asm is sensitive to optimisation level, so test both -O0 and -Os
    msg "build: clang thumb 1 -O0, make"
    make clean
    make CC="clang" CFLAGS='-std=c99 -Werror -O0 --target=arm-linux-gnueabihf -mcpu=arm1136j-s -mthumb' lib

    msg "build: clang thumb 1 -Os, make"
    make clean
    make CC="clang" CFLAGS='-std=c99 -Werror -Os --target=arm-linux-gnueabihf -mcpu=arm1136j-s -mthumb' lib
}

component_build_armcc () {
    msg "build: ARM Compiler 5"
    scripts/config.py baremetal
    # armc[56] don't support SHA-512 intrinsics
    scripts/config.py unset MBEDTLS_SHA512_USE_A64_CRYPTO_IF_PRESENT

    # Stop armclang warning about feature detection for A64_CRYPTO.
    # With this enabled, the library does build correctly under armclang,
    # but in baremetal builds (as tested here), feature detection is
    # unavailable, and the user is notified via a #warning. So enabling
    # this feature would prevent us from building with -Werror on
    # armclang. Tracked in #7198.
    scripts/config.py unset MBEDTLS_SHA256_USE_A64_CRYPTO_IF_PRESENT

    scripts/config.py set MBEDTLS_HAVE_ASM

    make CC="$ARMC5_CC" AR="$ARMC5_AR" WARNING_CFLAGS='--strict --c99' lib

    msg "size: ARM Compiler 5"
    "$ARMC5_FROMELF" -z library/*.o

    # Compile mostly with -O1 since some Arm inline assembly is disabled for -O0.

    # ARM Compiler 6 - Target ARMv7-A
    armc6_build_test "-O1 --target=arm-arm-none-eabi -march=armv7-a"

    # ARM Compiler 6 - Target ARMv7-M
    armc6_build_test "-O1 --target=arm-arm-none-eabi -march=armv7-m"

    # ARM Compiler 6 - Target ARMv7-M+DSP
    armc6_build_test "-O1 --target=arm-arm-none-eabi -march=armv7-m+dsp"

    # ARM Compiler 6 - Target ARMv8-A - AArch32
    armc6_build_test "-O1 --target=arm-arm-none-eabi -march=armv8.2-a"

    # ARM Compiler 6 - Target ARMv8-M
    armc6_build_test "-O1 --target=arm-arm-none-eabi -march=armv8-m.main"

    # ARM Compiler 6 - Target ARMv8.2-A - AArch64
    armc6_build_test "-O1 --target=aarch64-arm-none-eabi -march=armv8.2-a+crypto"

    # ARM Compiler 6 - Target Cortex-M0 - no optimisation
    armc6_build_test "-O0 --target=arm-arm-none-eabi -mcpu=cortex-m0"

    # ARM Compiler 6 - Target Cortex-M0
    armc6_build_test "-Os --target=arm-arm-none-eabi -mcpu=cortex-m0"
}

support_build_armcc () {
    armc5_cc="$ARMC5_BIN_DIR/armcc"
    armc6_cc="$ARMC6_BIN_DIR/armclang"
    (check_tools "$armc5_cc" "$armc6_cc" > /dev/null 2>&1)
}

component_test_tls13_only () {
    msg "build: default config with MBEDTLS_SSL_PROTO_TLS1_3, without MBEDTLS_SSL_PROTO_TLS1_2"
    scripts/config.py set MBEDTLS_SSL_EARLY_DATA
    make CFLAGS="'-DMBEDTLS_USER_CONFIG_FILE=\"../tests/configs/tls13-only.h\"'"

    msg "test: TLS 1.3 only, all key exchange modes enabled"
    make test

    msg "ssl-opt.sh: TLS 1.3 only, all key exchange modes enabled"
    tests/ssl-opt.sh
}

component_test_tls13_only_psk () {
    msg "build: TLS 1.3 only from default, only PSK key exchange mode"
    scripts/config.py unset MBEDTLS_SSL_TLS1_3_KEY_EXCHANGE_MODE_EPHEMERAL_ENABLED
    scripts/config.py unset MBEDTLS_SSL_TLS1_3_KEY_EXCHANGE_MODE_PSK_EPHEMERAL_ENABLED
    scripts/config.py unset MBEDTLS_ECDH_C
    scripts/config.py unset MBEDTLS_DHM_C
    scripts/config.py unset MBEDTLS_X509_CRT_PARSE_C
    scripts/config.py unset MBEDTLS_X509_RSASSA_PSS_SUPPORT
    scripts/config.py unset MBEDTLS_SSL_SERVER_NAME_INDICATION
    scripts/config.py unset MBEDTLS_ECDSA_C
    scripts/config.py unset MBEDTLS_PKCS1_V21
    scripts/config.py unset MBEDTLS_PKCS7_C
    scripts/config.py set   MBEDTLS_SSL_EARLY_DATA
    make CFLAGS="'-DMBEDTLS_USER_CONFIG_FILE=\"../tests/configs/tls13-only.h\"'"

    msg "test_suite_ssl: TLS 1.3 only, only PSK key exchange mode enabled"
    cd tests; ./test_suite_ssl; cd ..

    msg "ssl-opt.sh: TLS 1.3 only, only PSK key exchange mode enabled"
    tests/ssl-opt.sh
}

component_test_tls13_only_ephemeral () {
    msg "build: TLS 1.3 only from default, only ephemeral key exchange mode"
    scripts/config.py unset MBEDTLS_SSL_TLS1_3_KEY_EXCHANGE_MODE_PSK_ENABLED
    scripts/config.py unset MBEDTLS_SSL_TLS1_3_KEY_EXCHANGE_MODE_PSK_EPHEMERAL_ENABLED
    scripts/config.py unset MBEDTLS_SSL_EARLY_DATA
    make CFLAGS="'-DMBEDTLS_USER_CONFIG_FILE=\"../tests/configs/tls13-only.h\"'"

    msg "test_suite_ssl: TLS 1.3 only, only ephemeral key exchange mode"
    cd tests; ./test_suite_ssl; cd ..

    msg "ssl-opt.sh: TLS 1.3 only, only ephemeral key exchange mode"
    tests/ssl-opt.sh
}

component_test_tls13_only_ephemeral_ffdh () {
    msg "build: TLS 1.3 only from default, only ephemeral ffdh key exchange mode"
    scripts/config.py unset MBEDTLS_SSL_TLS1_3_KEY_EXCHANGE_MODE_PSK_ENABLED
    scripts/config.py unset MBEDTLS_SSL_TLS1_3_KEY_EXCHANGE_MODE_PSK_EPHEMERAL_ENABLED
    scripts/config.py unset MBEDTLS_SSL_EARLY_DATA
    scripts/config.py unset MBEDTLS_ECDH_C

    make CFLAGS="'-DMBEDTLS_USER_CONFIG_FILE=\"../tests/configs/tls13-only.h\"'"

    msg "test_suite_ssl: TLS 1.3 only, only ephemeral ffdh key exchange mode"
    cd tests; ./test_suite_ssl; cd ..

    msg "ssl-opt.sh: TLS 1.3 only, only ephemeral ffdh key exchange mode"
    tests/ssl-opt.sh
}

component_test_tls13_only_psk_ephemeral () {
    msg "build: TLS 1.3 only from default, only PSK ephemeral key exchange mode"
    scripts/config.py unset MBEDTLS_SSL_TLS1_3_KEY_EXCHANGE_MODE_PSK_ENABLED
    scripts/config.py unset MBEDTLS_SSL_TLS1_3_KEY_EXCHANGE_MODE_EPHEMERAL_ENABLED
    scripts/config.py unset MBEDTLS_X509_CRT_PARSE_C
    scripts/config.py unset MBEDTLS_X509_RSASSA_PSS_SUPPORT
    scripts/config.py unset MBEDTLS_SSL_SERVER_NAME_INDICATION
    scripts/config.py unset MBEDTLS_ECDSA_C
    scripts/config.py unset MBEDTLS_PKCS1_V21
    scripts/config.py unset MBEDTLS_PKCS7_C
    scripts/config.py set   MBEDTLS_SSL_EARLY_DATA
    make CFLAGS="'-DMBEDTLS_USER_CONFIG_FILE=\"../tests/configs/tls13-only.h\"'"

    msg "test_suite_ssl: TLS 1.3 only, only PSK ephemeral key exchange mode"
    cd tests; ./test_suite_ssl; cd ..

    msg "ssl-opt.sh: TLS 1.3 only, only PSK ephemeral key exchange mode"
    tests/ssl-opt.sh
}

component_test_tls13_only_psk_ephemeral_ffdh () {
    msg "build: TLS 1.3 only from default, only PSK ephemeral ffdh key exchange mode"
    scripts/config.py unset MBEDTLS_SSL_TLS1_3_KEY_EXCHANGE_MODE_PSK_ENABLED
    scripts/config.py unset MBEDTLS_SSL_TLS1_3_KEY_EXCHANGE_MODE_EPHEMERAL_ENABLED
    scripts/config.py unset MBEDTLS_X509_CRT_PARSE_C
    scripts/config.py unset MBEDTLS_X509_RSASSA_PSS_SUPPORT
    scripts/config.py unset MBEDTLS_SSL_SERVER_NAME_INDICATION
    scripts/config.py unset MBEDTLS_ECDSA_C
    scripts/config.py unset MBEDTLS_PKCS1_V21
    scripts/config.py unset MBEDTLS_PKCS7_C
    scripts/config.py set   MBEDTLS_SSL_EARLY_DATA
    scripts/config.py unset MBEDTLS_ECDH_C
    make CFLAGS="'-DMBEDTLS_USER_CONFIG_FILE=\"../tests/configs/tls13-only.h\"'"

    msg "test_suite_ssl: TLS 1.3 only, only PSK ephemeral ffdh key exchange mode"
    cd tests; ./test_suite_ssl; cd ..

    msg "ssl-opt.sh: TLS 1.3 only, only PSK ephemeral ffdh key exchange mode"
    tests/ssl-opt.sh
}

component_test_tls13_only_psk_all () {
    msg "build: TLS 1.3 only from default, without ephemeral key exchange mode"
    scripts/config.py unset MBEDTLS_SSL_TLS1_3_KEY_EXCHANGE_MODE_EPHEMERAL_ENABLED
    scripts/config.py unset MBEDTLS_X509_CRT_PARSE_C
    scripts/config.py unset MBEDTLS_X509_RSASSA_PSS_SUPPORT
    scripts/config.py unset MBEDTLS_SSL_SERVER_NAME_INDICATION
    scripts/config.py unset MBEDTLS_ECDSA_C
    scripts/config.py unset MBEDTLS_PKCS1_V21
    scripts/config.py unset MBEDTLS_PKCS7_C
    scripts/config.py set   MBEDTLS_SSL_EARLY_DATA
    make CFLAGS="'-DMBEDTLS_USER_CONFIG_FILE=\"../tests/configs/tls13-only.h\"'"

    msg "test_suite_ssl: TLS 1.3 only, PSK and PSK ephemeral key exchange modes"
    cd tests; ./test_suite_ssl; cd ..

    msg "ssl-opt.sh: TLS 1.3 only, PSK and PSK ephemeral key exchange modes"
    tests/ssl-opt.sh
}

component_test_tls13_only_ephemeral_all () {
    msg "build: TLS 1.3 only from default, without PSK key exchange mode"
    scripts/config.py unset MBEDTLS_SSL_TLS1_3_KEY_EXCHANGE_MODE_PSK_ENABLED
    scripts/config.py set   MBEDTLS_SSL_EARLY_DATA
    make CFLAGS="'-DMBEDTLS_USER_CONFIG_FILE=\"../tests/configs/tls13-only.h\"'"

    msg "test_suite_ssl: TLS 1.3 only, ephemeral and PSK ephemeral key exchange modes"
    cd tests; ./test_suite_ssl; cd ..

    msg "ssl-opt.sh: TLS 1.3 only, ephemeral and PSK ephemeral key exchange modes"
    tests/ssl-opt.sh
}

component_test_tls13 () {
    msg "build: default config with MBEDTLS_SSL_PROTO_TLS1_3 enabled, without padding"
    scripts/config.py set MBEDTLS_SSL_PROTO_TLS1_3
    scripts/config.py set MBEDTLS_SSL_TLS1_3_COMPATIBILITY_MODE
    scripts/config.py set MBEDTLS_SSL_CID_TLS1_3_PADDING_GRANULARITY 1
    scripts/config.py set MBEDTLS_SSL_EARLY_DATA
    CC=gcc cmake -D CMAKE_BUILD_TYPE:String=Asan .
    make
    msg "test: default config with MBEDTLS_SSL_PROTO_TLS1_3 enabled, without padding"
    make test
    msg "ssl-opt.sh (TLS 1.3)"
    tests/ssl-opt.sh
}

component_test_tls13_no_compatibility_mode () {
    msg "build: default config with MBEDTLS_SSL_PROTO_TLS1_3 enabled, without padding"
    scripts/config.py set   MBEDTLS_SSL_PROTO_TLS1_3
    scripts/config.py unset MBEDTLS_SSL_TLS1_3_COMPATIBILITY_MODE
    scripts/config.py set   MBEDTLS_SSL_CID_TLS1_3_PADDING_GRANULARITY 1
    scripts/config.py set   MBEDTLS_SSL_EARLY_DATA
    CC=gcc cmake -D CMAKE_BUILD_TYPE:String=Asan .
    make
    msg "test: default config with MBEDTLS_SSL_PROTO_TLS1_3 enabled, without padding"
    make test
    msg "ssl-opt.sh (TLS 1.3 no compatibility mode)"
    tests/ssl-opt.sh
}

component_test_tls13_only_record_size_limit () {
    msg "build: TLS 1.3 only from default, record size limit extension enabled"
    scripts/config.py set MBEDTLS_SSL_RECORD_SIZE_LIMIT
    make CFLAGS="'-DMBEDTLS_USER_CONFIG_FILE=\"../tests/configs/tls13-only.h\"'"

    msg "test_suite_ssl: TLS 1.3 only, record size limit extension enabled"
    cd tests; ./test_suite_ssl; cd ..

    msg "ssl-opt.sh: (TLS 1.3 only, record size limit extension tests only)"
    # Both the server and the client will currently abort the handshake when they encounter the
    # record size limit extension. There is no way to prevent gnutls-cli from sending the extension
    # which makes all G_NEXT_CLI + P_SRV tests fail. Thus, run only the tests for the this extension.
    tests/ssl-opt.sh -f "Record Size Limit"
}

component_build_mingw () {
    msg "build: Windows cross build - mingw64, make (Link Library)" # ~ 30s
    scripts/config.py unset MBEDTLS_AESNI_C # AESNI depends on cpu modifiers
    make CC=i686-w64-mingw32-gcc AR=i686-w64-mingw32-ar LD=i686-w64-minggw32-ld CFLAGS='-Werror -Wall -Wextra' WINDOWS_BUILD=1 lib programs

    # note Make tests only builds the tests, but doesn't run them
    make CC=i686-w64-mingw32-gcc AR=i686-w64-mingw32-ar LD=i686-w64-minggw32-ld CFLAGS='-Werror' WINDOWS_BUILD=1 tests
    make WINDOWS_BUILD=1 clean

    msg "build: Windows cross build - mingw64, make (DLL)" # ~ 30s
    make CC=i686-w64-mingw32-gcc AR=i686-w64-mingw32-ar LD=i686-w64-minggw32-ld CFLAGS='-Werror -Wall -Wextra' WINDOWS_BUILD=1 SHARED=1 lib programs
    make CC=i686-w64-mingw32-gcc AR=i686-w64-mingw32-ar LD=i686-w64-minggw32-ld CFLAGS='-Werror -Wall -Wextra' WINDOWS_BUILD=1 SHARED=1 tests
    make WINDOWS_BUILD=1 clean
}
support_build_mingw() {
    case $(i686-w64-mingw32-gcc -dumpversion 2>/dev/null) in
        [0-5]*|"") false;;
        *) true;;
    esac
}

component_test_memsan () {
    msg "build: MSan (clang)" # ~ 1 min 20s
    scripts/config.py unset MBEDTLS_AESNI_C # memsan doesn't grok asm
    CC=clang cmake -D CMAKE_BUILD_TYPE:String=MemSan .
    make

    msg "test: main suites (MSan)" # ~ 10s
    make test

    msg "test: ssl-opt.sh (MSan)" # ~ 1 min
    tests/ssl-opt.sh

    # Optional part(s)

    if [ "$MEMORY" -gt 0 ]; then
        msg "test: compat.sh (MSan)" # ~ 6 min 20s
        tests/compat.sh
    fi
}

component_test_valgrind () {
    msg "build: Release (clang)"
    # default config, in particular without MBEDTLS_USE_PSA_CRYPTO
    CC=clang cmake -D CMAKE_BUILD_TYPE:String=Release .
    make

    msg "test: main suites, Valgrind (default config)"
    make memcheck

    # Optional parts (slow; currently broken on OS X because programs don't
    # seem to receive signals under valgrind on OS X).
    # These optional parts don't run on the CI.
    if [ "$MEMORY" -gt 0 ]; then
        msg "test: ssl-opt.sh --memcheck (default config)"
        tests/ssl-opt.sh --memcheck
    fi

    if [ "$MEMORY" -gt 1 ]; then
        msg "test: compat.sh --memcheck (default config)"
        tests/compat.sh --memcheck
    fi

    if [ "$MEMORY" -gt 0 ]; then
        msg "test: context-info.sh --memcheck (default config)"
        tests/context-info.sh --memcheck
    fi
}

component_test_valgrind_psa () {
    msg "build: Release, full (clang)"
    # full config, in particular with MBEDTLS_USE_PSA_CRYPTO
    scripts/config.py full
    CC=clang cmake -D CMAKE_BUILD_TYPE:String=Release .
    make

    msg "test: main suites, Valgrind (full config)"
    make memcheck
}

support_test_cmake_out_of_source () {
    distrib_id=""
    distrib_ver=""
    distrib_ver_minor=""
    distrib_ver_major=""

    # Attempt to parse lsb-release to find out distribution and version. If not
    # found this should fail safe (test is supported).
    if [[ -f /etc/lsb-release ]]; then

        while read -r lsb_line; do
            case "$lsb_line" in
                "DISTRIB_ID"*) distrib_id=${lsb_line/#DISTRIB_ID=};;
                "DISTRIB_RELEASE"*) distrib_ver=${lsb_line/#DISTRIB_RELEASE=};;
            esac
        done < /etc/lsb-release

        distrib_ver_major="${distrib_ver%%.*}"
        distrib_ver="${distrib_ver#*.}"
        distrib_ver_minor="${distrib_ver%%.*}"
    fi

    # Running the out of source CMake test on Ubuntu 16.04 using more than one
    # processor (as the CI does) can create a race condition whereby the build
    # fails to see a generated file, despite that file actually having been
    # generated. This problem appears to go away with 18.04 or newer, so make
    # the out of source tests unsupported on Ubuntu 16.04.
    [ "$distrib_id" != "Ubuntu" ] || [ "$distrib_ver_major" -gt 16 ]
}

component_test_cmake_out_of_source () {
    # Remove existing generated files so that we use the ones cmake
    # generates
    make neat

    msg "build: cmake 'out-of-source' build"
    MBEDTLS_ROOT_DIR="$PWD"
    mkdir "$OUT_OF_SOURCE_DIR"
    cd "$OUT_OF_SOURCE_DIR"
    # Note: Explicitly generate files as these are turned off in releases
    cmake -D CMAKE_BUILD_TYPE:String=Check -D GEN_FILES=ON "$MBEDTLS_ROOT_DIR"
    make

    msg "test: cmake 'out-of-source' build"
    make test
    # Check that ssl-opt.sh can find the test programs.
    # Also ensure that there are no error messages such as
    # "No such file or directory", which would indicate that some required
    # file is missing (ssl-opt.sh tolerates the absence of some files so
    # may exit with status 0 but emit errors).
    ./tests/ssl-opt.sh -f 'Default' >ssl-opt.out 2>ssl-opt.err
    grep PASS ssl-opt.out
    cat ssl-opt.err >&2
    # If ssl-opt.err is non-empty, record an error and keep going.
    [ ! -s ssl-opt.err ]
    rm ssl-opt.out ssl-opt.err
    cd "$MBEDTLS_ROOT_DIR"
    rm -rf "$OUT_OF_SOURCE_DIR"
}

component_test_cmake_as_subdirectory () {
    # Remove existing generated files so that we use the ones CMake
    # generates
    make neat

    msg "build: cmake 'as-subdirectory' build"
    cd programs/test/cmake_subproject
    # Note: Explicitly generate files as these are turned off in releases
    cmake -D GEN_FILES=ON .
    make
    ./cmake_subproject
}
support_test_cmake_as_subdirectory () {
    support_test_cmake_out_of_source
}

component_test_cmake_as_package () {
    # Remove existing generated files so that we use the ones CMake
    # generates
    make neat

    msg "build: cmake 'as-package' build"
    cd programs/test/cmake_package
    cmake .
    make
    ./cmake_package
}
support_test_cmake_as_package () {
    support_test_cmake_out_of_source
}

component_test_cmake_as_package_install () {
    # Remove existing generated files so that we use the ones CMake
    # generates
    make neat

    msg "build: cmake 'as-installed-package' build"
    cd programs/test/cmake_package_install
    cmake .
    make
    ./cmake_package_install
}
support_test_cmake_as_package_install () {
    support_test_cmake_out_of_source
}

component_build_cmake_custom_config_file () {
    # Make a copy of config file to use for the in-tree test
    cp "$CONFIG_H" include/mbedtls_config_in_tree_copy.h

    MBEDTLS_ROOT_DIR="$PWD"
    mkdir "$OUT_OF_SOURCE_DIR"
    cd "$OUT_OF_SOURCE_DIR"

    # Build once to get the generated files (which need an intact config file)
    cmake "$MBEDTLS_ROOT_DIR"
    make

    msg "build: cmake with -DMBEDTLS_CONFIG_FILE"
    scripts/config.py -w full_config.h full
    echo '#error "cmake -DMBEDTLS_CONFIG_FILE is not working."' > "$MBEDTLS_ROOT_DIR/$CONFIG_H"
    cmake -DGEN_FILES=OFF -DMBEDTLS_CONFIG_FILE=full_config.h "$MBEDTLS_ROOT_DIR"
    make

    msg "build: cmake with -DMBEDTLS_CONFIG_FILE + -DMBEDTLS_USER_CONFIG_FILE"
    # In the user config, disable one feature (for simplicity, pick a feature
    # that nothing else depends on).
    echo '#undef MBEDTLS_NIST_KW_C' >user_config.h

    cmake -DGEN_FILES=OFF -DMBEDTLS_CONFIG_FILE=full_config.h -DMBEDTLS_USER_CONFIG_FILE=user_config.h "$MBEDTLS_ROOT_DIR"
    make
    not programs/test/query_compile_time_config MBEDTLS_NIST_KW_C

    rm -f user_config.h full_config.h

    cd "$MBEDTLS_ROOT_DIR"
    rm -rf "$OUT_OF_SOURCE_DIR"

    # Now repeat the test for an in-tree build:

    # Restore config for the in-tree test
    mv include/mbedtls_config_in_tree_copy.h "$CONFIG_H"

    # Build once to get the generated files (which need an intact config)
    cmake .
    make

    msg "build: cmake (in-tree) with -DMBEDTLS_CONFIG_FILE"
    scripts/config.py -w full_config.h full
    echo '#error "cmake -DMBEDTLS_CONFIG_FILE is not working."' > "$MBEDTLS_ROOT_DIR/$CONFIG_H"
    cmake -DGEN_FILES=OFF -DMBEDTLS_CONFIG_FILE=full_config.h .
    make

    msg "build: cmake (in-tree) with -DMBEDTLS_CONFIG_FILE + -DMBEDTLS_USER_CONFIG_FILE"
    # In the user config, disable one feature (for simplicity, pick a feature
    # that nothing else depends on).
    echo '#undef MBEDTLS_NIST_KW_C' >user_config.h

    cmake -DGEN_FILES=OFF -DMBEDTLS_CONFIG_FILE=full_config.h -DMBEDTLS_USER_CONFIG_FILE=user_config.h .
    make
    not programs/test/query_compile_time_config MBEDTLS_NIST_KW_C

    rm -f user_config.h full_config.h
}
support_build_cmake_custom_config_file () {
    support_test_cmake_out_of_source
}


component_build_zeroize_checks () {
    msg "build: check for obviously wrong calls to mbedtls_platform_zeroize()"

    scripts/config.py full

    # Only compile - we're looking for sizeof-pointer-memaccess warnings
    make CC=gcc CFLAGS="'-DMBEDTLS_USER_CONFIG_FILE=\"../tests/configs/user-config-zeroize-memset.h\"' -DMBEDTLS_TEST_DEFINES_ZEROIZE -Werror -Wsizeof-pointer-memaccess"
}


component_test_zeroize () {
    # Test that the function mbedtls_platform_zeroize() is not optimized away by
    # different combinations of compilers and optimization flags by using an
    # auxiliary GDB script. Unfortunately, GDB does not return error values to the
    # system in all cases that the script fails, so we must manually search the
    # output to check whether the pass string is present and no failure strings
    # were printed.

    # Don't try to disable ASLR. We don't care about ASLR here. We do care
    # about a spurious message if Gdb tries and fails, so suppress that.
    gdb_disable_aslr=
    if [ -z "$(gdb -batch -nw -ex 'set disable-randomization off' 2>&1)" ]; then
        gdb_disable_aslr='set disable-randomization off'
    fi

    for optimization_flag in -O2 -O3 -Ofast -Os; do
        for compiler in clang gcc; do
            msg "test: $compiler $optimization_flag, mbedtls_platform_zeroize()"
            make programs CC="$compiler" DEBUG=1 CFLAGS="$optimization_flag"
            gdb -ex "$gdb_disable_aslr" -x tests/scripts/test_zeroize.gdb -nw -batch -nx 2>&1 | tee test_zeroize.log
            grep "The buffer was correctly zeroized" test_zeroize.log
            not grep -i "error" test_zeroize.log
            rm -f test_zeroize.log
            make clean
        done
    done
}

component_test_psa_compliance () {
    msg "build: make, default config (out-of-box), libmbedcrypto.a only"
    make -C library libmbedcrypto.a

    msg "unit test: test_psa_compliance.py"
    ./tests/scripts/test_psa_compliance.py
}

support_test_psa_compliance () {
    # psa-compliance-tests only supports CMake >= 3.10.0
    ver="$(cmake --version)"
    ver="${ver#cmake version }"
    ver_major="${ver%%.*}"

    ver="${ver#*.}"
    ver_minor="${ver%%.*}"

    [ "$ver_major" -eq 3 ] && [ "$ver_minor" -ge 10 ]
}

component_check_code_style () {
    msg "Check C code style"
    ./scripts/code_style.py
}

support_check_code_style() {
    case $(uncrustify --version) in
        *0.75.1*) true;;
        *) false;;
    esac
}

component_check_python_files () {
    msg "Lint: Python scripts"
    tests/scripts/check-python-files.sh
}

component_check_test_helpers () {
    msg "unit test: generate_test_code.py"
    # unittest writes out mundane stuff like number or tests run on stderr.
    # Our convention is to reserve stderr for actual errors, and write
    # harmless info on stdout so it can be suppress with --quiet.
    ./tests/scripts/test_generate_test_code.py 2>&1

    msg "unit test: translate_ciphers.py"
    python3 -m unittest tests/scripts/translate_ciphers.py 2>&1
}


################################################################
#### Termination
################################################################

post_report () {
    msg "Done, cleaning up"
    final_cleanup

    final_report
}



################################################################
#### Run all the things
################################################################

# Function invoked by --error-test to test error reporting.
pseudo_component_error_test () {
    msg "Testing error reporting $error_test_i"
    if [ $KEEP_GOING -ne 0 ]; then
        echo "Expect three failing commands."
    fi
    # If the component doesn't run in a subshell, changing error_test_i to an
    # invalid integer will cause an error in the loop that runs this function.
    error_test_i=this_should_not_be_used_since_the_component_runs_in_a_subshell
    # Expected error: 'grep non_existent /dev/null -> 1'
    grep non_existent /dev/null
    # Expected error: '! grep -q . tests/scripts/all.sh -> 1'
    not grep -q . "$0"
    # Expected error: 'make unknown_target -> 2'
    make unknown_target
    false "this should not be executed"
}

# Run one component and clean up afterwards.
run_component () {
    current_component="$1"
    export MBEDTLS_TEST_CONFIGURATION="$current_component"

    # Unconditionally create a seedfile that's sufficiently long.
    # Do this before each component, because a previous component may
    # have messed it up or shortened it.
    local dd_cmd
    dd_cmd=(dd if=/dev/urandom of=./tests/seedfile bs=64 count=1)
    case $OSTYPE in
        linux*|freebsd*|openbsd*) dd_cmd+=(status=none)
    esac
    "${dd_cmd[@]}"

    # Run the component in a subshell, with error trapping and output
    # redirection set up based on the relevant options.
    if [ $KEEP_GOING -eq 1 ]; then
        # We want to keep running if the subshell fails, so 'set -e' must
        # be off when the subshell runs.
        set +e
    fi
    (
        if [ $QUIET -eq 1 ]; then
            # msg() will be silenced, so just print the component name here.
            echo "${current_component#component_}"
            exec >/dev/null
        fi
        if [ $KEEP_GOING -eq 1 ]; then
            # Keep "set -e" off, and run an ERR trap instead to record failures.
            set -E
            trap err_trap ERR
        fi
        # The next line is what runs the component
        "$@"
        if [ $KEEP_GOING -eq 1 ]; then
            trap - ERR
            exit $last_failure_status
        fi
    )
    component_status=$?
    if [ $KEEP_GOING -eq 1 ]; then
        set -e
        if [ $component_status -ne 0 ]; then
            failure_count=$((failure_count + 1))
        fi
    fi

    # Restore the build tree to a clean state.
    cleanup
    unset current_component
}

# Preliminary setup
pre_check_environment
pre_parse_command_line_for_dirs "$@"
pre_initialize_variables
pre_parse_command_line "$@"

pre_check_git
pre_restore_files
pre_back_up

build_status=0
if [ $KEEP_GOING -eq 1 ]; then
    pre_setup_keep_going
fi
pre_prepare_outcome_file
pre_print_configuration
pre_check_tools
cleanup
if in_mbedtls_repo; then
    pre_generate_files
fi

# Run the requested tests.
for ((error_test_i=1; error_test_i <= error_test; error_test_i++)); do
    run_component pseudo_component_error_test
done
unset error_test_i
for component in $RUN_COMPONENTS; do
    run_component "component_$component"
done

# We're done.
post_report<|MERGE_RESOLUTION|>--- conflicted
+++ resolved
@@ -3901,12 +3901,7 @@
     cp configs/crypto_config_profile_medium.h "$CRYPTO_CONFIG_H"
 
     msg "build: TF-M config, armclang armv7-m thumb2"
-<<<<<<< HEAD
-    armc6_build_test "--target=arm-arm-none-eabi -march=armv7-m -mthumb -Os -std=c99 -Werror -Wall -Wextra -Wwrite-strings -Wpointer-arith -Wimplicit-fallthrough -Wshadow -Wvla -Wformat=2 -Wno-format-nonliteral -Wshadow -Wasm-operand-widths -Wunused"
-=======
-    make clean
     armc6_build_test "--target=arm-arm-none-eabi -march=armv7-m -mthumb -Os -std=c99 -Werror -Wall -Wextra -Wwrite-strings -Wpointer-arith -Wimplicit-fallthrough -Wshadow -Wvla -Wformat=2 -Wno-format-nonliteral -Wshadow -Wasm-operand-widths -Wunused -I../tests/include/spe"
->>>>>>> 28b56335
 }
 
 component_build_tfm() {
