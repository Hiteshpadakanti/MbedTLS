/* BEGIN_HEADER */
#include "mbedtls/ecp.h"
#include "mbedtls/ecdsa.h"
#include "mbedtls/ecdh.h"

#include "ecp_invasive.h"

#if defined(MBEDTLS_TEST_HOOKS) &&                  \
    (defined(MBEDTLS_ECP_DP_SECP224R1_ENABLED) ||  \
    defined(MBEDTLS_ECP_DP_SECP256R1_ENABLED) ||  \
    defined(MBEDTLS_ECP_DP_SECP384R1_ENABLED))
#define HAVE_FIX_NEGATIVE
#endif

#define ECP_PF_UNKNOWN     -1

#define ECP_PT_RESET(x)           \
    mbedtls_ecp_point_free(x);    \
    mbedtls_ecp_point_init(x);

/* Auxiliary function to compare two mbedtls_ecp_group objects. */
inline static int mbedtls_ecp_group_cmp(mbedtls_ecp_group *grp1,
                                        mbedtls_ecp_group *grp2)
{
    if (mbedtls_mpi_cmp_mpi(&grp1->P, &grp2->P) != 0) {
        return 1;
    }
    if (mbedtls_mpi_cmp_mpi(&grp1->A, &grp2->A) != 0) {
        return 1;
    }
    if (mbedtls_mpi_cmp_mpi(&grp1->B, &grp2->B) != 0) {
        return 1;
    }
    if (mbedtls_mpi_cmp_mpi(&grp1->N, &grp2->N) != 0) {
        return 1;
    }
    if (mbedtls_ecp_point_cmp(&grp1->G, &grp2->G) != 0) {
        return 1;
    }
    if (grp1->id != grp2->id) {
        return 1;
    }
    if (grp1->pbits != grp2->pbits) {
        return 1;
    }
    if (grp1->nbits != grp2->nbits) {
        return 1;
    }
    if (grp1->h != grp2->h) {
        return 1;
    }
    if (grp1->modp != grp2->modp) {
        return 1;
    }
    if (grp1->t_pre != grp2->t_pre) {
        return 1;
    }
    if (grp1->t_post != grp2->t_post) {
        return 1;
    }
    if (grp1->t_data != grp2->t_data) {
        return 1;
    }
    if (grp1->T_size != grp2->T_size) {
        return 1;
    }
    if (grp1->T != grp2->T) {
        return 1;
    }

    return 0;
}

/* END_HEADER */

/* BEGIN_DEPENDENCIES
 * depends_on:MBEDTLS_ECP_C
 * END_DEPENDENCIES
 */

/* BEGIN_CASE */
void ecp_invalid_param()
{
    mbedtls_ecp_group grp;
    mbedtls_ecp_point P;
    int invalid_fmt = 42;
    size_t olen;
    unsigned char buf[42] = { 0 };

    mbedtls_ecp_group_init(&grp);
    mbedtls_ecp_point_init(&P);

    TEST_EQUAL(MBEDTLS_ERR_ECP_BAD_INPUT_DATA,
               mbedtls_ecp_point_write_binary(&grp, &P,
                                              invalid_fmt,
                                              &olen,
                                              buf, sizeof(buf)));
    TEST_EQUAL(MBEDTLS_ERR_ECP_BAD_INPUT_DATA,
               mbedtls_ecp_tls_write_point(&grp, &P,
                                           invalid_fmt,
                                           &olen,
                                           buf,
                                           sizeof(buf)));

exit:
    return;
}
/* END_CASE */

/* BEGIN_CASE */
void mbedtls_ecp_curve_info(int id, int tls_id, int size, char *name)
{
    const mbedtls_ecp_curve_info *by_id, *by_tls, *by_name;

    by_id   = mbedtls_ecp_curve_info_from_grp_id(id);
    by_tls  = mbedtls_ecp_curve_info_from_tls_id(tls_id);
    by_name = mbedtls_ecp_curve_info_from_name(name);
    TEST_ASSERT(by_id   != NULL);
    TEST_ASSERT(by_tls  != NULL);
    TEST_ASSERT(by_name != NULL);

    TEST_ASSERT(by_id == by_tls);
    TEST_ASSERT(by_id == by_name);

    TEST_ASSERT(by_id->bit_size == size);
    TEST_ASSERT(size <= MBEDTLS_ECP_MAX_BITS);
    TEST_ASSERT(size <= MBEDTLS_ECP_MAX_BYTES * 8);
}
/* END_CASE */

/* BEGIN_CASE */
void ecp_check_pub(int grp_id, char *x_hex, char *y_hex, char *z_hex,
                   int ret)
{
    mbedtls_ecp_group grp;
    mbedtls_ecp_point P;

    mbedtls_ecp_group_init(&grp);
    mbedtls_ecp_point_init(&P);

    TEST_ASSERT(mbedtls_ecp_group_load(&grp, grp_id) == 0);

    TEST_ASSERT(mbedtls_test_read_mpi(&P.X, x_hex) == 0);
    TEST_ASSERT(mbedtls_test_read_mpi(&P.Y, y_hex) == 0);
    TEST_ASSERT(mbedtls_test_read_mpi(&P.Z, z_hex) == 0);

    TEST_ASSERT(mbedtls_ecp_check_pubkey(&grp, &P) == ret);

exit:
    mbedtls_ecp_group_free(&grp);
    mbedtls_ecp_point_free(&P);
}
/* END_CASE */

/* BEGIN_CASE depends_on:MBEDTLS_ECP_RESTARTABLE */
void ecp_test_vect_restart(int id,
                           char *dA_str, char *xA_str, char *yA_str,
                           char *dB_str,  char *xZ_str, char *yZ_str,
                           int max_ops, int min_restarts, int max_restarts)
{
    /*
     * Test for early restart. Based on test vectors like ecp_test_vect(),
     * but for the sake of simplicity only does half of each side. It's
     * important to test both base point and random point, though, as memory
     * management is different in each case.
     *
     * Don't try using too precise bounds for restarts as the exact number
     * will depend on settings such as MBEDTLS_ECP_FIXED_POINT_OPTIM and
     * MBEDTLS_ECP_WINDOW_SIZE, as well as implementation details that may
     * change in the future. A factor 2 is a minimum safety margin.
     *
     * For reference, with mbed TLS 2.4 and default settings, for P-256:
     * - Random point mult:     ~3250M
     * - Cold base point mult:  ~3300M
     * - Hot base point mult:   ~1100M
     * With MBEDTLS_ECP_WINDOW_SIZE set to 2 (minimum):
     * - Random point mult:     ~3850M
     */
    mbedtls_ecp_restart_ctx ctx;
    mbedtls_ecp_group grp;
    mbedtls_ecp_point R, P;
    mbedtls_mpi dA, xA, yA, dB, xZ, yZ;
    int cnt_restarts;
    int ret;
    mbedtls_test_rnd_pseudo_info rnd_info;

    mbedtls_ecp_restart_init(&ctx);
    mbedtls_ecp_group_init(&grp);
    mbedtls_ecp_point_init(&R); mbedtls_ecp_point_init(&P);
    mbedtls_mpi_init(&dA); mbedtls_mpi_init(&xA); mbedtls_mpi_init(&yA);
    mbedtls_mpi_init(&dB); mbedtls_mpi_init(&xZ); mbedtls_mpi_init(&yZ);
    memset(&rnd_info, 0x00, sizeof(mbedtls_test_rnd_pseudo_info));

    TEST_ASSERT(mbedtls_ecp_group_load(&grp, id) == 0);

    TEST_ASSERT(mbedtls_test_read_mpi(&dA, dA_str) == 0);
    TEST_ASSERT(mbedtls_test_read_mpi(&xA, xA_str) == 0);
    TEST_ASSERT(mbedtls_test_read_mpi(&yA, yA_str) == 0);

    TEST_ASSERT(mbedtls_test_read_mpi(&dB, dB_str) == 0);
    TEST_ASSERT(mbedtls_test_read_mpi(&xZ, xZ_str) == 0);
    TEST_ASSERT(mbedtls_test_read_mpi(&yZ, yZ_str) == 0);

    mbedtls_ecp_set_max_ops((unsigned) max_ops);

    /* Base point case */
    cnt_restarts = 0;
    do {
        ECP_PT_RESET(&R);
        ret = mbedtls_ecp_mul_restartable(&grp, &R, &dA, &grp.G,
                                          &mbedtls_test_rnd_pseudo_rand, &rnd_info, &ctx);
    } while (ret == MBEDTLS_ERR_ECP_IN_PROGRESS && ++cnt_restarts);

    TEST_ASSERT(ret == 0);
    TEST_ASSERT(mbedtls_mpi_cmp_mpi(&R.X, &xA) == 0);
    TEST_ASSERT(mbedtls_mpi_cmp_mpi(&R.Y, &yA) == 0);

    TEST_ASSERT(cnt_restarts >= min_restarts);
    TEST_ASSERT(cnt_restarts <= max_restarts);

    /* Non-base point case */
    mbedtls_ecp_copy(&P, &R);
    cnt_restarts = 0;
    do {
        ECP_PT_RESET(&R);
        ret = mbedtls_ecp_mul_restartable(&grp, &R, &dB, &P,
                                          &mbedtls_test_rnd_pseudo_rand, &rnd_info, &ctx);
    } while (ret == MBEDTLS_ERR_ECP_IN_PROGRESS && ++cnt_restarts);

    TEST_ASSERT(ret == 0);
    TEST_ASSERT(mbedtls_mpi_cmp_mpi(&R.X, &xZ) == 0);
    TEST_ASSERT(mbedtls_mpi_cmp_mpi(&R.Y, &yZ) == 0);

    TEST_ASSERT(cnt_restarts >= min_restarts);
    TEST_ASSERT(cnt_restarts <= max_restarts);

    /* Do we leak memory when aborting an operation?
     * This test only makes sense when we actually restart */
    if (min_restarts > 0) {
        ret = mbedtls_ecp_mul_restartable(&grp, &R, &dB, &P,
                                          &mbedtls_test_rnd_pseudo_rand, &rnd_info, &ctx);
        TEST_ASSERT(ret == MBEDTLS_ERR_ECP_IN_PROGRESS);
    }

exit:
    mbedtls_ecp_restart_free(&ctx);
    mbedtls_ecp_group_free(&grp);
    mbedtls_ecp_point_free(&R); mbedtls_ecp_point_free(&P);
    mbedtls_mpi_free(&dA); mbedtls_mpi_free(&xA); mbedtls_mpi_free(&yA);
    mbedtls_mpi_free(&dB); mbedtls_mpi_free(&xZ); mbedtls_mpi_free(&yZ);
}
/* END_CASE */

/* BEGIN_CASE depends_on:MBEDTLS_ECP_RESTARTABLE:MBEDTLS_ECP_SHORT_WEIERSTRASS_ENABLED */
void ecp_muladd_restart(int id, char *xR_str, char *yR_str,
                        char *u1_str, char *u2_str,
                        char *xQ_str, char *yQ_str,
                        int max_ops, int min_restarts, int max_restarts)
{
    /*
     * Compute R = u1 * G + u2 * Q
     * (test vectors mostly taken from ECDSA intermediate results)
     *
     * See comments at the top of ecp_test_vect_restart()
     */
    mbedtls_ecp_restart_ctx ctx;
    mbedtls_ecp_group grp;
    mbedtls_ecp_point R, Q;
    mbedtls_mpi u1, u2, xR, yR;
    int cnt_restarts;
    int ret;

    mbedtls_ecp_restart_init(&ctx);
    mbedtls_ecp_group_init(&grp);
    mbedtls_ecp_point_init(&R);
    mbedtls_ecp_point_init(&Q);
    mbedtls_mpi_init(&u1); mbedtls_mpi_init(&u2);
    mbedtls_mpi_init(&xR); mbedtls_mpi_init(&yR);

    TEST_ASSERT(mbedtls_ecp_group_load(&grp, id) == 0);

    TEST_ASSERT(mbedtls_test_read_mpi(&u1, u1_str) == 0);
    TEST_ASSERT(mbedtls_test_read_mpi(&u2, u2_str) == 0);
    TEST_ASSERT(mbedtls_test_read_mpi(&xR, xR_str) == 0);
    TEST_ASSERT(mbedtls_test_read_mpi(&yR, yR_str) == 0);

    TEST_ASSERT(mbedtls_test_read_mpi(&Q.X, xQ_str) == 0);
    TEST_ASSERT(mbedtls_test_read_mpi(&Q.Y, yQ_str) == 0);
    TEST_ASSERT(mbedtls_mpi_lset(&Q.Z, 1) == 0);

    mbedtls_ecp_set_max_ops((unsigned) max_ops);

    cnt_restarts = 0;
    do {
        ECP_PT_RESET(&R);
        ret = mbedtls_ecp_muladd_restartable(&grp, &R,
                                             &u1, &grp.G, &u2, &Q, &ctx);
    } while (ret == MBEDTLS_ERR_ECP_IN_PROGRESS && ++cnt_restarts);

    TEST_ASSERT(ret == 0);
    TEST_ASSERT(mbedtls_mpi_cmp_mpi(&R.X, &xR) == 0);
    TEST_ASSERT(mbedtls_mpi_cmp_mpi(&R.Y, &yR) == 0);

    TEST_ASSERT(cnt_restarts >= min_restarts);
    TEST_ASSERT(cnt_restarts <= max_restarts);

    /* Do we leak memory when aborting an operation?
     * This test only makes sense when we actually restart */
    if (min_restarts > 0) {
        ret = mbedtls_ecp_muladd_restartable(&grp, &R,
                                             &u1, &grp.G, &u2, &Q, &ctx);
        TEST_ASSERT(ret == MBEDTLS_ERR_ECP_IN_PROGRESS);
    }

exit:
    mbedtls_ecp_restart_free(&ctx);
    mbedtls_ecp_group_free(&grp);
    mbedtls_ecp_point_free(&R);
    mbedtls_ecp_point_free(&Q);
    mbedtls_mpi_free(&u1); mbedtls_mpi_free(&u2);
    mbedtls_mpi_free(&xR); mbedtls_mpi_free(&yR);
}
/* END_CASE */

/* BEGIN_CASE */
void ecp_test_vect(int id, char *dA_str, char *xA_str, char *yA_str,
                   char *dB_str, char *xB_str, char *yB_str,
                   char *xZ_str, char *yZ_str)
{
    mbedtls_ecp_group grp;
    mbedtls_ecp_point R;
    mbedtls_mpi dA, xA, yA, dB, xB, yB, xZ, yZ;
    mbedtls_test_rnd_pseudo_info rnd_info;

    mbedtls_ecp_group_init(&grp); mbedtls_ecp_point_init(&R);
    mbedtls_mpi_init(&dA); mbedtls_mpi_init(&xA); mbedtls_mpi_init(&yA); mbedtls_mpi_init(&dB);
    mbedtls_mpi_init(&xB); mbedtls_mpi_init(&yB); mbedtls_mpi_init(&xZ); mbedtls_mpi_init(&yZ);
    memset(&rnd_info, 0x00, sizeof(mbedtls_test_rnd_pseudo_info));

    TEST_ASSERT(mbedtls_ecp_group_load(&grp, id) == 0);

    TEST_ASSERT(mbedtls_ecp_check_pubkey(&grp, &grp.G) == 0);

    TEST_ASSERT(mbedtls_test_read_mpi(&dA, dA_str) == 0);
    TEST_ASSERT(mbedtls_test_read_mpi(&xA, xA_str) == 0);
    TEST_ASSERT(mbedtls_test_read_mpi(&yA, yA_str) == 0);
    TEST_ASSERT(mbedtls_test_read_mpi(&dB, dB_str) == 0);
    TEST_ASSERT(mbedtls_test_read_mpi(&xB, xB_str) == 0);
    TEST_ASSERT(mbedtls_test_read_mpi(&yB, yB_str) == 0);
    TEST_ASSERT(mbedtls_test_read_mpi(&xZ, xZ_str) == 0);
    TEST_ASSERT(mbedtls_test_read_mpi(&yZ, yZ_str) == 0);

    TEST_ASSERT(mbedtls_ecp_mul(&grp, &R, &dA, &grp.G,
                                &mbedtls_test_rnd_pseudo_rand, &rnd_info) == 0);
    TEST_ASSERT(mbedtls_mpi_cmp_mpi(&R.X, &xA) == 0);
    TEST_ASSERT(mbedtls_mpi_cmp_mpi(&R.Y, &yA) == 0);
    TEST_ASSERT(mbedtls_ecp_check_pubkey(&grp, &R) == 0);
    TEST_ASSERT(mbedtls_ecp_mul(&grp, &R, &dB, &R,
                                &mbedtls_test_rnd_pseudo_rand, &rnd_info) == 0);
    TEST_ASSERT(mbedtls_mpi_cmp_mpi(&R.X, &xZ) == 0);
    TEST_ASSERT(mbedtls_mpi_cmp_mpi(&R.Y, &yZ) == 0);
    TEST_ASSERT(mbedtls_ecp_check_pubkey(&grp, &R) == 0);

    TEST_ASSERT(mbedtls_ecp_mul(&grp, &R, &dB, &grp.G,
                                &mbedtls_test_rnd_pseudo_rand, &rnd_info) == 0);
    TEST_ASSERT(mbedtls_mpi_cmp_mpi(&R.X, &xB) == 0);
    TEST_ASSERT(mbedtls_mpi_cmp_mpi(&R.Y, &yB) == 0);
    TEST_ASSERT(mbedtls_ecp_check_pubkey(&grp, &R) == 0);
    TEST_ASSERT(mbedtls_ecp_mul(&grp, &R, &dA, &R,
                                &mbedtls_test_rnd_pseudo_rand, &rnd_info) == 0);
    TEST_ASSERT(mbedtls_mpi_cmp_mpi(&R.X, &xZ) == 0);
    TEST_ASSERT(mbedtls_mpi_cmp_mpi(&R.Y, &yZ) == 0);
    TEST_ASSERT(mbedtls_ecp_check_pubkey(&grp, &R) == 0);

exit:
    mbedtls_ecp_group_free(&grp); mbedtls_ecp_point_free(&R);
    mbedtls_mpi_free(&dA); mbedtls_mpi_free(&xA); mbedtls_mpi_free(&yA); mbedtls_mpi_free(&dB);
    mbedtls_mpi_free(&xB); mbedtls_mpi_free(&yB); mbedtls_mpi_free(&xZ); mbedtls_mpi_free(&yZ);
}
/* END_CASE */

/* BEGIN_CASE */
void ecp_test_vec_x(int id, char *dA_hex, char *xA_hex, char *dB_hex,
                    char *xB_hex, char *xS_hex)
{
    mbedtls_ecp_group grp;
    mbedtls_ecp_point R;
    mbedtls_mpi dA, xA, dB, xB, xS;
    mbedtls_test_rnd_pseudo_info rnd_info;

    mbedtls_ecp_group_init(&grp); mbedtls_ecp_point_init(&R);
    mbedtls_mpi_init(&dA); mbedtls_mpi_init(&xA);
    mbedtls_mpi_init(&dB); mbedtls_mpi_init(&xB);
    mbedtls_mpi_init(&xS);
    memset(&rnd_info, 0x00, sizeof(mbedtls_test_rnd_pseudo_info));

    TEST_ASSERT(mbedtls_ecp_group_load(&grp, id) == 0);

    TEST_ASSERT(mbedtls_ecp_check_pubkey(&grp, &grp.G) == 0);

    TEST_ASSERT(mbedtls_test_read_mpi(&dA, dA_hex) == 0);
    TEST_ASSERT(mbedtls_test_read_mpi(&dB, dB_hex) == 0);
    TEST_ASSERT(mbedtls_test_read_mpi(&xA, xA_hex) == 0);
    TEST_ASSERT(mbedtls_test_read_mpi(&xB, xB_hex) == 0);
    TEST_ASSERT(mbedtls_test_read_mpi(&xS, xS_hex) == 0);

    TEST_ASSERT(mbedtls_ecp_mul(&grp, &R, &dA, &grp.G,
                                &mbedtls_test_rnd_pseudo_rand, &rnd_info) == 0);
    TEST_ASSERT(mbedtls_ecp_check_pubkey(&grp, &R) == 0);
    TEST_ASSERT(mbedtls_mpi_cmp_mpi(&R.X, &xA) == 0);

    TEST_ASSERT(mbedtls_ecp_mul(&grp, &R, &dB, &R,
                                &mbedtls_test_rnd_pseudo_rand, &rnd_info) == 0);
    TEST_ASSERT(mbedtls_ecp_check_pubkey(&grp, &R) == 0);
    TEST_ASSERT(mbedtls_mpi_cmp_mpi(&R.X, &xS) == 0);

    TEST_ASSERT(mbedtls_ecp_mul(&grp, &R, &dB, &grp.G,
                                &mbedtls_test_rnd_pseudo_rand, &rnd_info) == 0);
    TEST_ASSERT(mbedtls_ecp_check_pubkey(&grp, &R) == 0);
    TEST_ASSERT(mbedtls_mpi_cmp_mpi(&R.X, &xB) == 0);

    TEST_ASSERT(mbedtls_ecp_mul(&grp, &R, &dA, &R,
                                &mbedtls_test_rnd_pseudo_rand, &rnd_info) == 0);
    TEST_ASSERT(mbedtls_ecp_check_pubkey(&grp, &R) == 0);
    TEST_ASSERT(mbedtls_mpi_cmp_mpi(&R.X, &xS) == 0);

exit:
    mbedtls_ecp_group_free(&grp); mbedtls_ecp_point_free(&R);
    mbedtls_mpi_free(&dA); mbedtls_mpi_free(&xA);
    mbedtls_mpi_free(&dB); mbedtls_mpi_free(&xB);
    mbedtls_mpi_free(&xS);
}
/* END_CASE */

/* BEGIN_CASE */
void ecp_test_mul(int id, data_t *n_hex,
                  data_t *Px_hex, data_t *Py_hex, data_t *Pz_hex,
                  data_t *nPx_hex, data_t *nPy_hex, data_t *nPz_hex,
                  int expected_ret)
{
    mbedtls_ecp_group grp;
    mbedtls_ecp_point P, nP, R;
    mbedtls_mpi n;
    mbedtls_test_rnd_pseudo_info rnd_info;

    mbedtls_ecp_group_init(&grp); mbedtls_ecp_point_init(&R);
    mbedtls_ecp_point_init(&P); mbedtls_ecp_point_init(&nP);
    mbedtls_mpi_init(&n);
    memset(&rnd_info, 0x00, sizeof(mbedtls_test_rnd_pseudo_info));

    TEST_ASSERT(mbedtls_ecp_group_load(&grp, id) == 0);

    TEST_ASSERT(mbedtls_ecp_check_pubkey(&grp, &grp.G) == 0);

    TEST_ASSERT(mbedtls_mpi_read_binary(&n, n_hex->x, n_hex->len) == 0);

    TEST_ASSERT(mbedtls_mpi_read_binary(&P.X, Px_hex->x, Px_hex->len) == 0);
    TEST_ASSERT(mbedtls_mpi_read_binary(&P.Y, Py_hex->x, Py_hex->len) == 0);
    TEST_ASSERT(mbedtls_mpi_read_binary(&P.Z, Pz_hex->x, Pz_hex->len) == 0);
    TEST_ASSERT(mbedtls_mpi_read_binary(&nP.X, nPx_hex->x, nPx_hex->len)
                == 0);
    TEST_ASSERT(mbedtls_mpi_read_binary(&nP.Y, nPy_hex->x, nPy_hex->len)
                == 0);
    TEST_ASSERT(mbedtls_mpi_read_binary(&nP.Z, nPz_hex->x, nPz_hex->len)
                == 0);

    TEST_ASSERT(mbedtls_ecp_mul(&grp, &R, &n, &P,
                                &mbedtls_test_rnd_pseudo_rand, &rnd_info)
                == expected_ret);

    if (expected_ret == 0) {
        TEST_ASSERT(mbedtls_mpi_cmp_mpi(&nP.X, &R.X) == 0);
        TEST_ASSERT(mbedtls_mpi_cmp_mpi(&nP.Y, &R.Y) == 0);
        TEST_ASSERT(mbedtls_mpi_cmp_mpi(&nP.Z, &R.Z) == 0);
    }

exit:
    mbedtls_ecp_group_free(&grp); mbedtls_ecp_point_free(&R);
    mbedtls_ecp_point_free(&P); mbedtls_ecp_point_free(&nP);
    mbedtls_mpi_free(&n);
}
/* END_CASE */

/* BEGIN_CASE */
void ecp_test_mul_rng(int id, data_t *d_hex)
{
    mbedtls_ecp_group grp;
    mbedtls_mpi d;
    mbedtls_ecp_point Q;

    mbedtls_ecp_group_init(&grp); mbedtls_mpi_init(&d);
    mbedtls_ecp_point_init(&Q);

    TEST_ASSERT(mbedtls_ecp_group_load(&grp, id) == 0);

    TEST_ASSERT(mbedtls_ecp_check_pubkey(&grp, &grp.G) == 0);

    TEST_ASSERT(mbedtls_mpi_read_binary(&d, d_hex->x, d_hex->len) == 0);

    TEST_ASSERT(mbedtls_ecp_mul(&grp, &Q, &d, &grp.G,
                                &mbedtls_test_rnd_zero_rand, NULL)
                == MBEDTLS_ERR_ECP_RANDOM_FAILED);

exit:
    mbedtls_ecp_group_free(&grp); mbedtls_mpi_free(&d);
    mbedtls_ecp_point_free(&Q);
}
/* END_CASE */

/* BEGIN_CASE depends_on:MBEDTLS_ECP_SHORT_WEIERSTRASS_ENABLED */
void ecp_muladd(int id,
                data_t *u1_bin, data_t *P1_bin,
                data_t *u2_bin, data_t *P2_bin,
                data_t *expected_result)
{
    /* Compute R = u1 * P1 + u2 * P2 */
    mbedtls_ecp_group grp;
    mbedtls_ecp_point P1, P2, R;
    mbedtls_mpi u1, u2;
    uint8_t actual_result[MBEDTLS_ECP_MAX_PT_LEN];
    size_t len;

    mbedtls_ecp_group_init(&grp);
    mbedtls_ecp_point_init(&P1);
    mbedtls_ecp_point_init(&P2);
    mbedtls_ecp_point_init(&R);
    mbedtls_mpi_init(&u1);
    mbedtls_mpi_init(&u2);

    TEST_EQUAL(0, mbedtls_ecp_group_load(&grp, id));
    TEST_EQUAL(0, mbedtls_mpi_read_binary(&u1, u1_bin->x, u1_bin->len));
    TEST_EQUAL(0, mbedtls_mpi_read_binary(&u2, u2_bin->x, u2_bin->len));
    TEST_EQUAL(0, mbedtls_ecp_point_read_binary(&grp, &P1,
                                                P1_bin->x, P1_bin->len));
    TEST_EQUAL(0, mbedtls_ecp_point_read_binary(&grp, &P2,
                                                P2_bin->x, P2_bin->len));

    TEST_EQUAL(0, mbedtls_ecp_muladd(&grp, &R, &u1, &P1, &u2, &P2));
    TEST_EQUAL(0, mbedtls_ecp_point_write_binary(
                   &grp, &R, MBEDTLS_ECP_PF_UNCOMPRESSED,
                   &len, actual_result, sizeof(actual_result)));
    TEST_ASSERT(len <= MBEDTLS_ECP_MAX_PT_LEN);

    ASSERT_COMPARE(expected_result->x, expected_result->len,
                   actual_result, len);

exit:
    mbedtls_ecp_group_free(&grp);
    mbedtls_ecp_point_free(&P1);
    mbedtls_ecp_point_free(&P2);
    mbedtls_ecp_point_free(&R);
    mbedtls_mpi_free(&u1);
    mbedtls_mpi_free(&u2);
}
/* END_CASE */

/* BEGIN_CASE */
void ecp_fast_mod(int id, char *N_str)
{
    mbedtls_ecp_group grp;
    mbedtls_mpi N, R;

    mbedtls_mpi_init(&N); mbedtls_mpi_init(&R);
    mbedtls_ecp_group_init(&grp);

    TEST_ASSERT(mbedtls_test_read_mpi(&N, N_str) == 0);
    TEST_ASSERT(mbedtls_ecp_group_load(&grp, id) == 0);
    TEST_ASSERT(grp.modp != NULL);

    /*
     * Store correct result before we touch N
     */
    TEST_ASSERT(mbedtls_mpi_mod_mpi(&R, &N, &grp.P) == 0);

    TEST_ASSERT(grp.modp(&N) == 0);
    TEST_ASSERT(mbedtls_mpi_bitlen(&N) <= grp.pbits + 3);

    /*
     * Use mod rather than addition/subtraction in case previous test fails
     */
    TEST_ASSERT(mbedtls_mpi_mod_mpi(&N, &N, &grp.P) == 0);
    TEST_ASSERT(mbedtls_mpi_cmp_mpi(&N, &R) == 0);

exit:
    mbedtls_mpi_free(&N); mbedtls_mpi_free(&R);
    mbedtls_ecp_group_free(&grp);
}
/* END_CASE */

/* BEGIN_CASE */
void ecp_write_binary(int id, char *x, char *y, char *z, int format,
                      data_t *out, int blen, int ret)
{
    mbedtls_ecp_group grp;
    mbedtls_ecp_point P;
    unsigned char buf[256];
    size_t olen;

    memset(buf, 0, sizeof(buf));

    mbedtls_ecp_group_init(&grp); mbedtls_ecp_point_init(&P);

    TEST_ASSERT(mbedtls_ecp_group_load(&grp, id) == 0);

    TEST_ASSERT(mbedtls_test_read_mpi(&P.X, x) == 0);
    TEST_ASSERT(mbedtls_test_read_mpi(&P.Y, y) == 0);
    TEST_ASSERT(mbedtls_test_read_mpi(&P.Z, z) == 0);

    TEST_ASSERT(mbedtls_ecp_point_write_binary(&grp, &P, format,
                                               &olen, buf, blen) == ret);

    if (ret == 0) {
        TEST_ASSERT(olen <= MBEDTLS_ECP_MAX_PT_LEN);
        TEST_ASSERT(mbedtls_test_hexcmp(buf, out->x, olen, out->len) == 0);
    }

exit:
    mbedtls_ecp_group_free(&grp); mbedtls_ecp_point_free(&P);
}
/* END_CASE */

/* BEGIN_CASE */
void ecp_read_binary(int id, data_t *buf, char *x, char *y, char *z,
                     int ret)
{
    mbedtls_ecp_group grp;
    mbedtls_ecp_point P;
    mbedtls_mpi X, Y, Z;


<<<<<<< HEAD
    mbedtls_ecp_group_init( &grp ); mbedtls_ecp_point_init( &P );
    mbedtls_mpi_init( &X ); mbedtls_mpi_init( &Y ); mbedtls_mpi_init( &Z );

    TEST_ASSERT( mbedtls_ecp_group_load( &grp, id ) == 0 );

    TEST_ASSERT( mbedtls_test_read_mpi( &X, x ) == 0 );
    TEST_ASSERT( mbedtls_test_read_mpi( &Y, y ) == 0 );
    TEST_ASSERT( mbedtls_test_read_mpi( &Z, z ) == 0 );

    TEST_ASSERT( mbedtls_ecp_point_read_binary( &grp, &P, buf->x, buf->len ) == ret );

    if( ret == 0 )
    {
        TEST_ASSERT( mbedtls_mpi_cmp_mpi( &P.X, &X ) == 0 );
#if defined(MBEDTLS_ECP_MONTGOMERY_ENABLED)
        if( mbedtls_ecp_get_type( &grp ) == MBEDTLS_ECP_TYPE_MONTGOMERY )
        {
            TEST_ASSERT( mbedtls_mpi_cmp_int( &Y, 0 ) == 0 );
            TEST_ASSERT( P.Y.p == NULL );
            TEST_ASSERT( mbedtls_mpi_cmp_int( &Z, 1 ) == 0 );
            TEST_ASSERT( mbedtls_mpi_cmp_int( &P.Z, 1 ) == 0 );
        }
        else
#endif
        {
            TEST_ASSERT( mbedtls_mpi_cmp_mpi( &P.Y, &Y ) == 0 );
            TEST_ASSERT( mbedtls_mpi_cmp_mpi( &P.Z, &Z ) == 0 );
=======
    mbedtls_ecp_group_init(&grp); mbedtls_ecp_point_init(&P);
    mbedtls_mpi_init(&X); mbedtls_mpi_init(&Y); mbedtls_mpi_init(&Z);

    TEST_ASSERT(mbedtls_ecp_group_load(&grp, id) == 0);

    TEST_ASSERT(mbedtls_test_read_mpi(&X, x) == 0);
    TEST_ASSERT(mbedtls_test_read_mpi(&Y, y) == 0);
    TEST_ASSERT(mbedtls_test_read_mpi(&Z, z) == 0);

    TEST_ASSERT(mbedtls_ecp_point_read_binary(&grp, &P, buf->x, buf->len) == ret);

    if (ret == 0) {
        TEST_ASSERT(mbedtls_mpi_cmp_mpi(&P.X, &X) == 0);
        if (mbedtls_ecp_get_type(&grp) == MBEDTLS_ECP_TYPE_MONTGOMERY) {
            TEST_ASSERT(mbedtls_mpi_cmp_int(&Y, 0) == 0);
            TEST_ASSERT(P.Y.p == NULL);
            TEST_ASSERT(mbedtls_mpi_cmp_int(&Z, 1) == 0);
            TEST_ASSERT(mbedtls_mpi_cmp_int(&P.Z, 1) == 0);
        } else {
            TEST_ASSERT(mbedtls_mpi_cmp_mpi(&P.Y, &Y) == 0);
            TEST_ASSERT(mbedtls_mpi_cmp_mpi(&P.Z, &Z) == 0);

            if (buf->x[0] == 0x04 &&
                /* (reading compressed format supported only for
                 *  Short Weierstrass curves with prime p where p = 3 mod 4) */
                id != MBEDTLS_ECP_DP_SECP224R1 &&
                id != MBEDTLS_ECP_DP_SECP224K1) {
                /* re-encode in compressed format and test read again */
                mbedtls_mpi_free(&P.Y);
                buf->x[0] = 0x02 + mbedtls_mpi_get_bit(&Y, 0);
                TEST_ASSERT(mbedtls_ecp_point_read_binary(&grp, &P, buf->x, buf->len/2+1) == 0);
                TEST_ASSERT(mbedtls_mpi_cmp_mpi(&P.Y, &Y) == 0);
            }
>>>>>>> dadb5609
        }
    }

exit:
    mbedtls_ecp_group_free(&grp); mbedtls_ecp_point_free(&P);
    mbedtls_mpi_free(&X); mbedtls_mpi_free(&Y); mbedtls_mpi_free(&Z);
}
/* END_CASE */

/* BEGIN_CASE */
void mbedtls_ecp_tls_read_point(int id, data_t *buf, char *x, char *y,
                                char *z, int ret)
{
    mbedtls_ecp_group grp;
    mbedtls_ecp_point P;
    mbedtls_mpi X, Y, Z;
    const unsigned char *vbuf = buf->x;


    mbedtls_ecp_group_init(&grp); mbedtls_ecp_point_init(&P);
    mbedtls_mpi_init(&X); mbedtls_mpi_init(&Y); mbedtls_mpi_init(&Z);

    TEST_ASSERT(mbedtls_ecp_group_load(&grp, id) == 0);

    TEST_ASSERT(mbedtls_test_read_mpi(&X, x) == 0);
    TEST_ASSERT(mbedtls_test_read_mpi(&Y, y) == 0);
    TEST_ASSERT(mbedtls_test_read_mpi(&Z, z) == 0);

    TEST_ASSERT(mbedtls_ecp_tls_read_point(&grp, &P, &vbuf, buf->len) == ret);

    if (ret == 0) {
        TEST_ASSERT(mbedtls_mpi_cmp_mpi(&P.X, &X) == 0);
        TEST_ASSERT(mbedtls_mpi_cmp_mpi(&P.Y, &Y) == 0);
        TEST_ASSERT(mbedtls_mpi_cmp_mpi(&P.Z, &Z) == 0);
        TEST_ASSERT((uint32_t) (vbuf - buf->x) == buf->len);
    }

exit:
    mbedtls_ecp_group_free(&grp); mbedtls_ecp_point_free(&P);
    mbedtls_mpi_free(&X); mbedtls_mpi_free(&Y); mbedtls_mpi_free(&Z);
}
/* END_CASE */

/* BEGIN_CASE */
void ecp_tls_write_read_point(int id)
{
    mbedtls_ecp_group grp;
    mbedtls_ecp_point pt;
    unsigned char buf[256];
    const unsigned char *vbuf;
    size_t olen;

<<<<<<< HEAD
    mbedtls_ecp_group_init( &grp );
    mbedtls_ecp_point_init( &pt );

    TEST_ASSERT( mbedtls_ecp_group_load( &grp, id ) == 0 );

    memset( buf, 0x00, sizeof( buf ) ); vbuf = buf;
    TEST_ASSERT( mbedtls_ecp_tls_write_point( &grp, &grp.G,
                    MBEDTLS_ECP_PF_COMPRESSED, &olen, buf, 256 ) == 0 );
    TEST_ASSERT( mbedtls_ecp_tls_read_point( &grp, &pt, &vbuf, olen )
                 == MBEDTLS_ERR_ECP_FEATURE_UNAVAILABLE );
    TEST_ASSERT( vbuf == buf + olen );

    memset( buf, 0x00, sizeof( buf ) ); vbuf = buf;
    TEST_ASSERT( mbedtls_ecp_tls_write_point( &grp, &grp.G,
                    MBEDTLS_ECP_PF_UNCOMPRESSED, &olen, buf, 256 ) == 0 );
    TEST_ASSERT( mbedtls_ecp_tls_read_point( &grp, &pt, &vbuf, olen ) == 0 );
    TEST_ASSERT( mbedtls_mpi_cmp_mpi( &grp.G.X, &pt.X ) == 0 );
    TEST_ASSERT( mbedtls_mpi_cmp_mpi( &grp.G.Y, &pt.Y ) == 0 );
    TEST_ASSERT( mbedtls_mpi_cmp_mpi( &grp.G.Z, &pt.Z ) == 0 );
    TEST_ASSERT( vbuf == buf + olen );

    memset( buf, 0x00, sizeof( buf ) ); vbuf = buf;
    TEST_ASSERT( mbedtls_ecp_set_zero_ext( &grp, &pt ) == 0 );
    TEST_ASSERT( mbedtls_ecp_tls_write_point( &grp, &pt,
                    MBEDTLS_ECP_PF_COMPRESSED, &olen, buf, 256 ) == 0 );
    TEST_ASSERT( mbedtls_ecp_tls_read_point( &grp, &pt, &vbuf, olen ) == 0 );
    TEST_ASSERT( mbedtls_ecp_is_zero_ext( &grp, &pt ) );
    TEST_ASSERT( vbuf == buf + olen );

    memset( buf, 0x00, sizeof( buf ) ); vbuf = buf;
    TEST_ASSERT( mbedtls_ecp_set_zero_ext( &grp, &pt ) == 0 );
    TEST_ASSERT( mbedtls_ecp_tls_write_point( &grp, &pt,
                    MBEDTLS_ECP_PF_UNCOMPRESSED, &olen, buf, 256 ) == 0 );
    TEST_ASSERT( mbedtls_ecp_tls_read_point( &grp, &pt, &vbuf, olen ) == 0 );
    TEST_ASSERT( mbedtls_ecp_is_zero_ext( &grp, &pt ) );
    TEST_ASSERT( vbuf == buf + olen );
=======
    mbedtls_ecp_group_init(&grp);
    mbedtls_ecp_point_init(&pt);

    TEST_ASSERT(mbedtls_ecp_group_load(&grp, id) == 0);

    memset(buf, 0x00, sizeof(buf)); vbuf = buf;
    TEST_ASSERT(mbedtls_ecp_tls_write_point(&grp, &grp.G,
                                            MBEDTLS_ECP_PF_COMPRESSED, &olen, buf, 256) == 0);
    TEST_ASSERT(mbedtls_ecp_tls_read_point(&grp, &pt, &vbuf, olen) == 0);
    TEST_ASSERT(mbedtls_mpi_cmp_mpi(&grp.G.X, &pt.X) == 0);
    TEST_ASSERT(mbedtls_mpi_cmp_mpi(&grp.G.Y, &pt.Y) == 0);
    TEST_ASSERT(mbedtls_mpi_cmp_mpi(&grp.G.Z, &pt.Z) == 0);
    TEST_ASSERT(vbuf == buf + olen);

    memset(buf, 0x00, sizeof(buf)); vbuf = buf;
    TEST_ASSERT(mbedtls_ecp_tls_write_point(&grp, &grp.G,
                                            MBEDTLS_ECP_PF_UNCOMPRESSED, &olen, buf, 256) == 0);
    TEST_ASSERT(mbedtls_ecp_tls_read_point(&grp, &pt, &vbuf, olen) == 0);
    TEST_ASSERT(mbedtls_mpi_cmp_mpi(&grp.G.X, &pt.X) == 0);
    TEST_ASSERT(mbedtls_mpi_cmp_mpi(&grp.G.Y, &pt.Y) == 0);
    TEST_ASSERT(mbedtls_mpi_cmp_mpi(&grp.G.Z, &pt.Z) == 0);
    TEST_ASSERT(vbuf == buf + olen);

    memset(buf, 0x00, sizeof(buf)); vbuf = buf;
    TEST_ASSERT(mbedtls_ecp_set_zero_ext(&grp, &pt) == 0);
    TEST_ASSERT(mbedtls_ecp_tls_write_point(&grp, &pt,
                                            MBEDTLS_ECP_PF_COMPRESSED, &olen, buf, 256) == 0);
    TEST_ASSERT(mbedtls_ecp_tls_read_point(&grp, &pt, &vbuf, olen) == 0);
    TEST_ASSERT(mbedtls_ecp_is_zero_ext(&grp, &pt));
    TEST_ASSERT(vbuf == buf + olen);

    memset(buf, 0x00, sizeof(buf)); vbuf = buf;
    TEST_ASSERT(mbedtls_ecp_set_zero_ext(&grp, &pt) == 0);
    TEST_ASSERT(mbedtls_ecp_tls_write_point(&grp, &pt,
                                            MBEDTLS_ECP_PF_UNCOMPRESSED, &olen, buf, 256) == 0);
    TEST_ASSERT(mbedtls_ecp_tls_read_point(&grp, &pt, &vbuf, olen) == 0);
    TEST_ASSERT(mbedtls_ecp_is_zero_ext(&grp, &pt));
    TEST_ASSERT(vbuf == buf + olen);
>>>>>>> dadb5609

exit:
    mbedtls_ecp_group_free(&grp);
    mbedtls_ecp_point_free(&pt);
}
/* END_CASE */

/* BEGIN_CASE */
void mbedtls_ecp_tls_read_group(data_t *buf, int result, int bits,
                                int record_len)
{
    mbedtls_ecp_group grp;
    const unsigned char *vbuf = buf->x;
    int ret;

    mbedtls_ecp_group_init(&grp);

    ret = mbedtls_ecp_tls_read_group(&grp, &vbuf, buf->len);

    TEST_ASSERT(ret == result);
    if (ret == 0) {
        TEST_ASSERT(mbedtls_mpi_bitlen(&grp.P) == (size_t) bits);
        TEST_ASSERT(vbuf - buf->x ==  record_len);
    }

exit:
    mbedtls_ecp_group_free(&grp);
}
/* END_CASE */

/* BEGIN_CASE */
void ecp_tls_write_read_group(int id)
{
    mbedtls_ecp_group grp1, grp2;
    unsigned char buf[10];
    const unsigned char *vbuf = buf;
    size_t len;
    int ret;

    mbedtls_ecp_group_init(&grp1);
    mbedtls_ecp_group_init(&grp2);
    memset(buf, 0x00, sizeof(buf));

    TEST_ASSERT(mbedtls_ecp_group_load(&grp1, id) == 0);

    TEST_ASSERT(mbedtls_ecp_tls_write_group(&grp1, &len, buf, 10) == 0);
    ret = mbedtls_ecp_tls_read_group(&grp2, &vbuf, len);
    TEST_ASSERT(ret == 0);

    if (ret == 0) {
        TEST_ASSERT(mbedtls_mpi_cmp_mpi(&grp1.N, &grp2.N) == 0);
        TEST_ASSERT(grp1.id == grp2.id);
    }

exit:
    mbedtls_ecp_group_free(&grp1);
    mbedtls_ecp_group_free(&grp2);
}
/* END_CASE */

/* BEGIN_CASE */
void mbedtls_ecp_group_metadata(int id, int bit_size, int crv_type,
                                char *P, char *A, char *B,
                                char *G_x, char *G_y, char *N,
                                int tls_id)
{
    mbedtls_ecp_group grp, grp_read, grp_cpy;
    const mbedtls_ecp_group_id *g_id;
    mbedtls_ecp_group_id read_g_id;
    const mbedtls_ecp_curve_info *crv, *crv_tls_id, *crv_name;

    mbedtls_mpi exp_P, exp_A, exp_B, exp_G_x, exp_G_y, exp_N;

    unsigned char buf[3], ecparameters[3] = { 3, 0, tls_id };
    const unsigned char *vbuf = buf;
    size_t olen;

    mbedtls_ecp_group_init(&grp);
    mbedtls_ecp_group_init(&grp_read);
    mbedtls_ecp_group_init(&grp_cpy);

    mbedtls_mpi_init(&exp_P);
    mbedtls_mpi_init(&exp_A);
    mbedtls_mpi_init(&exp_B);
    mbedtls_mpi_init(&exp_G_x);
    mbedtls_mpi_init(&exp_G_y);
    mbedtls_mpi_init(&exp_N);

    // Read expected parameters
    TEST_EQUAL(mbedtls_test_read_mpi(&exp_P, P), 0);
    TEST_EQUAL(mbedtls_test_read_mpi(&exp_A, A), 0);
    TEST_EQUAL(mbedtls_test_read_mpi(&exp_G_x, G_x), 0);
    TEST_EQUAL(mbedtls_test_read_mpi(&exp_N, N), 0);
    TEST_EQUAL(mbedtls_test_read_mpi(&exp_B, B), 0);
    TEST_EQUAL(mbedtls_test_read_mpi(&exp_G_y, G_y), 0);

    // Convert exp_A to internal representation (A+2)/4
    if (crv_type == MBEDTLS_ECP_TYPE_MONTGOMERY) {
        TEST_EQUAL(mbedtls_mpi_add_int(&exp_A, &exp_A, 2), 0);
        TEST_EQUAL(mbedtls_mpi_div_int(&exp_A, NULL, &exp_A, 4), 0);
    }

    // Load group
    TEST_EQUAL(mbedtls_ecp_group_load(&grp, id), 0);

    // Compare group with expected parameters
    // A is NULL for SECPxxxR1 curves
    // B and G_y are NULL for curve25519 and curve448
    TEST_EQUAL(mbedtls_mpi_cmp_mpi(&exp_P, &grp.P), 0);
    if (*A != 0) {
        TEST_EQUAL(mbedtls_mpi_cmp_mpi(&exp_A, &grp.A), 0);
    }
    if (*B != 0) {
        TEST_EQUAL(mbedtls_mpi_cmp_mpi(&exp_B, &grp.B), 0);
    }
    TEST_EQUAL(mbedtls_mpi_cmp_mpi(&exp_G_x, &grp.G.X), 0);
    if (*G_y != 0) {
        TEST_EQUAL(mbedtls_mpi_cmp_mpi(&exp_G_y, &grp.G.Y), 0);
    }
    TEST_EQUAL(mbedtls_mpi_cmp_mpi(&exp_N, &grp.N), 0);

    // Load curve info and compare with known values
    crv = mbedtls_ecp_curve_info_from_grp_id(id);
    TEST_EQUAL(crv->grp_id, id);
    TEST_EQUAL(crv->bit_size, bit_size);
    TEST_EQUAL(crv->tls_id, tls_id);

    // Load curve from TLS ID and name, and compare IDs
    crv_tls_id = mbedtls_ecp_curve_info_from_tls_id(crv->tls_id);
    crv_name = mbedtls_ecp_curve_info_from_name(crv->name);
    TEST_EQUAL(crv_tls_id->grp_id, id);
    TEST_EQUAL(crv_name->grp_id, id);

    // Validate write_group against test data
    TEST_EQUAL(mbedtls_ecp_tls_write_group(&grp, &olen,
                                           buf, sizeof(buf)),
               0);
    TEST_EQUAL(mbedtls_test_hexcmp(buf, ecparameters, olen,
                                   sizeof(ecparameters)),
               0);

    // Read group from buffer and compare with expected ID
    TEST_EQUAL(mbedtls_ecp_tls_read_group_id(&read_g_id, &vbuf, olen),
               0);
    TEST_EQUAL(read_g_id, id);
    vbuf = buf;
    TEST_EQUAL(mbedtls_ecp_tls_read_group(&grp_read, &vbuf, olen),
               0);
    TEST_EQUAL(grp_read.id, id);

    // Check curve type, and if it can be used for ECDH/ECDSA
    TEST_EQUAL(mbedtls_ecp_get_type(&grp), crv_type);
#if defined(MBEDTLS_ECDH_C)
    TEST_EQUAL(mbedtls_ecdh_can_do(id), 1);
#endif
#if defined(MBEDTLS_ECDSA_C)
    TEST_EQUAL(mbedtls_ecdsa_can_do(id),
               crv_type == MBEDTLS_ECP_TYPE_SHORT_WEIERSTRASS);
#endif

    // Copy group and compare with original
    TEST_EQUAL(mbedtls_ecp_group_copy(&grp_cpy, &grp), 0);
    TEST_EQUAL(mbedtls_ecp_group_cmp(&grp, &grp_cpy), 0);

    // Check curve is in curve list and group ID list
    for (crv = mbedtls_ecp_curve_list();
         crv->grp_id != MBEDTLS_ECP_DP_NONE &&
         crv->grp_id != (unsigned) id;
         crv++) {
        ;
    }
    TEST_EQUAL(crv->grp_id, id);
    for (g_id = mbedtls_ecp_grp_id_list();
         *g_id != MBEDTLS_ECP_DP_NONE && *g_id != (unsigned) id;
         g_id++) {
        ;
    }
    TEST_EQUAL(*g_id, (unsigned) id);

exit:
    mbedtls_ecp_group_free(&grp); mbedtls_ecp_group_free(&grp_cpy);
    mbedtls_ecp_group_free(&grp_read);
    mbedtls_mpi_free(&exp_P); mbedtls_mpi_free(&exp_A);
    mbedtls_mpi_free(&exp_B); mbedtls_mpi_free(&exp_G_x);
    mbedtls_mpi_free(&exp_G_y); mbedtls_mpi_free(&exp_N);
}
/* END_CASE */

/* BEGIN_CASE */
void mbedtls_ecp_check_privkey(int id, char *key_hex, int ret)
{
    mbedtls_ecp_group grp;
    mbedtls_mpi d;

    mbedtls_ecp_group_init(&grp);
    mbedtls_mpi_init(&d);

    TEST_ASSERT(mbedtls_ecp_group_load(&grp, id) == 0);
    TEST_ASSERT(mbedtls_test_read_mpi(&d, key_hex) == 0);

    TEST_ASSERT(mbedtls_ecp_check_privkey(&grp, &d) == ret);

exit:
    mbedtls_ecp_group_free(&grp);
    mbedtls_mpi_free(&d);
}
/* END_CASE */

/* BEGIN_CASE */
void mbedtls_ecp_check_pub_priv(int id_pub, char *Qx_pub, char *Qy_pub,
                                int id, char *d, char *Qx, char *Qy,
                                int ret)
{
    mbedtls_ecp_keypair pub, prv;
    mbedtls_test_rnd_pseudo_info rnd_info;

    mbedtls_ecp_keypair_init(&pub);
    mbedtls_ecp_keypair_init(&prv);
    memset(&rnd_info, 0x00, sizeof(mbedtls_test_rnd_pseudo_info));

    if (id_pub != MBEDTLS_ECP_DP_NONE) {
        TEST_ASSERT(mbedtls_ecp_group_load(&pub.grp, id_pub) == 0);
    }
    TEST_ASSERT(mbedtls_ecp_point_read_string(&pub.Q, 16, Qx_pub, Qy_pub) == 0);

    if (id != MBEDTLS_ECP_DP_NONE) {
        TEST_ASSERT(mbedtls_ecp_group_load(&prv.grp, id) == 0);
    }
    TEST_ASSERT(mbedtls_ecp_point_read_string(&prv.Q, 16, Qx, Qy) == 0);
    TEST_ASSERT(mbedtls_test_read_mpi(&prv.d, d) == 0);

    TEST_ASSERT(mbedtls_ecp_check_pub_priv(&pub, &prv,
                                           &mbedtls_test_rnd_pseudo_rand, &rnd_info) == ret);

exit:
    mbedtls_ecp_keypair_free(&pub);
    mbedtls_ecp_keypair_free(&prv);
}
/* END_CASE */

/* BEGIN_CASE */
void mbedtls_ecp_gen_keypair(int id)
{
    mbedtls_ecp_group grp;
    mbedtls_ecp_point Q;
    mbedtls_mpi d;
    mbedtls_test_rnd_pseudo_info rnd_info;

    mbedtls_ecp_group_init(&grp);
    mbedtls_ecp_point_init(&Q);
    mbedtls_mpi_init(&d);
    memset(&rnd_info, 0x00, sizeof(mbedtls_test_rnd_pseudo_info));

    TEST_ASSERT(mbedtls_ecp_group_load(&grp, id) == 0);

    TEST_ASSERT(mbedtls_ecp_gen_keypair(&grp, &d, &Q,
                                        &mbedtls_test_rnd_pseudo_rand,
                                        &rnd_info) == 0);

    TEST_ASSERT(mbedtls_ecp_check_pubkey(&grp, &Q) == 0);
    TEST_ASSERT(mbedtls_ecp_check_privkey(&grp, &d) == 0);

exit:
    mbedtls_ecp_group_free(&grp);
    mbedtls_ecp_point_free(&Q);
    mbedtls_mpi_free(&d);
}
/* END_CASE */

/* BEGIN_CASE */
void mbedtls_ecp_gen_key(int id)
{
    mbedtls_ecp_keypair key;
    mbedtls_test_rnd_pseudo_info rnd_info;

    mbedtls_ecp_keypair_init(&key);
    memset(&rnd_info, 0x00, sizeof(mbedtls_test_rnd_pseudo_info));

    TEST_ASSERT(mbedtls_ecp_gen_key(id, &key,
                                    &mbedtls_test_rnd_pseudo_rand,
                                    &rnd_info) == 0);

    TEST_ASSERT(mbedtls_ecp_check_pubkey(&key.grp, &key.Q) == 0);
    TEST_ASSERT(mbedtls_ecp_check_privkey(&key.grp, &key.d) == 0);

exit:
    mbedtls_ecp_keypair_free(&key);
}
/* END_CASE */

/* BEGIN_CASE */
void mbedtls_ecp_read_key(int grp_id, data_t *in_key, int expected, int canonical)
{
    int ret = 0;
    mbedtls_ecp_keypair key;
    mbedtls_ecp_keypair key2;

    mbedtls_ecp_keypair_init(&key);
    mbedtls_ecp_keypair_init(&key2);

    ret = mbedtls_ecp_read_key(grp_id, &key, in_key->x, in_key->len);
    TEST_ASSERT(ret == expected);

    if (expected == 0) {
        ret = mbedtls_ecp_check_privkey(&key.grp, &key.d);
        TEST_ASSERT(ret == 0);

        if (canonical) {
            unsigned char buf[MBEDTLS_ECP_MAX_BYTES];

            ret = mbedtls_ecp_write_key(&key, buf, in_key->len);
            TEST_ASSERT(ret == 0);

            ASSERT_COMPARE(in_key->x, in_key->len,
                           buf, in_key->len);
        } else {
            unsigned char export1[MBEDTLS_ECP_MAX_BYTES];
            unsigned char export2[MBEDTLS_ECP_MAX_BYTES];

            ret = mbedtls_ecp_write_key(&key, export1, in_key->len);
            TEST_ASSERT(ret == 0);

            ret = mbedtls_ecp_read_key(grp_id, &key2, export1, in_key->len);
            TEST_ASSERT(ret == expected);

            ret = mbedtls_ecp_write_key(&key2, export2, in_key->len);
            TEST_ASSERT(ret == 0);

            ASSERT_COMPARE(export1, in_key->len,
                           export2, in_key->len);
        }
    }

exit:
    mbedtls_ecp_keypair_free(&key);
    mbedtls_ecp_keypair_free(&key2);
}
/* END_CASE */

/* BEGIN_CASE depends_on:HAVE_FIX_NEGATIVE */
void fix_negative(data_t *N_bin, int c, int bits)
{
    mbedtls_mpi C, M, N;

    mbedtls_mpi_init(&C);
    mbedtls_mpi_init(&M);
    mbedtls_mpi_init(&N);

    /* C = - c * 2^bits (positive since c is negative) */
    TEST_EQUAL(0, mbedtls_mpi_lset(&C, -c));
    TEST_EQUAL(0, mbedtls_mpi_shift_l(&C, bits));

    TEST_EQUAL(0, mbedtls_mpi_read_binary(&N, N_bin->x, N_bin->len));
    TEST_EQUAL(0, mbedtls_mpi_grow(&N, C.n));

    /* M = N - C = - ( C - N ) (expected result of fix_negative) */
    TEST_EQUAL(0, mbedtls_mpi_sub_mpi(&M, &N, &C));

    mbedtls_ecp_fix_negative(&N, c, bits);

    TEST_EQUAL(0, mbedtls_mpi_cmp_mpi(&N, &M));

exit:
    mbedtls_mpi_free(&C);
    mbedtls_mpi_free(&M);
    mbedtls_mpi_free(&N);
}
/* END_CASE */

/* BEGIN_CASE depends_on:MBEDTLS_TEST_HOOKS:MBEDTLS_ECP_MONTGOMERY_ENABLED */
void genkey_mx_known_answer(int bits, data_t *seed, data_t *expected)
{
    mbedtls_test_rnd_buf_info rnd_info;
    mbedtls_mpi d;
    int ret;
    uint8_t *actual = NULL;

    mbedtls_mpi_init(&d);
    rnd_info.buf = seed->x;
    rnd_info.length = seed->len;
    rnd_info.fallback_f_rng = NULL;
    rnd_info.fallback_p_rng = NULL;

    ASSERT_ALLOC(actual, expected->len);

    ret = mbedtls_ecp_gen_privkey_mx(bits, &d,
                                     mbedtls_test_rnd_buffer_rand, &rnd_info);

    if (expected->len == 0) {
        /* Expecting an error (happens if there isn't enough randomness) */
        TEST_ASSERT(ret != 0);
    } else {
        TEST_EQUAL(ret, 0);
        TEST_EQUAL((size_t) bits + 1, mbedtls_mpi_bitlen(&d));
        TEST_EQUAL(0, mbedtls_mpi_write_binary(&d, actual, expected->len));
        /* Test the exact result. This assumes that the output of the
         * RNG is used in a specific way, which is overly constraining.
         * The advantage is that it's easier to test the expected properties
         * of the generated key:
         * - The most significant bit must be at a specific positions
         *   (can be enforced by checking the bit-length).
         * - The least significant bits must have specific values
         *   (can be enforced by checking these bits).
         * - Other bits must be random (by testing with different RNG outputs,
         *   we validate that those bits are indeed influenced by the RNG). */
        ASSERT_COMPARE(expected->x, expected->len,
                       actual, expected->len);
    }

exit:
    mbedtls_free(actual);
    mbedtls_mpi_free(&d);
}
/* END_CASE */

/* BEGIN_CASE */
void ecp_set_zero(int id, data_t *P_bin)
{
    mbedtls_ecp_group grp;
    mbedtls_ecp_point pt, zero_pt, nonzero_pt;

    mbedtls_ecp_group_init(&grp);
    mbedtls_ecp_point_init(&pt);
    mbedtls_ecp_point_init(&zero_pt);
    mbedtls_ecp_point_init(&nonzero_pt);

    // Set zero and non-zero points for comparison
    TEST_EQUAL(mbedtls_ecp_group_load(&grp, id), 0);
    TEST_EQUAL(mbedtls_ecp_set_zero_ext(&grp, &zero_pt), 0);
    TEST_EQUAL(mbedtls_ecp_point_read_binary(&grp, &nonzero_pt,
                                             P_bin->x, P_bin->len), 0);
    TEST_EQUAL(mbedtls_ecp_is_zero_ext(&grp, &zero_pt), 1);
    TEST_EQUAL(mbedtls_ecp_is_zero_ext(&grp, &nonzero_pt), 0);

    // Test initialized point
    TEST_EQUAL(mbedtls_ecp_set_zero_ext(&grp, &pt), 0);
    TEST_EQUAL(mbedtls_ecp_is_zero_ext(&grp, &pt), 1);
    TEST_EQUAL(mbedtls_ecp_point_cmp(&zero_pt, &pt), 0);
    TEST_EQUAL(mbedtls_ecp_point_cmp(&nonzero_pt, &zero_pt),
               MBEDTLS_ERR_ECP_BAD_INPUT_DATA);

    // Test zeroed point
    TEST_EQUAL(mbedtls_ecp_set_zero_ext(&grp, &pt), 0);
    TEST_EQUAL(mbedtls_ecp_is_zero_ext(&grp, &pt), 1);
    TEST_EQUAL(mbedtls_ecp_point_cmp(&zero_pt, &pt), 0);
    TEST_EQUAL(mbedtls_ecp_point_cmp(&nonzero_pt, &pt),
               MBEDTLS_ERR_ECP_BAD_INPUT_DATA);

    // Set point to non-zero value
    TEST_EQUAL(mbedtls_ecp_point_read_binary(&grp, &pt,
                                             P_bin->x, P_bin->len), 0);
    TEST_EQUAL(mbedtls_ecp_is_zero_ext(&grp, &pt), 0);
    TEST_EQUAL(mbedtls_ecp_point_cmp(&zero_pt, &pt),
               MBEDTLS_ERR_ECP_BAD_INPUT_DATA);
    TEST_EQUAL(mbedtls_ecp_point_cmp(&nonzero_pt, &pt), 0);

    // Test non-zero point
    TEST_EQUAL(mbedtls_ecp_set_zero_ext(&grp, &pt), 0);
    TEST_EQUAL(mbedtls_ecp_is_zero_ext(&grp, &pt), 1);
    TEST_EQUAL(mbedtls_ecp_point_cmp(&zero_pt, &pt), 0);
    TEST_EQUAL(mbedtls_ecp_point_cmp(&nonzero_pt, &pt),
               MBEDTLS_ERR_ECP_BAD_INPUT_DATA);

    // Test freed non-zero point
    TEST_EQUAL(mbedtls_ecp_point_read_binary(&grp, &pt,
                                             P_bin->x, P_bin->len), 0);
    mbedtls_ecp_point_free(&pt);
    TEST_EQUAL(mbedtls_ecp_set_zero_ext(&grp, &pt), 0);
    TEST_EQUAL(mbedtls_ecp_is_zero_ext(&grp, &pt), 1);
    TEST_EQUAL(mbedtls_ecp_point_cmp(&zero_pt, &pt), 0);
    TEST_EQUAL(mbedtls_ecp_point_cmp(&nonzero_pt, &pt),
               MBEDTLS_ERR_ECP_BAD_INPUT_DATA);

exit:
    mbedtls_ecp_group_free(&grp);
    mbedtls_ecp_point_free(&pt);
    mbedtls_ecp_point_free(&zero_pt);
    mbedtls_ecp_point_free(&nonzero_pt);
}
/* END_CASE */

/* BEGIN_CASE depends_on:MBEDTLS_SELF_TEST */
void ecp_selftest()
{
    TEST_ASSERT(mbedtls_ecp_self_test(1) == 0);
}
/* END_CASE */

/* BEGIN_CASE */
void ecp_export(int id, char *Qx, char *Qy, char *d, int expected_ret, int invalid_grp)
{
    mbedtls_ecp_keypair key;
    mbedtls_ecp_group export_grp;
    mbedtls_mpi export_d;
    mbedtls_ecp_point export_Q;

    mbedtls_ecp_group_init(&export_grp);
    mbedtls_ecp_group_init(&key.grp);
    mbedtls_mpi_init(&export_d);
    mbedtls_ecp_point_init(&export_Q);

    mbedtls_ecp_keypair_init(&key);
    if (invalid_grp == 0) {
        TEST_ASSERT(mbedtls_ecp_group_load(&key.grp, id) == 0);
    }
    TEST_ASSERT(mbedtls_ecp_point_read_string(&key.Q, 16, Qx, Qy) == 0);
    TEST_ASSERT(mbedtls_test_read_mpi(&key.d, d) == 0);

    TEST_EQUAL(mbedtls_ecp_export(&key, &export_grp,
                                  &export_d, &export_Q), expected_ret);

    if (expected_ret == 0) {
        TEST_EQUAL(mbedtls_ecp_point_cmp(&key.Q, &export_Q), 0);
        TEST_EQUAL(mbedtls_mpi_cmp_mpi(&key.d, &export_d), 0);
        TEST_EQUAL(mbedtls_ecp_group_cmp(&key.grp, &export_grp), 0);
    }

exit:
    mbedtls_ecp_keypair_free(&key);
    mbedtls_ecp_group_free(&export_grp);
    mbedtls_mpi_free(&export_d);
    mbedtls_ecp_point_free(&export_Q);
}
/* END_CASE */

/* BEGIN_CASE */
void ecp_check_order(int id, char *expected_order_hex)
{
    mbedtls_ecp_group grp;
    mbedtls_mpi expected_n;

    mbedtls_ecp_group_init(&grp);
    mbedtls_mpi_init(&expected_n);

    TEST_ASSERT(mbedtls_ecp_group_load(&grp, id) == 0);
    TEST_ASSERT(mbedtls_test_read_mpi(&expected_n, expected_order_hex) == 0);

    // check sign bits are well-formed (i.e. 1 or -1) - see #5810
    TEST_ASSERT(grp.N.s == -1 || grp.N.s == 1);
    TEST_ASSERT(expected_n.s == -1 || expected_n.s == 1);

    TEST_ASSERT(mbedtls_mpi_cmp_mpi(&grp.N, &expected_n) == 0);

exit:
    mbedtls_ecp_group_free(&grp);
    mbedtls_mpi_free(&expected_n);
}
/* END_CASE */<|MERGE_RESOLUTION|>--- conflicted
+++ resolved
@@ -628,35 +628,6 @@
     mbedtls_mpi X, Y, Z;
 
 
-<<<<<<< HEAD
-    mbedtls_ecp_group_init( &grp ); mbedtls_ecp_point_init( &P );
-    mbedtls_mpi_init( &X ); mbedtls_mpi_init( &Y ); mbedtls_mpi_init( &Z );
-
-    TEST_ASSERT( mbedtls_ecp_group_load( &grp, id ) == 0 );
-
-    TEST_ASSERT( mbedtls_test_read_mpi( &X, x ) == 0 );
-    TEST_ASSERT( mbedtls_test_read_mpi( &Y, y ) == 0 );
-    TEST_ASSERT( mbedtls_test_read_mpi( &Z, z ) == 0 );
-
-    TEST_ASSERT( mbedtls_ecp_point_read_binary( &grp, &P, buf->x, buf->len ) == ret );
-
-    if( ret == 0 )
-    {
-        TEST_ASSERT( mbedtls_mpi_cmp_mpi( &P.X, &X ) == 0 );
-#if defined(MBEDTLS_ECP_MONTGOMERY_ENABLED)
-        if( mbedtls_ecp_get_type( &grp ) == MBEDTLS_ECP_TYPE_MONTGOMERY )
-        {
-            TEST_ASSERT( mbedtls_mpi_cmp_int( &Y, 0 ) == 0 );
-            TEST_ASSERT( P.Y.p == NULL );
-            TEST_ASSERT( mbedtls_mpi_cmp_int( &Z, 1 ) == 0 );
-            TEST_ASSERT( mbedtls_mpi_cmp_int( &P.Z, 1 ) == 0 );
-        }
-        else
-#endif
-        {
-            TEST_ASSERT( mbedtls_mpi_cmp_mpi( &P.Y, &Y ) == 0 );
-            TEST_ASSERT( mbedtls_mpi_cmp_mpi( &P.Z, &Z ) == 0 );
-=======
     mbedtls_ecp_group_init(&grp); mbedtls_ecp_point_init(&P);
     mbedtls_mpi_init(&X); mbedtls_mpi_init(&Y); mbedtls_mpi_init(&Z);
 
@@ -690,7 +661,6 @@
                 TEST_ASSERT(mbedtls_ecp_point_read_binary(&grp, &P, buf->x, buf->len/2+1) == 0);
                 TEST_ASSERT(mbedtls_mpi_cmp_mpi(&P.Y, &Y) == 0);
             }
->>>>>>> dadb5609
         }
     }
 
@@ -743,44 +713,6 @@
     const unsigned char *vbuf;
     size_t olen;
 
-<<<<<<< HEAD
-    mbedtls_ecp_group_init( &grp );
-    mbedtls_ecp_point_init( &pt );
-
-    TEST_ASSERT( mbedtls_ecp_group_load( &grp, id ) == 0 );
-
-    memset( buf, 0x00, sizeof( buf ) ); vbuf = buf;
-    TEST_ASSERT( mbedtls_ecp_tls_write_point( &grp, &grp.G,
-                    MBEDTLS_ECP_PF_COMPRESSED, &olen, buf, 256 ) == 0 );
-    TEST_ASSERT( mbedtls_ecp_tls_read_point( &grp, &pt, &vbuf, olen )
-                 == MBEDTLS_ERR_ECP_FEATURE_UNAVAILABLE );
-    TEST_ASSERT( vbuf == buf + olen );
-
-    memset( buf, 0x00, sizeof( buf ) ); vbuf = buf;
-    TEST_ASSERT( mbedtls_ecp_tls_write_point( &grp, &grp.G,
-                    MBEDTLS_ECP_PF_UNCOMPRESSED, &olen, buf, 256 ) == 0 );
-    TEST_ASSERT( mbedtls_ecp_tls_read_point( &grp, &pt, &vbuf, olen ) == 0 );
-    TEST_ASSERT( mbedtls_mpi_cmp_mpi( &grp.G.X, &pt.X ) == 0 );
-    TEST_ASSERT( mbedtls_mpi_cmp_mpi( &grp.G.Y, &pt.Y ) == 0 );
-    TEST_ASSERT( mbedtls_mpi_cmp_mpi( &grp.G.Z, &pt.Z ) == 0 );
-    TEST_ASSERT( vbuf == buf + olen );
-
-    memset( buf, 0x00, sizeof( buf ) ); vbuf = buf;
-    TEST_ASSERT( mbedtls_ecp_set_zero_ext( &grp, &pt ) == 0 );
-    TEST_ASSERT( mbedtls_ecp_tls_write_point( &grp, &pt,
-                    MBEDTLS_ECP_PF_COMPRESSED, &olen, buf, 256 ) == 0 );
-    TEST_ASSERT( mbedtls_ecp_tls_read_point( &grp, &pt, &vbuf, olen ) == 0 );
-    TEST_ASSERT( mbedtls_ecp_is_zero_ext( &grp, &pt ) );
-    TEST_ASSERT( vbuf == buf + olen );
-
-    memset( buf, 0x00, sizeof( buf ) ); vbuf = buf;
-    TEST_ASSERT( mbedtls_ecp_set_zero_ext( &grp, &pt ) == 0 );
-    TEST_ASSERT( mbedtls_ecp_tls_write_point( &grp, &pt,
-                    MBEDTLS_ECP_PF_UNCOMPRESSED, &olen, buf, 256 ) == 0 );
-    TEST_ASSERT( mbedtls_ecp_tls_read_point( &grp, &pt, &vbuf, olen ) == 0 );
-    TEST_ASSERT( mbedtls_ecp_is_zero_ext( &grp, &pt ) );
-    TEST_ASSERT( vbuf == buf + olen );
-=======
     mbedtls_ecp_group_init(&grp);
     mbedtls_ecp_point_init(&pt);
 
@@ -819,7 +751,6 @@
     TEST_ASSERT(mbedtls_ecp_tls_read_point(&grp, &pt, &vbuf, olen) == 0);
     TEST_ASSERT(mbedtls_ecp_is_zero_ext(&grp, &pt));
     TEST_ASSERT(vbuf == buf + olen);
->>>>>>> dadb5609
 
 exit:
     mbedtls_ecp_group_free(&grp);
