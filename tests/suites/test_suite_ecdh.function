--- conflicted
+++ resolved
@@ -159,13 +159,8 @@
     TEST_ASSERT( mbedtls_ecdh_gen_public( &grp, &dA, &qA,
                                           mbedtls_test_rnd_buffer_rand,
                                           &rnd_info_A ) == 0 );
-<<<<<<< HEAD
     TEST_ASSERT( ! mbedtls_ecp_is_zero_ext( &grp, &qA ) );
-    TEST_ASSERT( mbedtls_test_read_mpi( &check, 16, xA_str ) == 0 );
-=======
-    TEST_ASSERT( ! mbedtls_ecp_is_zero( &qA ) );
     TEST_ASSERT( mbedtls_test_read_mpi( &check, xA_str ) == 0 );
->>>>>>> 8fd3254c
     TEST_ASSERT( mbedtls_mpi_cmp_mpi( &qA.X, &check ) == 0 );
     TEST_ASSERT( mbedtls_test_read_mpi( &check, yA_str ) == 0 );
     TEST_ASSERT( mbedtls_mpi_cmp_mpi( &qA.Y, &check ) == 0 );
@@ -173,13 +168,8 @@
     TEST_ASSERT( mbedtls_ecdh_gen_public( &grp, &dB, &qB,
                                           mbedtls_test_rnd_buffer_rand,
                                           &rnd_info_B ) == 0 );
-<<<<<<< HEAD
     TEST_ASSERT( ! mbedtls_ecp_is_zero_ext( &grp, &qB ) );
-    TEST_ASSERT( mbedtls_test_read_mpi( &check, 16, xB_str ) == 0 );
-=======
-    TEST_ASSERT( ! mbedtls_ecp_is_zero( &qB ) );
     TEST_ASSERT( mbedtls_test_read_mpi( &check, xB_str ) == 0 );
->>>>>>> 8fd3254c
     TEST_ASSERT( mbedtls_mpi_cmp_mpi( &qB.X, &check ) == 0 );
     TEST_ASSERT( mbedtls_test_read_mpi( &check, yB_str ) == 0 );
     TEST_ASSERT( mbedtls_mpi_cmp_mpi( &qB.Y, &check ) == 0 );
