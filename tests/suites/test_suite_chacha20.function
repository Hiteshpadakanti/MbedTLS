--- conflicted
+++ resolved
@@ -8,49 +8,33 @@
  */
 
 /* BEGIN_CASE */
-<<<<<<< HEAD
-void chacha20_crypt( int is_xchacha20,
-                     data_t *key_str,
-                     data_t *nonce_str,
-                     int counter,
-                     data_t *src_str,
-                     data_t *expected_output_str )
-=======
-void chacha20_crypt(data_t *key_str,
+void chacha20_crypt(int is_xchacha20,
+                    data_t *key_str,
                     data_t *nonce_str,
                     int counter,
                     data_t *src_str,
                     data_t *expected_output_str)
->>>>>>> f31c9e44
 {
     unsigned char output[375];
     mbedtls_chacha20_context ctx;
 
     memset(output, 0x00, sizeof(output));
 
-<<<<<<< HEAD
-    TEST_ASSERT( src_str->len   == expected_output_str->len );
-    TEST_ASSERT( key_str->len   == 32U );
-    TEST_ASSERT( ( nonce_str->len == 12U && is_xchacha20 == 0 ) ||
-                 ( nonce_str->len == 24U && is_xchacha20 == 1 ) );
-=======
     TEST_ASSERT(src_str->len   == expected_output_str->len);
     TEST_ASSERT(key_str->len   == 32U);
-    TEST_ASSERT(nonce_str->len == 12U);
->>>>>>> f31c9e44
+    TEST_ASSERT((nonce_str->len == 12U && is_xchacha20 == 0) ||
+                (nonce_str->len == 24U && is_xchacha20 == 1));
 
     /*
      * Test the integrated API
      */
-<<<<<<< HEAD
-    if( is_xchacha20 == 1 )
-        TEST_ASSERT( mbedtls_xchacha20_crypt( key_str->x, nonce_str->x, counter, src_str->len, src_str->x, output ) == 0 );
-    else
-        TEST_ASSERT( mbedtls_chacha20_crypt( key_str->x, nonce_str->x, counter, src_str->len, src_str->x, output ) == 0 );
-=======
-    TEST_ASSERT(mbedtls_chacha20_crypt(key_str->x, nonce_str->x, counter, src_str->len, src_str->x,
-                                       output) == 0);
->>>>>>> f31c9e44
+    if (is_xchacha20 == 1) {
+        TEST_ASSERT(mbedtls_xchacha20_crypt(key_str->x, nonce_str->x, counter, src_str->len,
+                                            src_str->x, output) == 0);
+    } else {
+        TEST_ASSERT(mbedtls_chacha20_crypt(key_str->x, nonce_str->x, counter, src_str->len,
+                                           src_str->x, output) == 0);
+    }
 
     ASSERT_COMPARE(output, expected_output_str->len,
                    expected_output_str->x, expected_output_str->len);
@@ -62,14 +46,11 @@
 
     TEST_ASSERT(mbedtls_chacha20_setkey(&ctx, key_str->x) == 0);
 
-<<<<<<< HEAD
-    if( is_xchacha20 == 1 )
-        TEST_ASSERT( mbedtls_xchacha20_starts( &ctx, nonce_str->x, counter ) == 0 );
-    else
-        TEST_ASSERT( mbedtls_chacha20_starts( &ctx, nonce_str->x, counter ) == 0 );
-=======
-    TEST_ASSERT(mbedtls_chacha20_starts(&ctx, nonce_str->x, counter) == 0);
->>>>>>> f31c9e44
+    if (is_xchacha20 == 1) {
+        TEST_ASSERT(mbedtls_xchacha20_starts(&ctx, nonce_str->x, counter) == 0);
+    } else {
+        TEST_ASSERT(mbedtls_chacha20_starts(&ctx, nonce_str->x, counter) == 0);
+    }
 
     memset(output, 0x00, sizeof(output));
     TEST_ASSERT(mbedtls_chacha20_update(&ctx, src_str->len, src_str->x, output) == 0);
@@ -83,30 +64,17 @@
 
     /* Don't free/init the context nor set the key again,
      * in order to test that starts() does the right thing. */
-<<<<<<< HEAD
-    if( is_xchacha20 == 0 )
-    {
-        TEST_ASSERT( mbedtls_chacha20_starts( &ctx, nonce_str->x, counter ) == 0 );
+    if (is_xchacha20 == 0) {
+        TEST_ASSERT(mbedtls_chacha20_starts(&ctx, nonce_str->x, counter) == 0);
 
-        memset( output, 0x00, sizeof( output ) );
-        TEST_ASSERT( mbedtls_chacha20_update( &ctx, 1, src_str->x, output ) == 0 );
-        TEST_ASSERT( mbedtls_chacha20_update( &ctx, src_str->len - 1,
-                                            src_str->x + 1, output + 1 ) == 0 );
+        memset(output, 0x00, sizeof(output));
+        TEST_ASSERT(mbedtls_chacha20_update(&ctx, 1, src_str->x, output) == 0);
+        TEST_ASSERT(mbedtls_chacha20_update(&ctx, src_str->len - 1,
+                                            src_str->x + 1, output + 1) == 0);
 
-        ASSERT_COMPARE( output, expected_output_str->len,
-                        expected_output_str->x, expected_output_str->len );
+        ASSERT_COMPARE(output, expected_output_str->len,
+                       expected_output_str->x, expected_output_str->len);
     }
-=======
-    TEST_ASSERT(mbedtls_chacha20_starts(&ctx, nonce_str->x, counter) == 0);
-
-    memset(output, 0x00, sizeof(output));
-    TEST_ASSERT(mbedtls_chacha20_update(&ctx, 1, src_str->x, output) == 0);
-    TEST_ASSERT(mbedtls_chacha20_update(&ctx, src_str->len - 1,
-                                        src_str->x + 1, output + 1) == 0);
-
-    ASSERT_COMPARE(output, expected_output_str->len,
-                   expected_output_str->x, expected_output_str->len);
->>>>>>> f31c9e44
 
     mbedtls_chacha20_free(&ctx);
 }
@@ -115,11 +83,7 @@
 /* BEGIN_CASE depends_on:MBEDTLS_SELF_TEST */
 void chacha20_self_test()
 {
-<<<<<<< HEAD
-    TEST_ASSERT( mbedtls_chacha20_self_test( 1 ) == 0 );
-    TEST_ASSERT( mbedtls_xchacha20_self_test( 1 ) == 0 );
-=======
     TEST_ASSERT(mbedtls_chacha20_self_test(1) == 0);
->>>>>>> f31c9e44
+    TEST_ASSERT(mbedtls_xchacha20_self_test(1) == 0);
 }
 /* END_CASE */